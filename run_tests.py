--- conflicted
+++ resolved
@@ -8,11 +8,7 @@
 
 N_SIMPLE = 5
 N_THOROUGH = 100
-<<<<<<< HEAD
-TIMEOUT = 12
-=======
-TIMEOUT = 10
->>>>>>> 0bb05a09
+TIMEOUT = 15
 RETRIES_MAX = 5
 REPEAT = 5
 
