--- conflicted
+++ resolved
@@ -6,40 +6,26 @@
 import random
 
 N_SIMPLE = 5
-<<<<<<< HEAD
 N_THOROUGH = 100
 TIMEOUT = 5
 RETRIES_MAX = 5
 REPEAT = 5
 
+
 def test_seed(seed, repeat=1, retry=0):
-    if retry == RETRIES_MAX:
-        print("Maximum retries reached, still not output received. Test inconclusive.")
-=======
-N_THOROUGH = 200
-TIMEOUT = 5
-RETRIES_MAX = 5
-
-
-def test_seed(seed, retry=0):
     if retry == RETRIES_MAX:
         print("Maximum retries reached, still not output received. "
               "Test inconclusive.")
->>>>>>> a8675bec
         sys.exit(1)
 
     print("Testing seed %d..." % seed)
     # QEMU takes much much less time to start, so for testing multiple seeds it
     # is more convenient to use it instead of OVPsim.
-    child = pexpect.spawn(
-        './launch', ['-t', '-S', 'qemu', 'test=all', 'seed=%d' % seed, 'repeat=%d' % repeat])
+    child = pexpect.spawn('./launch', ['-t', '-S', 'qemu', 'test=all',
+                                       'seed=%d' % seed, 'repeat=%d' % repeat])
     index = child.expect_exact(
-<<<<<<< HEAD
-        ['[TEST PASSED]', '[TEST FAILED]', pexpect.EOF, pexpect.TIMEOUT], timeout=TIMEOUT)
-=======
         ['[TEST PASSED]', '[TEST FAILED]', pexpect.EOF, pexpect.TIMEOUT],
         timeout=TIMEOUT)
->>>>>>> a8675bec
     if index == 0:
         child.terminate(True)
         return
@@ -54,34 +40,22 @@
         print(message)
         sys.exit(1)
     elif index == 2:
-<<<<<<< HEAD
-        print("EOF reached without success report. This may indicate a problem with the testing framework or QEMU. Retrying (%d)..." % (retry + 1))
-        test_seed(seed, repeat, retry + 1)
-=======
         print("EOF reached without success report. This may indicate "
               "a problem with the testing framework or QEMU. "
               "Retrying (%d)..." % (retry + 1))
-        test_seed(seed, retry + 1)
->>>>>>> a8675bec
+        test_seed(seed, repeat, retry + 1)
     elif index == 3:
         print("Timeout reached.")
         message = child.buffer.decode("utf-8")
         child.terminate(True)
         print(message)
         if len(message) < 100:
-<<<<<<< HEAD
-            print("It looks like kernel did not even start within the time limit. Retrying (%d)..." % (retry + 1))
+            print("It looks like kernel did not even start within the time "
+                  "limit. Retrying (%d)..." % (retry + 1))
             test_seed(seed, repeat, retry + 1)
         else:
-            print("No test result reported within timeout. Unable to verify test success. Seed was: %d, repeat: %d" % (seed, repeat))
-=======
-            print("It looks like kernel did not even start within the time "
-                  "limit. Retrying (%d)..." % (retry + 1))
-            test_seed(seed, retry + 1)
-        else:
             print("No test result reported within timeout. Unable to verify "
-                  "test success. Seed was: %d" % seed)
->>>>>>> a8675bec
+                  "test success. Seed was: %d, repeat: %d" % (seed, repeat))
             sys.exit(1)
 
 if __name__ == '__main__':
@@ -100,19 +74,9 @@
     if args.thorough:
         n = N_THOROUGH
 
-<<<<<<< HEAD
-    # First, run tests in alphabetic order
-    test_seed(0)
-    # Run tests using n random seeds, without repetitions.
-    for i in range(0, n):
-        seed = random.randint(0, 2**32)
-        test_seed(seed, 1)
-    # Run tests using n random seeds, repeating each test 5 times in random order.
-=======
     # Run tests in alphabetic order
     test_seed(0)
     # Run tests using n random seeds
->>>>>>> a8675bec
     for i in range(0, n):
         seed = random.randint(0, 2**32)
         test_seed(seed, REPEAT)
