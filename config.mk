--- conflicted
+++ resolved
@@ -35,11 +35,7 @@
 endif
 
 VERBOSE ?= 0
-<<<<<<< HEAD
-CLANG ?= 1
-=======
 LLVM ?= 0
->>>>>>> ab034927
 LOCKDEP ?= 0
 KASAN ?= 0
 KGPROF ?= 0
