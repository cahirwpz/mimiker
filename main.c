--- conflicted
+++ resolved
@@ -8,12 +8,9 @@
 #include "libkern.h"
 #include "vm_phys.h"
 #include <uart_cbus.h>
-<<<<<<< HEAD
-#include "memory_allocator.h"
-=======
 #include <rtc.h>
 #include <pci.h>
->>>>>>> 706603d4
+#include "memory_allocator.h"
 
 typedef struct cpuinfo {
   int tlb_entries;
