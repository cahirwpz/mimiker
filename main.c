/*
 * Include processor definitions.
 */
#include "pic32mz.h"
#include "uart_raw.h"
#include "common.h"
#include "global_config.h"
#include "interrupts.h"
#include "clock.h"
#include "bitmap.h"
<<<<<<< HEAD
#include <mips/m32c0.h>
=======
>>>>>>> 4a6693a2

#include <libkern.h>


char str[] = "This is a global string!\n";
char empty[100]; /* This should land in .bss and get cleared by _start procedure. */

struct mips_cpuinfo 
{
    int TLB_entries;
 
    int ic_size;
    int ic_linesize;
    int ic_nways;
    int ic_nsets;
    int dc_size;
    int dc_linesize;
    int dc_nways;
    int dc_nsets;
}mips_cpuinfo;
/*
 * Chip configuration.
 */
PIC32_DEVCFG (
    DEVCFG0_JTAG_DISABLE |      /* Disable JTAG port */
    DEVCFG0_TRC_DISABLE,        /* Disable trace port */

    /* Using primary oscillator with external crystal 24 MHz.
     * PLL multiplies it to 200 MHz. */
    DEVCFG1_FNOSC_SPLL |        /* System clock supplied by SPLL */
    DEVCFG1_POSCMOD_EXT |       /* External generator */
    DEVCFG1_FCKS_ENABLE |       /* Enable clock switching */
    DEVCFG1_FCKM_ENABLE |       /* Enable fail-safe clock monitoring */
    DEVCFG1_IESO |              /* Internal-external switch over enable */
    DEVCFG1_CLKO_DISABLE,       /* CLKO output disable */

    DEVCFG2_FPLLIDIV_3 |        /* PLL input divider = 3 */
    DEVCFG2_FPLLRNG_5_10 |      /* PLL input range is 5-10 MHz */
    DEVCFG2_FPLLMULT(50) |      /* PLL multiplier = 50x */
    DEVCFG2_FPLLODIV_2,         /* PLL postscaler = 1/2 */

    DEVCFG3_FETHIO |            /* Default Ethernet pins */
    DEVCFG3_USERID(0xffff));    /* User-defined ID */

static volatile unsigned loop;

/*
 * Delay for a given number of microseconds.
 * The processor has a 32-bit hardware Count register,
 * which increments at half CPU rate.
 * We use it to get a precise delay.
 */
void udelay (unsigned usec)
{
    unsigned now = mfc0 (C0_COUNT, 0);
    unsigned final = now + usec * MHZ / 2;

    for (;;) {
        now = mfc0 (C0_COUNT, 0);

        /* This comparison is valid only when using a signed type. */
        if ((int) (now - final) >= 0)
            break;
    }
}
/* 
 * Read configuration registers value, its interpretation 
 * and save it into the struct mips_cpuinfo
 */
void read_config()
{
    int config = mfc0(16, 0);
    
    if( (config & (1<<31)) == 0 )
        return; // PANIC 
    
    int config1 = mfc0(16, 1);   
    
    if( (config1 & (1<<31)) == 0 )
        return;// PANIC 
    
    if( (mfc0(16, 2) & (1<<31)) == 0 )
        return;// PANIC 
        
    int config3 = mfc0(16, 3);
    //cache size and organization,
    
        mips_cpuinfo.ic_size = 0; //instruction_cache_size
        mips_cpuinfo.ic_linesize = (BITS_GET(config1, 3, 19) == 3 ? 16 : 0);
        mips_cpuinfo.ic_nways = BITS_GET(config1, 3, 16) /* + 1 (?)*/;
        mips_cpuinfo.ic_nsets = 1 << (6 + BITS_GET(config1, 3, 22));
        
        
        // Total Cache Size = Associativity * Line Size * Sets Per Way
        // If the line size is zero, there is no cache implemented.
        
        if(mips_cpuinfo.ic_linesize != 0)
            mips_cpuinfo.ic_size = mips_cpuinfo.ic_nways * mips_cpuinfo.ic_linesize  * mips_cpuinfo.ic_nsets ;
        
        mips_cpuinfo.dc_size = 0; //data_cache_size
        mips_cpuinfo.dc_linesize = ( BITS_GET(config1, 3, 10) == 3 ? 16 : 0);
        mips_cpuinfo.dc_nways = BITS_GET(config1, 3, 7) /* + 1 (?)*/;
        mips_cpuinfo.dc_nsets = 1 << (6 + BITS_GET(config1, 3, 13));
        
        if(mips_cpuinfo.dc_linesize != 0)
            mips_cpuinfo.dc_size = mips_cpuinfo.dc_nways * mips_cpuinfo.dc_linesize  * mips_cpuinfo.dc_nsets ;
       
        //      Name 	| set size 	| # sets 	            | Associativity
        //      -----------------------------------------------------------
        //      Direct 	| 1 line 	| r= # lines per cache 	| 1-way
        //      Set 	| s lines 	| r/s          	        | s-way
        //      Fully 	| r lines 	| 1 (one) 	            | r-way
        

    //FTLB or/and VTLB sizes, 
        mips_cpuinfo.TLB_entries = BITS_GET(config1, 6, 25)  + 1; // 0 xor 15+1 xor 31+1
    
    //minimum and maximum page size,
    // "9.2.4 Virtual Aliasing" in MIPS32® microAptivTM UP Processor Core Family Software User’s Manual (?)
    kprintf("Small page(1KByte) support is implemented: %d\n", BIT_GET(config3, 4) );
    
    //... and other interesting facts.
    //kprintf("Large physical address support is implemented: %d\n", BIT_GET(config3, 7) );
    //kprintf("Hardware Cache Initialization: %d\n", BIT_GET(config7, 18));
}
/*
 * Delays for at least the given number of milliseconds.  May not be
 * nanosecond-accurate.
 */
void mdelay (unsigned msec)
{
    unsigned now = clock_get_ms();
    unsigned final = now + msec;
    while(final > clock_get_ms());
}

/* 
 * Read configuration registers value, its interpretation 
 * and save it into the struct mips_cpuinfo
 */
void read_config()
{
    int config = mfc0(16, 0); // CP0 Register 16, Select 0
    
    if( (config & CFG0_M) == 0 )
        return; // PANIC 
    
    int config1 = mfc0(16, 1);   // CP0 Register 16, Select 1 
    
    if( (config1 & CFG1_M) == 0 )
        return;// PANIC 
    
    if( (mfc0(16, 2) & CFG2_M) == 0 )  // CP0 Register 16, Select 2
        return;// PANIC 
        
    int config3 = mfc0(16, 3);  // CP0 Register 16, Select 3
    //cache size and organization,
    
        mips_cpuinfo.ic_size = 0; //instruction_cache_size
        mips_cpuinfo.ic_linesize = (_mips32r2_ext(config1, CFG1_IL_SHIFT, CFG1_IL_BITS) == 3 ? 16 : 0);
        mips_cpuinfo.ic_nways = _mips32r2_ext(config1, CFG1_IA_SHIFT, CFG1_IA_BITS) /* + 1 (?)*/;
        mips_cpuinfo.ic_nsets = 1 << (6 + _mips32r2_ext(config1, CFG1_IS_SHIFT, CFG1_IS_BITS));
        
//      uint32_t _mips32r2_ext(uint32_t x, uint32_t pos, uint32_t sz)
//      Return the result of a 32-bit unsigned extract bit field instruction, 
//      returning sz bits, from bit position pos, of x. Both pos and sz must be constants.
        
        
        // Total Cache Size = Associativity * Line Size * Sets Per Way
        // If the line size is zero, there is no cache implemented.
        
        if(mips_cpuinfo.ic_linesize != 0)
            mips_cpuinfo.ic_size = mips_cpuinfo.ic_nways * mips_cpuinfo.ic_linesize  * mips_cpuinfo.ic_nsets ;
        
        kprintf("Instruction cache size: %d\n", mips_cpuinfo.ic_size);
        
        mips_cpuinfo.dc_size = 0; //data_cache_size
        mips_cpuinfo.dc_linesize = ( _mips32r2_ext(config1, CFG1_DL_SHIFT, CFG1_DL_BITS) == 3 ? 16 : 0);
        mips_cpuinfo.dc_nways = _mips32r2_ext(config1, CFG1_DA_SHIFT, CFG1_DA_BITS) /* + 1 (?)*/;
        mips_cpuinfo.dc_nsets = 1 << (6 + _mips32r2_ext(config1, CFG1_DS_SHIFT, CFG1_DS_BITS));
        
        if(mips_cpuinfo.dc_linesize != 0)
            mips_cpuinfo.dc_size = mips_cpuinfo.dc_nways * mips_cpuinfo.dc_linesize  * mips_cpuinfo.dc_nsets ;
       
        kprintf("Data cache size: %d\n", mips_cpuinfo.dc_size);
        
        //      Name 	| set size 	| # sets 	            | Associativity
        //      -----------------------------------------------------------
        //      Direct 	| 1 line 	| r= # lines per cache 	| 1-way
        //      Set 	| s lines 	| r/s          	        | s-way
        //      Fully 	| r lines 	| 1 (one) 	            | r-way
        

    //FTLB or/and VTLB sizes, 
        mips_cpuinfo.TLB_entries = _mips32r2_ext(config1, CFG1_MMUS_SHIFT, CFG1_MMUS_BITS)  + 1; // 0 xor 15+1 xor 31+1
    
    //minimum and maximum page size,
    // "9.2.4 Virtual Aliasing" in MIPS32® microAptivTM UP Processor Core Family Software User’s Manual (?)
    kprintf("Small page(1KByte) support is implemented: %s\n", BIT_GET(config3, 4) ? "YES" : "NO" );
    
    //... and other interesting facts.
    //kprintf("Large physical address support is implemented: %d\n", BIT_GET(config3, 7) );
    //kprintf("Hardware Cache Initialization: %d\n", BIT_GET(config7, 18));
}

int kernel_main()
{
    /* Initialize coprocessor 0. */
    //mtc0 (C0_CAUSE, 0, 1 << 23);        /* Set IV */
    //mtc0 (C0_STATUS, 0, 0);             /* Clear BEV */

    /* Use pins PA0-PA3, PF13, PF12, PA6-PA7 as output: LED control. */
    LATACLR = 0xCF;
    TRISACLR = 0xCF;
    LATFCLR = 0x3000;
    TRISFCLR = 0x3000;

    intr_init();

    /* Initialize UART. */
    uart_init();
    kprintf ("Hello, UART!\n");

    /* Demonstrate access to .data */
    kprintf ("%s",str);

    /* Test whether .bss appears to have been cleared. */
    char* p = empty;
    while(p < empty + sizeof(empty))
        if(*p++ != 0x00)
            kprintf("Apparently .bss was not cleared!\n");
            // TODO: Exit main? Ignore?

    /*
     * Print initial state of control registers.
     */
    kprintf ("-\n");
    kprintf ("Status   = 0x%08x\n", mfc0(12, 0));
    kprintf ("IntCtl   = 0x%08x\n", mfc0(12, 1));
    kprintf ("SRSCtl   = 0x%08x\n", mfc0(12, 2));
    kprintf ("Cause    = 0x%08x\n", mfc0(13, 0));
    kprintf ("PRId     = 0x%08x\n", mfc0(15, 0));
    kprintf ("EBase    = 0x%08x\n", mfc0(15, 1));
    kprintf ("CDMMBase = 0x%08x\n", mfc0(15, 2));
    kprintf ("Config   = 0x%08x\n", mfc0(16, 0));
    kprintf ("Config1  = 0x%08x\n", mfc0(16, 1));
    kprintf ("Config2  = 0x%08x\n", mfc0(16, 2));
    kprintf ("Config3  = 0x%08x\n", mfc0(16, 3));
    kprintf ("Config4  = 0x%08x\n", mfc0(16, 4));
    kprintf ("Config5  = 0x%08x\n", mfc0(16, 5));
    kprintf ("Config7  = 0x%08x\n", mfc0(16, 7));
    kprintf ("WatchHi  = 0x%08x\n", mfc0(19, 0));
    kprintf ("WatchHi1 = 0x%08x\n", mfc0(19, 1));
    kprintf ("WatchHi2 = 0x%08x\n", mfc0(19, 2));
    kprintf ("WatchHi3 = 0x%08x\n", mfc0(19, 3));
    kprintf ("Debug    = 0x%08x\n", mfc0(23, 0));
    kprintf ("PerfCtl0 = 0x%08x\n", mfc0(25, 0));
    kprintf ("PerfCtl1 = 0x%08x\n", mfc0(25, 2));
    kprintf ("DEVID    = 0x%08x\n", DEVID      );
    kprintf ("OSCCON   = 0x%08x\n", OSCCON     );
    kprintf ("DEVCFG0  = 0x%08x\n", DEVCFG0    );
    kprintf ("DEVCFG1  = 0x%08x\n", DEVCFG1    );
    kprintf ("DEVCFG2  = 0x%08x\n", DEVCFG2    );
    kprintf ("DEVCFG3  = 0x%08x\n", DEVCFG3    );

    read_config();

    clock_init();

    unsigned last = 0;
    
<<<<<<< HEAD
    read_config();

=======
>>>>>>> 4a6693a2
    while (1) {
        /* Invert pins PA7-PA0. */
        LATAINV = 1 << 0;  mdelay (100);
        LATAINV = 1 << 1;  mdelay (100);
        LATAINV = 1 << 2;  mdelay (100);
        LATAINV = 1 << 3;  mdelay (100);
        LATFINV = 1 << 13; mdelay (100);
        LATFINV = 1 << 12; mdelay (100);
        LATAINV = 1 << 6;  mdelay (100);
        LATAINV = 1 << 7;  mdelay (100);

        mdelay(200);

        loop++;
        unsigned curr = clock_get_ms();
        kprintf("Milliseconds since timer start: %d (diff: %d)\n", curr, curr - last);
        last = curr;
    }
}<|MERGE_RESOLUTION|>--- conflicted
+++ resolved
@@ -8,10 +8,7 @@
 #include "interrupts.h"
 #include "clock.h"
 #include "bitmap.h"
-<<<<<<< HEAD
 #include <mips/m32c0.h>
-=======
->>>>>>> 4a6693a2
 
 #include <libkern.h>
 
@@ -77,66 +74,7 @@
             break;
     }
 }
-/* 
- * Read configuration registers value, its interpretation 
- * and save it into the struct mips_cpuinfo
- */
-void read_config()
-{
-    int config = mfc0(16, 0);
-    
-    if( (config & (1<<31)) == 0 )
-        return; // PANIC 
-    
-    int config1 = mfc0(16, 1);   
-    
-    if( (config1 & (1<<31)) == 0 )
-        return;// PANIC 
-    
-    if( (mfc0(16, 2) & (1<<31)) == 0 )
-        return;// PANIC 
-        
-    int config3 = mfc0(16, 3);
-    //cache size and organization,
-    
-        mips_cpuinfo.ic_size = 0; //instruction_cache_size
-        mips_cpuinfo.ic_linesize = (BITS_GET(config1, 3, 19) == 3 ? 16 : 0);
-        mips_cpuinfo.ic_nways = BITS_GET(config1, 3, 16) /* + 1 (?)*/;
-        mips_cpuinfo.ic_nsets = 1 << (6 + BITS_GET(config1, 3, 22));
-        
-        
-        // Total Cache Size = Associativity * Line Size * Sets Per Way
-        // If the line size is zero, there is no cache implemented.
-        
-        if(mips_cpuinfo.ic_linesize != 0)
-            mips_cpuinfo.ic_size = mips_cpuinfo.ic_nways * mips_cpuinfo.ic_linesize  * mips_cpuinfo.ic_nsets ;
-        
-        mips_cpuinfo.dc_size = 0; //data_cache_size
-        mips_cpuinfo.dc_linesize = ( BITS_GET(config1, 3, 10) == 3 ? 16 : 0);
-        mips_cpuinfo.dc_nways = BITS_GET(config1, 3, 7) /* + 1 (?)*/;
-        mips_cpuinfo.dc_nsets = 1 << (6 + BITS_GET(config1, 3, 13));
-        
-        if(mips_cpuinfo.dc_linesize != 0)
-            mips_cpuinfo.dc_size = mips_cpuinfo.dc_nways * mips_cpuinfo.dc_linesize  * mips_cpuinfo.dc_nsets ;
-       
-        //      Name 	| set size 	| # sets 	            | Associativity
-        //      -----------------------------------------------------------
-        //      Direct 	| 1 line 	| r= # lines per cache 	| 1-way
-        //      Set 	| s lines 	| r/s          	        | s-way
-        //      Fully 	| r lines 	| 1 (one) 	            | r-way
-        
-
-    //FTLB or/and VTLB sizes, 
-        mips_cpuinfo.TLB_entries = BITS_GET(config1, 6, 25)  + 1; // 0 xor 15+1 xor 31+1
-    
-    //minimum and maximum page size,
-    // "9.2.4 Virtual Aliasing" in MIPS32® microAptivTM UP Processor Core Family Software User’s Manual (?)
-    kprintf("Small page(1KByte) support is implemented: %d\n", BIT_GET(config3, 4) );
-    
-    //... and other interesting facts.
-    //kprintf("Large physical address support is implemented: %d\n", BIT_GET(config3, 7) );
-    //kprintf("Hardware Cache Initialization: %d\n", BIT_GET(config7, 18));
-}
+
 /*
  * Delays for at least the given number of milliseconds.  May not be
  * nanosecond-accurate.
@@ -283,11 +221,6 @@
 
     unsigned last = 0;
     
-<<<<<<< HEAD
-    read_config();
-
-=======
->>>>>>> 4a6693a2
     while (1) {
         /* Invert pins PA7-PA0. */
         LATAINV = 1 << 0;  mdelay (100);
