--- conflicted
+++ resolved
@@ -229,9 +229,6 @@
   demo_ctx();
 #endif
 
-<<<<<<< HEAD
-
-
   callout_init();
   callout_t callout[10];
   int timeOuts[10] = {2, 5, 3, 1, 6, 3, 7, 10, 5, 3};
@@ -244,11 +241,7 @@
     callout_process(0);
   }
 
-
-  unsigned last = 0;
-=======
   int size = 0;
->>>>>>> 706603d4
 
   while (1) {
     mdelay(1000);
