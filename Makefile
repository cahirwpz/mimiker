# vim: tabstop=8 shiftwidth=8 noexpandtab:

include Makefile.common

OVPSIM_ROOT = ${IMPERAS_HOME}/lib/Linux32/ImperasLib/mips.ovpworld.org/platform/MipsMalta/1.0
OVPSIM   = ${OVPSIM_ROOT}/platform.Linux32.exe \
	   --port 1234 --nographics --override mipsle1/vectoredinterrupt=1

LDSCRIPT = malta.ld
LDFLAGS  += -T $(LDSCRIPT) -Wl,-Map=malta.map
CPPFLAGS += -Iinclude
LDLIBS   = smallclib/smallclib.a

PROGNAME = main
<<<<<<< HEAD
SOURCES_C = main.c uart_raw.c interrupts.c clock.c malloc.c context.c callout.c
SOURCES_ASM = startup.S intr.S init_gpr.S init_cp0.S init_caches.S init_tlb.S \
	      context-mips.S
=======
SOURCES_C = main.c uart_cbus.c interrupts.c clock.c malloc.c context.c \
	    context-demo.c vm_phys.c
SOURCES_ASM = startup.S intr.S context-mips.S mxxtlb_ops.S m32tlb_ops.S
>>>>>>> bd0f31a3
SOURCES = $(SOURCES_C) $(SOURCES_ASM)
OBJECTS = $(SOURCES_C:.c=.o) $(SOURCES_ASM:.S=.o)
DEPFILES = $(SOURCES_C:%.c=.%.D) $(SOURCES_ASM:%.S=.%.D)

all: $(DEPFILES) $(PROGNAME).elf

$(PROGNAME).elf: smallclib $(OBJECTS) $(LDSCRIPT)

$(foreach file,$(SOURCES) null,$(eval $(call emit_dep_rule,$(file))))

ifeq ($(words $(findstring $(MAKECMDGOALS), clean)), 0)
  -include $(DEPFILES)
endif

smallclib:
	$(MAKE) -C smallclib smallclib.a

debug: $(PROGNAME).elf
	$(GDB) $<

sim: $(PROGNAME).elf
	$(OVPSIM) --kernel $(PROGNAME).elf --root /dev/null

astyle:
	astyle --options=astyle.options --recursive "*.h" "*.c" \
	       --exclude=include/bitset.h --exclude=include/_bitset.h \
	       --exclude=include/hash.h --exclude=include/queue.h \
	       --exclude=include/tree.h --exclude=vm_phys.c

clean:
	$(MAKE) -C smallclib clean
	$(RM) -f .*.D *.o *.lst *~ *.elf *.map *.log

.PHONY: smallclib qemu debug astyle<|MERGE_RESOLUTION|>--- conflicted
+++ resolved
@@ -12,15 +12,9 @@
 LDLIBS   = smallclib/smallclib.a
 
 PROGNAME = main
-<<<<<<< HEAD
-SOURCES_C = main.c uart_raw.c interrupts.c clock.c malloc.c context.c callout.c
-SOURCES_ASM = startup.S intr.S init_gpr.S init_cp0.S init_caches.S init_tlb.S \
-	      context-mips.S
-=======
 SOURCES_C = main.c uart_cbus.c interrupts.c clock.c malloc.c context.c \
-	    context-demo.c vm_phys.c
+	    context-demo.c vm_phys.c  callout.c
 SOURCES_ASM = startup.S intr.S context-mips.S mxxtlb_ops.S m32tlb_ops.S
->>>>>>> bd0f31a3
 SOURCES = $(SOURCES_C) $(SOURCES_ASM)
 OBJECTS = $(SOURCES_C:.c=.o) $(SOURCES_ASM:.S=.o)
 DEPFILES = $(SOURCES_C:%.c=.%.D) $(SOURCES_ASM:%.S=.%.D)
