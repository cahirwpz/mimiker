--- conflicted
+++ resolved
@@ -41,18 +41,7 @@
 
 PHONY-TARGETS += setup test
 
-<<<<<<< HEAD
-# USB drive size in GB.
-USB-DRIVE-SIZE = 1
-
-usb_drive.img:
-	qemu-img create $@ $(USB-DRIVE-SIZE)G
-
-
-IMGVER = 1.8.1
-=======
 IMGVER = 1.9.1
->>>>>>> 0262c956
 IMGNAME = cahirwpz/mimiker-ci
 
 docker-build:
