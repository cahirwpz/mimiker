--- conflicted
+++ resolved
@@ -4,12 +4,8 @@
 	callout.elf \
 	crash.elf \
 	exec.elf \
-<<<<<<< HEAD
-	exec_syscall.elf \
+	exec_misbehave.elf \
 	exec_fd_test.elf \
-=======
-	exec_misbehave.elf \
->>>>>>> 0236d723
 	malloc.elf \
 	mutex.elf \
 	physmem.elf \
@@ -34,11 +30,7 @@
 LDLIBS += -Lsys -Lmips -Lstdc \
 	  -Wl,--start-group -lsys -lmips -lstdc -lgcc -Wl,--end-group
 # Files that need to be embedded alongside kernel image
-<<<<<<< HEAD
-LD_EMBED = user/prog.uelf.o user/syscall_test.uelf.o user/fd_test.uelf.o
-=======
-LD_EMBED = user/prog.uelf.o user/misbehave.uelf.o
->>>>>>> 0236d723
+LD_EMBED = user/prog.uelf.o user/misbehave.uelf.o user/fd_test.uelf.o
 
 # Files required to link kernel image
 KRT = stdc/libstdc.a mips/libmips.a sys/libsys.a $(LD_EMBED)
