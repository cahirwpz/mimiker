--- conflicted
+++ resolved
@@ -1,11 +1,7 @@
 # vim: tabstop=8 shiftwidth=8 noexpandtab:
 
 TESTS = callout.elf malloc.elf physmem.elf pmap.elf rtc.elf sched.elf \
-<<<<<<< HEAD
-	sleepq.elf thread.elf vm_map.elf exec.elf
-=======
-	sleepq.elf syscall.elf thread.elf vm_map.elf
->>>>>>> 79d7e8ea
+	sleepq.elf syscall.elf thread.elf vm_map.elf exec.elf
 SOURCES_C = 
 SOURCES_ASM = 
 
