--- conflicted
+++ resolved
@@ -17,14 +17,9 @@
 	syscall.elf \
 	thread.elf \
 	uiomove.elf \
-<<<<<<< HEAD
 	vm_map.elf \
 	vfs.elf
-SOURCES_C =
-=======
-	vm_map.elf
 SOURCES_C = $(patsubst %.elf,%.c,$(TESTS))
->>>>>>> 9ab242a4
 SOURCES_ASM =
 
 all: tags cscope $(TESTS)
