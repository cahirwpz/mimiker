--- conflicted
+++ resolved
@@ -3,11 +3,7 @@
 TOPDIR = $(CURDIR)
 
 # Directories which require calling make recursively
-<<<<<<< HEAD
-SUBDIR = sys lib bin usr.bin sbin etc include
-=======
-SUBDIR = sys lib bin usr.bin etc include contrib
->>>>>>> 5b0dfb5c
+SUBDIR = sys lib bin usr.bin sbin etc include contrib
 
 all: install
 
