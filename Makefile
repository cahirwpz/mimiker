--- conflicted
+++ resolved
@@ -1,12 +1,7 @@
 # vim: tabstop=8 shiftwidth=8 noexpandtab:
 
-<<<<<<< HEAD
-TESTS = callout.elf malloc.elf physmem.elf pmap.elf rtc.elf sched.elf \
-	sleepq.elf syscall.elf thread.elf vm_map.elf exec.elf mutex.elf
-=======
 TESTS = callout.elf malloc.elf physmem.elf pmap.elf rtc.elf sched.elf		\
-	sleepq.elf syscall.elf thread.elf vm_map.elf exec.elf exec_syscall.elf
->>>>>>> 5b3d7646
+	sleepq.elf syscall.elf thread.elf vm_map.elf exec.elf exec_syscall.elf mutex.elf
 SOURCES_C = 
 SOURCES_ASM = 
 
@@ -34,11 +29,8 @@
 sched.elf: sched.ko $(KRT)
 sleepq.elf: sleepq.ko $(KRT)
 exec.elf: exec.ko $(KRT)
-<<<<<<< HEAD
+exec_syscall.elf: exec_syscall.ko $(KRT)
 mutex.elf: mutex.ko $(KRT)
-=======
-exec_syscall.elf: exec_syscall.ko $(KRT)
->>>>>>> 5b3d7646
 
 libkernel.a: $(DEPFILES) $(OBJECTS)
 
