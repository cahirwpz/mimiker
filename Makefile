--- conflicted
+++ resolved
@@ -1,31 +1,6 @@
 # vim: tabstop=8 shiftwidth=8 noexpandtab:
 
-<<<<<<< HEAD
-TESTS = \
-	callout.elf \
-	crash.elf \
-	exec.elf \
-	exec_misbehave.elf \
-	exec_fd_test.elf \
-	malloc.elf \
-	mutex.elf \
-	physmem.elf \
-	pmap.elf \
-	rtc.elf \
-	sched.elf \
-	sleepq.elf \
-	syscall.elf \
-	thread.elf \
-	thread_exit.elf \
-	uiomove.elf \
-	vm_map.elf
-SOURCES_C =
-SOURCES_ASM =
-
-all: tags cscope $(TESTS)
-=======
 all: tags cscope tests
->>>>>>> fe781f66
 
 include Makefile.common
 $(info Using CC: $(CC))
