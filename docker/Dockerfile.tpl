--- conflicted
+++ resolved
@@ -1,8 +1,4 @@
 # vim: syntax=dockerfile:
-<<<<<<< HEAD
-# TODO use :latest when it will be available on docker hub
-=======
->>>>>>> 57ae43ea
 FROM cahirwpz/mimiker-circleci:latest
 
 RUN addgroup --gid ${MIMIKER_GID} mimiker && \
