FROM debian:stretch-backports

WORKDIR /root

RUN apt-get -q update && apt-get upgrade -y
RUN apt-get install -y --no-install-recommends \
      git make cpio curl exuberant-ctags cscope rsync socat patch \
      gcc libc6-dev python3-pip clang-format-6.0 device-tree-compiler \
      libfdt1 libpython3.5 libsdl2-2.0-0 libglib2.0-0 libpixman-1-0
# rsync required by verify-format.sh
# gcc & libc6-dev required by newlib-3.0.0
# patch required by bin/lua
# socat required by launch
<<<<<<< HEAD

RUN pip3 install wheel==0.32.3 setuptools==40.6.3
RUN pip3 install -r requirements.txt
=======
COPY requirements.txt .
RUN pip3 install setuptools wheel && pip3 install -r requirements.txt
>>>>>>> 57ae43ea
RUN curl -O http://mimiker.ii.uni.wroc.pl/download/mipsel-mimiker-elf_1.3_amd64.deb && \
    dpkg -i mipsel-mimiker-elf_1.3_amd64.deb && rm -f mipsel-mimiker-elf_1.3_amd64.deb
RUN curl -O http://mimiker.ii.uni.wroc.pl/download/aarch64-mimiker-elf_1.3_amd64.deb && \
    dpkg -i aarch64-mimiker-elf_1.3_amd64.deb && rm -f aarch64-mimiker-elf_1.3_amd64.deb
RUN curl -O http://mimiker.ii.uni.wroc.pl/download/qemu-mimiker_2.12.0+mimiker2_amd64.deb && \
    dpkg -i qemu-mimiker_2.12.0+mimiker2_amd64.deb && rm -f qemu-mimiker_2.12.0+mimiker2_amd64.deb<|MERGE_RESOLUTION|>--- conflicted
+++ resolved
@@ -11,14 +11,9 @@
 # gcc & libc6-dev required by newlib-3.0.0
 # patch required by bin/lua
 # socat required by launch
-<<<<<<< HEAD
 
-RUN pip3 install wheel==0.32.3 setuptools==40.6.3
-RUN pip3 install -r requirements.txt
-=======
 COPY requirements.txt .
-RUN pip3 install setuptools wheel && pip3 install -r requirements.txt
->>>>>>> 57ae43ea
+RUN pip3 install setuptools==40.6.3 wheel==0.32.3 && pip3 install -r requirements.txt
 RUN curl -O http://mimiker.ii.uni.wroc.pl/download/mipsel-mimiker-elf_1.3_amd64.deb && \
     dpkg -i mipsel-mimiker-elf_1.3_amd64.deb && rm -f mipsel-mimiker-elf_1.3_amd64.deb
 RUN curl -O http://mimiker.ii.uni.wroc.pl/download/aarch64-mimiker-elf_1.3_amd64.deb && \
