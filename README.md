--- conflicted
+++ resolved
@@ -8,13 +8,9 @@
 
 To set up container-based local environment:
 
-<<<<<<< HEAD
-    `cd docker && make run`
-=======
 ```
 make -C docker run
 ```
->>>>>>> 9a4255a5
 
 For more details please refer to `docker` directory.
 
