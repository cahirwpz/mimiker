--- conflicted
+++ resolved
@@ -165,13 +165,8 @@
 	$(CURL) -o $@ $(ISL-URL)
 
 isl-unpack: $(SRCDIR)/isl/.unpack
-<<<<<<< HEAD
-$(SRCDIR)/isl/.unpack: $(SRCDIR)/$(ISL).tar.xz
-	$(CD) $(SRCDIR) && $(TAR) xf $^ && $(MV)  $(ISL) isl
-=======
 $(SRCDIR)/isl/.unpack: $(SRCDIR)/$(ISL).tar.bz2
 	$(CD) $(SRCDIR) && $(TAR) xjf $^ && $(MV) $(ISL) isl
->>>>>>> a98fdfbe
 	$(TOUCH) $@
 
 isl-configure: $(HOSTBUILD)/isl/.configure
