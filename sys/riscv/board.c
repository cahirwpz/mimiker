--- conflicted
+++ resolved
@@ -114,12 +114,7 @@
 
 static void ar_get_kernel_img(addr_range_t *ar) {
   assert(kern_phys_end);
-<<<<<<< HEAD
-  extern paddr_t _eboot;
-  ar->start = _eboot;
-=======
   ar->start = RISCV_PHYSADDR(__kernel_start);
->>>>>>> 5a813339
   ar->end = kern_phys_end;
 }
 
