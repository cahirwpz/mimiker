/*
 * RISC-V kernel boot process.
 *
 * The boot process is divided into two parts:
 *  - Bare memory part contained in the boot segment (realized by `riscv_init`),
 *  - Virtual memory part (realized by `riscv_boot`).
 *
 *  The sole goal of the boot segment is to bring the kernel to the virtual
 *  address space. This involves the following tasks:
 *   - mapping kernel image (.text, .rodata, .data, .bss) into VM,
 *
 *   - copy DTB into kernel .bss section,
 *
 *   - temporarily mapping kernel page directory into VM (because there is
 *     no direct map to access it in the usual fashion),
 *
 *   - preparing KASAN shadow memory for the mapped area,
 *
 *   - enabling MMU and moving to the second stage.
 *
 * Scheme used for the transition from the first stage to the second stage:
 *   - we don't map the boot segment into VM,
 *
 *   - we assume boot (physical) addresses don't overlap with the mapped image
 *     (thereby an attempt to fetch the first instruction
 *     after enabling MMU will resault in an instruction fetch page fault),
 *
 *   - we temporarily set the trap vector to the address of `riscv_boot`,
 *
 *   - before enabling MMU we:
 *       - set parameters for `riscv_boot`,
 *       - set SP to VM boot stack.
 *
 * The second stage performs all operations needed to accomplish
 * board initialization. This includes:
 *   - setting registers to obey kernel conventions:
 *       - thread pointer register (`$tp`) always points to the PCPU structure
 *         of the hart,
 *       - SSCRARCH register always contains 0 when the hart operates in
 *         supervisor mode, and kernel stack pointer while in user mode.
 *
 *   - setting trap vector to trap handling routine,
 *
 *   - clearing any pending supervisor interrupts and disabling them afterwards,
 *
 *   - preparing bss,
 *
 *   - processing board stack (this includes kernel environment setting),
 *
 *   - performing pmap bootstrap (this includes creating dmap),
 *
 *   - moving to thread0's stack and advancing to board initialization.
 *
 * For initial mapping of DTB and kernel PD the dmap area is used
 * as it will be overwritten in `pmap_bootstrap` where the temporary mappings
 * will be dropped.
 */
#define KL_LOG KL_INIT
#include <sys/boot.h>
#include <sys/fdt.h>
#include <sys/kasan.h>
#include <sys/klog.h>
#include <sys/mimiker.h>
#include <sys/pcpu.h>
#include <sys/pmap.h>
#include <riscv/abi.h>
#include <riscv/boot.h>
#include <riscv/cpufunc.h>
#include <riscv/pmap.h>

#define BOOT_KASAN_SANITIZED_SIZE(end)                                         \
  roundup2(roundup2((intptr_t)end, GROWKERNEL_STRIDE) - KASAN_SANITIZED_START, \
           PAGESIZE * KASAN_SHADOW_SCALE_SIZE)

#define BOOT_PD_VADDR (DMAP_BASE + GROWKERNEL_STRIDE)

static __noreturn void riscv_boot(void *dtb, paddr_t pde, paddr_t sbrk_end,
                                  vaddr_t vma_end);

/*
 * Virtual memory boot data.
 */

/* NOTE: the boot stack is used before we switch out to `thread0`. */
static alignas(STACK_ALIGN) uint8_t boot_stack[PAGESIZE];
<<<<<<< HEAD

/*
 * Bare memory boot functions.
 */

__boot_text static __noreturn void halt(void) {
  for (;;)
    __wfi();
}
=======
>>>>>>> 472f57da

/*
 * Bare memory boot data.
 */

/* Without `volatile` Clang applies constant propagation optimization and
 * that ends up generating relocations in `.text` instead of `.data` section.
 * This is exactly what we're trying to avoid here! */
__boot_data static volatile vaddr_t _kernel_start = (vaddr_t)__kernel_start;
__boot_data static volatile vaddr_t _kernel_end = (vaddr_t)__kernel_end;
__boot_data static volatile vaddr_t _boot = (vaddr_t)__boot;
__boot_data static volatile vaddr_t _eboot = (vaddr_t)__eboot;
__boot_data static volatile vaddr_t _text = (vaddr_t)__text;
__boot_data static volatile vaddr_t _data = (vaddr_t)__data;
__boot_data static volatile vaddr_t _bss = (vaddr_t)__bss;
__boot_data static volatile vaddr_t _ebss = (vaddr_t)__ebss;
__boot_data static volatile vaddr_t _riscv_boot = (vaddr_t)riscv_boot;
__boot_data static volatile vaddr_t _boot_stack = (vaddr_t)boot_stack;

__boot_text static pde_t *early_pde_ptr(pde_t *pde, int lvl, vaddr_t va) {
  if (lvl == 0)
    return pde + L0_INDEX(va);
#if __riscv_xlen == 32
  return pde + L1_INDEX(va);
#else
  if (lvl == 1)
    return pde + L1_INDEX(va);
  return pde + L2_INDEX(va);
#endif
}

__boot_text static pte_t *early_ensure_pte(pde_t *pde, vaddr_t va) {
  pde_t *pdep = early_pde_ptr(pde, 0, va);

  for (unsigned lvl = 1; lvl < PAGE_TABLE_DEPTH; lvl++) {
    paddr_t pa;
    if (!VALID_PDE_P(*pdep)) {
      pa = (paddr_t)boot_sbrk(PAGESIZE);
      *pdep = PA_TO_PTE(pa) | PTE_V;
    } else {
      pa = (paddr_t)PTE_TO_PA(*pdep);
    }
    pdep = early_pde_ptr((pde_t *)pa, lvl, va);
  }

  return (pte_t *)pdep;
}

__boot_text static void early_kenter(pde_t *pde, vaddr_t va, size_t size,
                                     paddr_t pa, u_long flags) {
  if (!is_aligned(size, PAGESIZE))
    halt();

  for (size_t off = 0; off < size; off += PAGESIZE) {
    pte_t *ptep = early_ensure_pte(pde, va + off);
    *ptep = PA_TO_PTE(pa + off) | flags;
  }
}

__boot_text static pde_t *build_page_table(vaddr_t kernel_end) {
  /* Allocate kernel page directory.*/
  pde_t *pde = boot_sbrk(PAGESIZE);

  /* Kernel read-only segment - sections: .text and .rodata. */
  early_kenter(pde, _text, _data - _text, PHYSADDR(_text), PTE_X | PTE_KERN_RO);

  /* Kernel read-write segment - sections: .data and .bss. */
  early_kenter(pde, _data, kernel_end - _data, PHYSADDR(_data), PTE_KERN);

  /*
   * NOTE: we don't have to map the boot allocation area as the allocated
   * data will only be accessed using physical addresses (see pmap).
   */

  /* Kernel page directory table. */
  early_kenter(pde, BOOT_PD_VADDR, PAGESIZE, (paddr_t)pde, PTE_KERN);

#if KASAN
  size_t shadow_size =
    BOOT_KASAN_SANITIZED_SIZE(kernel_end) / KASAN_SHADOW_SCALE_SIZE;
  paddr_t shadow_mem = (paddr_t)boot_sbrk(shadow_size);

  early_kenter(pde, KASAN_SHADOW_START, shadow_size, shadow_mem, PTE_KERN);
#endif /* !KASAN */

  return pde;
}

__boot_text __noreturn void riscv_init(paddr_t dtb) {
  if (!(_eboot < _kernel_start || _kernel_end < _boot))
    halt();

  boot_clear(PHYSADDR(_bss), PHYSADDR(_ebss));
  boot_sbrk_init(PHYSADDR(_ebss));

  vaddr_t dtb_va = VIRTADDR(boot_save_dtb(dtb));

  /* Make sure DTB is mapped into kernel virtual address space. */
  vaddr_t vma_end = VIRTADDR(boot_sbrk_align(PAGESIZE));

  /* Build kernel page table. */
  pde_t *pde = build_page_table(vma_end);

  void *sbrk_end = boot_sbrk(0);

  /* Temporarily set the trap vector. */
  csr_write(stvec, _riscv_boot);

  /* Move to VM boot stage. */
#if __riscv_xlen == 64
  const paddr_t satp = SATP_MODE_SV39 | ((paddr_t)pde >> PAGE_SHIFT);
#else
  const paddr_t satp = SATP_MODE_SV32 | ((paddr_t)pde >> PAGE_SHIFT);
#endif

  vaddr_t boot_sp = _boot_stack + PAGESIZE;

  __sfence_vma();

  __asm __volatile("mv a0, %0\n\t"
                   "mv a1, %1\n\t"
                   "mv a2, %2\n\t"
                   "mv a3, %3\n\t"
                   "mv sp, %4\n\t"
                   "csrw satp, %5\n\t"
                   "sfence.vma\n\t"
                   "1: j 1b" /* triggers instruction fetch page fault */
                   :
                   : "r"(dtb_va), "r"(pde), "r"(sbrk_end), "r"(vma_end),
                     "r"(boot_sp), "r"(satp)
                   : "a0", "a1", "a2", "a3");
  __unreachable();
}

/*
 * Virtual memory boot functions.
 */

/* Trap handler in direct mode. */
extern void cpu_exception_handler(void);

extern void *board_stack(void);
extern void __noreturn board_init(void);

static void configure_cpu(void) {
  /* Set initial register values. */
  __set_tp();
  csr_write(sscratch, 0);

  /*
   * Set trap vector base address:
   *  - MODE = Direct - all exceptions set PC to specified BASE
   */
  csr_write(stvec, cpu_exception_handler);

  /*
   * NOTE: respective interrupts will be enabled by appropriate device drivers
   * while registering an interrupt handling routine.
   */
  csr_clear(sie, SIP_SEIP | SIP_STIP | SIP_SSIP);
  csr_clear(sie, SIE_SEIE | SIE_STIE | SIE_SSIE);
}

static __noreturn void riscv_boot(void *dtb, paddr_t pde, paddr_t sbrk_end,
                                  vaddr_t vma_end) {
  configure_cpu();

  vm_kernel_end = vma_end;
  boot_sbrk_end = sbrk_end;

#if KASAN
  _kasan_sanitized_end =
    KASAN_SANITIZED_START + BOOT_KASAN_SANITIZED_SIZE(__ebss);
#endif

  FDT_init(dtb);

  void *sp = board_stack();

  pmap_bootstrap(pde, (void *)BOOT_PD_VADDR);

  /*
   * Switch to thread0's stack and perform `board_init`.
   */
  __asm __volatile("mv sp, %0\n\t"
                   "tail board_init"
                   :
                   : "r"(sp));
  __unreachable();
}

/* TODO(MichalBlk): remove those after architecture split of dbg debug scripts.
 */
typedef struct {
} tlbentry_t;

static __used __boot_data volatile tlbentry_t _gdb_tlb_entry;<|MERGE_RESOLUTION|>--- conflicted
+++ resolved
@@ -83,18 +83,6 @@
 
 /* NOTE: the boot stack is used before we switch out to `thread0`. */
 static alignas(STACK_ALIGN) uint8_t boot_stack[PAGESIZE];
-<<<<<<< HEAD
-
-/*
- * Bare memory boot functions.
- */
-
-__boot_text static __noreturn void halt(void) {
-  for (;;)
-    __wfi();
-}
-=======
->>>>>>> 472f57da
 
 /*
  * Bare memory boot data.
