--- conflicted
+++ resolved
@@ -65,10 +65,7 @@
  */
 #define KL_LOG KL_INIT
 #include <sys/fdt.h>
-<<<<<<< HEAD
 #include <sys/kasan.h>
-=======
->>>>>>> 53a98de6
 #include <sys/klog.h>
 #include <sys/mimiker.h>
 #include <sys/pcpu.h>
@@ -76,32 +73,23 @@
 #include <riscv/abi.h>
 #include <riscv/cpufunc.h>
 #include <riscv/pmap.h>
-<<<<<<< HEAD
-#include <riscv/pte.h>
-=======
-#include <riscv/vm_param.h>
->>>>>>> 53a98de6
 
 #define KERNEL_VIRT_IMG_END align((vaddr_t)__ebss, PAGESIZE)
 #define KERNEL_PHYS_IMG_END align(RISCV_PHYSADDR(__ebss), PAGESIZE)
 #define KERNEL_PHYS_END (KERNEL_PHYS_IMG_END + BOOTMEM_SIZE)
 
-<<<<<<< HEAD
 #if KASAN
 #define BOOT_KASAN_SANITIZED_SIZE                                              \
-  ((roundup(KERNEL_VIRT_IMG_END, L0_SIZE) - KASAN_SANITIZED_START) +           \
-   VM_PAGE_PDS * L0_SIZE)
+  roundup2(roundup2(KERNEL_VIRT_IMG_END, GROWKERNEL_STRIDE) +                  \
+             (VM_PAGE_PDS * GROWKERNEL_STRIDE) - KASAN_SANITIZED_START,        \
+           PAGESIZE * KASAN_SHADOW_SCALE_SIZE)
 
 #define BOOT_KASAN_SHADOW_SIZE                                                 \
   (BOOT_KASAN_SANITIZED_SIZE / KASAN_SHADOW_SCALE_SIZE)
 #endif /* !KASAN */
 
-#define BOOT_DTB_VADDR DMAP_VADDR_BASE
-#define BOOT_PD_VADDR (DMAP_VADDR_BASE + L0_SIZE)
-=======
 #define BOOT_DTB_VADDR DMAP_BASE
-#define BOOT_PD_VADDR (DMAP_BASE + L0_SIZE)
->>>>>>> 53a98de6
+#define BOOT_PD_VADDR (DMAP_BASE + GROWKERNEL_STRIDE)
 
 /*
  * Bare memory boot data.
@@ -190,9 +178,9 @@
    * See 4th point of bare memory boot description
    * at the top of this file for details.
    */
-  vaddr_t va = roundup(KERNEL_VIRT_IMG_END, L0_SIZE);
+  vaddr_t va = roundup2(KERNEL_VIRT_IMG_END, GROWKERNEL_STRIDE);
   for (int i = 0; i < VM_PAGE_PDS; i++)
-    (void)ensure_pte(va + i * L0_SIZE);
+    (void)ensure_pte(va + i * GROWKERNEL_STRIDE);
 
   /* Kernel read-only segment - sections: .text and .rodata. */
   early_kenter((vaddr_t)__text, __data - __text, RISCV_PHYSADDR(__text),
@@ -207,8 +195,10 @@
    * data will only be accessed using physical addresses (see pmap).
    */
 
-  /* DTB - assume that DTB will be covered by single L1 page directory. */
-  early_kenter(BOOT_DTB_VADDR, L1_SIZE, rounddown(dtb, PAGESIZE), PTE_KERN);
+  /* DTB - assume that DTB will be covered by a single last level page
+   * directory. */
+  early_kenter(BOOT_DTB_VADDR, GROWKERNEL_STRIDE, rounddown(dtb, PAGESIZE),
+               PTE_KERN);
 
   /* Kernel page directory table. */
   early_kenter(BOOT_PD_VADDR, PAGESIZE, (paddr_t)kernel_pde, PTE_KERN);
@@ -282,13 +272,10 @@
 
   clear_bss();
 
-<<<<<<< HEAD
 #if KASAN
   _kasan_sanitized_end = KASAN_SANITIZED_START + BOOT_KASAN_SANITIZED_SIZE;
 #endif
 
-=======
->>>>>>> 53a98de6
   void *dtb_va = (void *)BOOT_DTB_VADDR + (dtb & (PAGESIZE - 1));
   void *sp = board_stack(dtb, dtb_va);
 
