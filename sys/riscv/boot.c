--- conflicted
+++ resolved
@@ -69,22 +69,8 @@
 #include <riscv/cpufunc.h>
 #include <riscv/pmap.h>
 
-<<<<<<< HEAD
-extern char __text[];
-extern char __data[];
-extern char __ebss[];
-extern char __kernel_start[];
-extern char __kernel_end[];
-
-static __noreturn __used void riscv_boot(paddr_t dtb, paddr_t pde,
-                                         paddr_t kern_end);
-
-#define PHYSADDR(x) ((paddr_t)((vaddr_t)(x)-KERNEL_VIRT) | KERNEL_PHYS)
-
-=======
 #define PHYSADDR(x) ((paddr_t)((vaddr_t)(x) & ~KERNEL_VIRT) + KERNEL_PHYS)
 
->>>>>>> b5809047
 #define BOOT_KASAN_SANITIZED_SIZE(end)                                         \
   roundup2(roundup2((intptr_t)end, GROWKERNEL_STRIDE) - KASAN_SANITIZED_START, \
            PAGESIZE * KASAN_SHADOW_SCALE_SIZE)
@@ -97,12 +83,8 @@
  */
 
 /* NOTE: the boot stack is used before we switch out to `thread0`. */
-<<<<<<< HEAD
-static __used alignas(STACK_ALIGN) uint8_t boot_stack[PAGESIZE];
-
-=======
 static alignas(STACK_ALIGN) uint8_t boot_stack[PAGESIZE];
->>>>>>> b5809047
+
 /*
  * Bare memory boot functions.
  */
@@ -121,14 +103,11 @@
 
 __boot_data static pde_t *kernel_pde;
 
-<<<<<<< HEAD
-=======
 static __noreturn void riscv_boot(paddr_t dtb, paddr_t pde, paddr_t kern_end);
 
 /* Without `volatile` Clang applies constant propagation optimization and
  * that ends up generating relocations in `.text` instead of `.data` section.
  * This is exactly what we're trying to avoid here! */
->>>>>>> b5809047
 __boot_data static volatile vaddr_t _kernel_start = (vaddr_t)__kernel_start;
 __boot_data static volatile vaddr_t _kernel_end = (vaddr_t)__kernel_end;
 __boot_data static volatile paddr_t _boot = (paddr_t)__boot;
@@ -280,12 +259,7 @@
 extern void *board_stack(paddr_t dtb_pa, void *dtb_va);
 extern void __noreturn board_init(void);
 
-<<<<<<< HEAD
-static __noreturn __used void riscv_boot(paddr_t dtb, paddr_t pde,
-                                         paddr_t kern_end) {
-=======
 static __noreturn void riscv_boot(paddr_t dtb, paddr_t pde, paddr_t kern_end) {
->>>>>>> b5809047
   /*
    * Set initial register values.
    */
