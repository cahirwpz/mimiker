/*
 * RISC-V kernel boot process.
 *
 * The boot process is divided into two parts:
 *  - Bare memory part contained in the boot segment (realized by `riscv_init`),
 *  - Virtual memory part (realized by `riscv_boot`).
 *
 *  The sole goal of the boot segment is to bring the kernel to the virtual
 *  address space. This involves the following tasks:
 *   - mapping kernel image (.text, .rodata, .data, .bss) into VM,
 *
 *   - temporarily mapping DTB into VM (as we will need to access it in the
 *     second stage of the boot process and we can't create the direct map
 *     before knowing the physical memory boundaries which are contained in the
 *     DTB itself),
 *
 *   - temoprarily mapping kernel page directory into VM (because there is
 *     no direct map to access it in the usual fashion),
 *
 *   - (HACK) preparing page tables for `vm_page_t` structs (we need to do so
 *     because the procedure that maps kernel virtual space allocated for the
 *     structs can't allocate physical pages on its own since
 *     the buddy system isn't initialized at that point),
 *
 *   - enabling MMU and moving to the second stage.
 *
 * Scheme used for the transition from the first stage to the second stage:
 *   - we don't map the boot segment into VM,
 *
 *   - we assume boot (physical) addresses don't overlap with the mapped image
 *     (thereby an attempt to fetch the first instruction
 *     after enabling MMU will resault in an instruction fetch page fault),
 *
 *   - we temporarily set the trap vector to the address of `riscv_boot`,
 *
 *   - before enabling MMU we:
 *       - set parameters for `riscv_boot`,
 *       - set SP to VM boot stack.
 *
 * The second stage performs all operations needed to accomplish
 * board initialization. This includes:
 *   - setting registers to obey kernel conventions:
 *       - thread pointer register (`$tp`) always points to the PCPU structure
 *         of the hart,
 *       - SSCRARCH register always contains 0 when the hart operates in
 *         supervisor mode, and kernel stack pointer while in user mode.
 *
 *   - setting trap vector to trap handling routine,
 *
 *   - clearing any pending supervisor interrupts and disabling them afterwards,
 *
 *   - preparing bss,
 *
 *   - processing borad stack (this includes kernel environment setting),
 *
 *   - performing pmap bootstrap (this includes creating dmap),
 *
 *   - moving to thread0's stack and advancing to board initialization.
 *
 * For initial mapping of DTB and kernel PD the dmap area is used
 * as it will be overwritten in `pmap_bootstrap` where the temporary mappings
 * will be dropped.
 */
#define KL_LOG KL_INIT
#include <sys/fdt.h>
#include <sys/klog.h>
#include <sys/mimiker.h>
#include <sys/pcpu.h>
#include <sys/pmap.h>
#include <riscv/abi.h>
#include <riscv/cpufunc.h>
#include <riscv/pmap.h>
#include <riscv/vm_param.h>

#define KERNEL_VIRT_IMG_END align(_ebss, PAGESIZE)
#define KERNEL_PHYS_IMG_END align(RISCV_PHYSADDR(_ebss), PAGESIZE)
#define KERNEL_PHYS_END (KERNEL_PHYS_IMG_END + BOOTMEM_SIZE)

<<<<<<< HEAD
#define BOOT_DTB_VADDR DMAP_VADDR_BASE
#define BOOT_PD_VADDR (DMAP_VADDR_BASE + GROWKERNEL_STRIDE)
=======
#define BOOT_DTB_VADDR DMAP_BASE
#define BOOT_PD_VADDR (DMAP_BASE + L0_SIZE)
>>>>>>> 3b00d6c3

/*
 * Bare memory boot data.
 */

/* Last physical address used by kernel for boot memory allocation. */
__boot_data static void *bootmem_brk;

/* End of boot memory allocation area. */
__boot_data static void *bootmem_end;

__boot_data static pde_t *kernel_pde;

/* Boot symbols. */
__boot_data static vaddr_t _kernel_start;
__boot_data static vaddr_t _text;
__boot_data static vaddr_t _riscv_boot;
__boot_data static vaddr_t _data;
__boot_data static uint8_t *_boot_stack;
__boot_data static vaddr_t _ebss;
__boot_data static vaddr_t _kernel_end;
__boot_data static size_t _kernel_size;

/*
 * Virtual memory boot data.
 */

/* NOTE: the boot stack is used before we switch out to `thread0`. */
#define __bss_boot_stack __section(".bss.boot_stack")
static __bss_boot_stack
  __used alignas(STACK_ALIGN) uint8_t boot_stack[PAGESIZE];

/*
 * Bare memory boot functions.
 */

__boot_text static __noreturn void halt(void) {
  for (;;)
    __wfi();
}

/*
 * Allocate and clear pages in physical memory just after kernel image end.
 * The argument will be aligned to `PAGESIZE`.
 */
__boot_text static void *bootmem_alloc(size_t bytes) {
  long *addr = bootmem_brk;
  bootmem_brk += align(bytes, PAGESIZE);

  if (bootmem_brk > bootmem_end)
    halt();

  for (size_t i = 0; i < bytes / sizeof(long); i++)
    addr[i] = 0;
  return addr;
}

<<<<<<< HEAD
__boot_text static void set_boot_syms(void) {
#if __riscv_xlen == 64
  extern char __boot_syms[];
  uintptr_t *syms = (uintptr_t *)__boot_syms;
  _kernel_start = (vaddr_t)syms[1];
  _text = (vaddr_t)syms[2];
  _riscv_boot = (vaddr_t)syms[3];
  _data = (vaddr_t)syms[4];
  _boot_stack = (uint8_t *)syms[5];
  _ebss = (vaddr_t)syms[6];
  _kernel_end = (vaddr_t)syms[7];
  _kernel_size = (size_t)syms[8];
#else
  _kernel_start = (vaddr_t)__kernel_start;
  _text = (vaddr_t)__text;
  _riscv_boot = (vaddr_t)riscv_boot;
  _data = (vaddr_t)__data;
  _boot_stack = (uint8_t *)boot_stack;
  _ebss = (vaddr_t)__ebss;
  _kernel_end = (vaddr_t)__kernel_end;
  _kernel_size = (size_t)__kernel_size;
#endif
}

__boot_text static pt_entry_t *ensure_pte(vaddr_t va) {
  pd_entry_t *pdep = kernel_pde + pt_index(0, va);

  for (unsigned lvl = 0; lvl < PAGE_TABLE_DEPTH - 1; lvl++) {
    paddr_t pa;
    if (!pde_valid_p(*pdep)) {
      pa = (paddr_t)bootmem_alloc(PAGESIZE);
      *pdep = PA_TO_PTE(pa) | PTE_V;
    } else {
      pa = pte_frame((pte_t)*pdep);
    }
    pdep = (pde_t *)pa + pt_index(lvl + 1, va);
  }

  return (pte_t *)pdep;
=======
__boot_text static pte_t *ensure_pte(vaddr_t va) {
  pde_t *pdep = kernel_pde;

  /* Level 0 */
  pdep += L0_INDEX(va);
  if (!VALID_PTE_P(*pdep))
    *pdep = PA_TO_PTE((paddr_t)bootmem_alloc(PAGESIZE)) | PTE_V;
  pdep = (pde_t *)PTE_TO_PA(*pdep);

  /* Level 1 */
  return (pte_t *)pdep + L1_INDEX(va);
>>>>>>> 3b00d6c3
}

__boot_text static void early_kenter(vaddr_t va, size_t size, paddr_t pa,
                                     u_long flags) {
  if (!is_aligned(size, PAGESIZE))
    halt();

  for (size_t off = 0; off < size; off += PAGESIZE) {
    pte_t *ptep = ensure_pte(va + off);
    *ptep = PA_TO_PTE(pa + off) | flags;
  }
}

static __noreturn void riscv_boot(paddr_t dtb, paddr_t pde);

__boot_text __noreturn void riscv_init(paddr_t dtb) {
  if (!((paddr_t)__eboot < _kernel_start || _kernel_end < (paddr_t)__boot))
    halt();

  /* Initialize boot memory allocator. */
  bootmem_brk = (void *)KERNEL_PHYS_IMG_END;
  bootmem_end = (void *)KERNEL_PHYS_END;

  /* Allocate kernel page directory.*/
  kernel_pde = bootmem_alloc(PAGESIZE);

  /*
   * !HACK!
   * See 4th point of bare memory boot description
   * at the top of this file for details.
   */
  vaddr_t va = roundup(KERNEL_VIRT_IMG_END, GROWKERNEL_STRIDE);
  for (int i = 0; i < VM_PAGE_PDS; i++)
    (void)ensure_pte(va + i * GROWKERNEL_STRIDE);

  /* Kernel read-only segment - sections: .text and .rodata. */
  early_kenter(_text, _data - _text, RISCV_PHYSADDR(_text),
               PTE_X | PTE_KERN_RO);

  /* Kernel read-write segment - sections: .data and .bss. */
  early_kenter(_data, KERNEL_VIRT_IMG_END - _data, RISCV_PHYSADDR(_data),
               PTE_KERN);

  /*
   * NOTE: we don't have to map the boot allocation area as the allocated
   * data will only be accessed using physical addresses (see pmap).
   */

  /* DTB - assume that DTB will be covered
   * by single last level page directory. */
  early_kenter(BOOT_DTB_VADDR, GROWKERNEL_STRIDE, rounddown(dtb, PAGESIZE),
               PTE_KERN);

  /* Kernel page directory table. */
  early_kenter(BOOT_PD_VADDR, PAGESIZE, (paddr_t)kernel_pde, PTE_KERN);

  /* Temporarily set the trap vector. */
  csr_write(stvec, riscv_boot);

  /*
   * Move to VM boot stage.
   */
#if __riscv_xlen == 64
  const paddr_t satp = SATP_MODE_SV39 | ((paddr_t)kernel_pde >> PAGE_SHIFT);
#else
  const paddr_t satp = SATP_MODE_SV32 | ((paddr_t)kernel_pde >> PAGE_SHIFT);
#endif

  void *boot_sp = &boot_stack[PAGESIZE];

  __sfence_vma();

  __asm __volatile("mv a0, %0\n\t"
                   "mv a1, %1\n\t"
                   "mv sp, %2\n\t"
                   "csrw satp, %3\n\t"
                   "nop" /* triggers instruction fetch page fault */
                   :
                   : "r"(dtb), "r"(kernel_pde), "r"(boot_sp), "r"(satp)
                   : "a0", "a1");

  __unreachable();
}

/*
 * Virtual memory boot functions.
 */

static void clear_bss(void) {
  long *ptr = (long *)__bss;
  long *end = (long *)__ebss;
  while (ptr < end)
    *ptr++ = 0;
}

/* Trap handler in direct mode. */
extern void cpu_exception_handler(void);

extern void *board_stack(paddr_t dtb_pa, vaddr_t dtb_va);
extern void __noreturn board_init(void);

static __noreturn void riscv_boot(paddr_t dtb, paddr_t pde) {
  /*
   * Set initial register values.
   */
  __set_tp();
  csr_write(sscratch, 0);

  /*
   * Set trap vector base address:
   *  - MODE = Direct - all exceptions set PC to specified BASE
   */
  csr_write(stvec, cpu_exception_handler);

  /*
   * NOTE: respective interrupts will be enabled by appropriate device drivers
   * while registering an interrupt handling routine.
   */
  csr_clear(sie, SIP_SEIP | SIP_STIP | SIP_SSIP);
  csr_clear(sie, SIE_SEIE | SIE_STIE | SIE_SSIE);

  clear_bss();

  vaddr_t dtb_va = BOOT_DTB_VADDR + (dtb & (PAGESIZE - 1));
  void *sp = board_stack(dtb, dtb_va);

  pmap_bootstrap(pde, BOOT_PD_VADDR);

  void *fdtp = (void *)phys_to_dmap(FDT_get_physaddr());
  FDT_changeroot(fdtp);

  /*
   * Switch to thread0's stack and perform `board_init`.
   */
  __asm __volatile("mv sp, %0\n\t"
                   "tail board_init" ::"r"(sp));
  __unreachable();
}

/* TODO(MichalBlk): remove those after architecture split of dbg debug scripts.
 */
typedef struct {
} tlbentry_t;

static __used __boot_data volatile tlbentry_t _gdb_tlb_entry;<|MERGE_RESOLUTION|>--- conflicted
+++ resolved
@@ -76,13 +76,8 @@
 #define KERNEL_PHYS_IMG_END align(RISCV_PHYSADDR(_ebss), PAGESIZE)
 #define KERNEL_PHYS_END (KERNEL_PHYS_IMG_END + BOOTMEM_SIZE)
 
-<<<<<<< HEAD
-#define BOOT_DTB_VADDR DMAP_VADDR_BASE
-#define BOOT_PD_VADDR (DMAP_VADDR_BASE + GROWKERNEL_STRIDE)
-=======
 #define BOOT_DTB_VADDR DMAP_BASE
-#define BOOT_PD_VADDR (DMAP_BASE + L0_SIZE)
->>>>>>> 3b00d6c3
+#define BOOT_PD_VADDR (DMAP_BASE + GROWKERNEL_STRIDE)
 
 /*
  * Bare memory boot data.
@@ -112,8 +107,11 @@
 
 /* NOTE: the boot stack is used before we switch out to `thread0`. */
 #define __bss_boot_stack __section(".bss.boot_stack")
-static __bss_boot_stack
-  __used alignas(STACK_ALIGN) uint8_t boot_stack[PAGESIZE];
+__bss_boot_stack static __used alignas(STACK_ALIGN) uint8_t
+  boot_stack[PAGESIZE];
+
+/* Kernel symbols. */
+paddr_t _eboot;
 
 /*
  * Bare memory boot functions.
@@ -140,7 +138,6 @@
   return addr;
 }
 
-<<<<<<< HEAD
 __boot_text static void set_boot_syms(void) {
 #if __riscv_xlen == 64
   extern char __boot_syms[];
@@ -165,34 +162,33 @@
 #endif
 }
 
-__boot_text static pt_entry_t *ensure_pte(vaddr_t va) {
-  pd_entry_t *pdep = kernel_pde + pt_index(0, va);
+__boot_text static size_t ealry_pt_index(unsigned lvl, vaddr_t va) {
+  if (lvl == 0)
+    return L0_INDEX(va);
+#if __riscv_xlen == 32
+  return L1_INDEX(va);
+#else
+  if (lvl == 1)
+    return L1_INDEX(va);
+  return L2_INDEX(va);
+#endif
+}
+
+__boot_text static pte_t *ensure_pte(vaddr_t va) {
+  pde_t *pdep = kernel_pde + ealry_pt_index(0, va);
 
   for (unsigned lvl = 0; lvl < PAGE_TABLE_DEPTH - 1; lvl++) {
     paddr_t pa;
-    if (!pde_valid_p(*pdep)) {
+    if (!VALID_PDE_P(*pdep)) {
       pa = (paddr_t)bootmem_alloc(PAGESIZE);
       *pdep = PA_TO_PTE(pa) | PTE_V;
     } else {
-      pa = pte_frame((pte_t)*pdep);
+      pa = (paddr_t)PTE_TO_PA(*pdep);
     }
-    pdep = (pde_t *)pa + pt_index(lvl + 1, va);
+    pdep = (pde_t *)pa + ealry_pt_index(lvl + 1, va);
   }
 
   return (pte_t *)pdep;
-=======
-__boot_text static pte_t *ensure_pte(vaddr_t va) {
-  pde_t *pdep = kernel_pde;
-
-  /* Level 0 */
-  pdep += L0_INDEX(va);
-  if (!VALID_PTE_P(*pdep))
-    *pdep = PA_TO_PTE((paddr_t)bootmem_alloc(PAGESIZE)) | PTE_V;
-  pdep = (pde_t *)PTE_TO_PA(*pdep);
-
-  /* Level 1 */
-  return (pte_t *)pdep + L1_INDEX(va);
->>>>>>> 3b00d6c3
 }
 
 __boot_text static void early_kenter(vaddr_t va, size_t size, paddr_t pa,
@@ -206,9 +202,9 @@
   }
 }
 
-static __noreturn void riscv_boot(paddr_t dtb, paddr_t pde);
-
 __boot_text __noreturn void riscv_init(paddr_t dtb) {
+  set_boot_syms();
+
   if (!((paddr_t)__eboot < _kernel_start || _kernel_end < (paddr_t)__boot))
     halt();
 
@@ -250,7 +246,7 @@
   early_kenter(BOOT_PD_VADDR, PAGESIZE, (paddr_t)kernel_pde, PTE_KERN);
 
   /* Temporarily set the trap vector. */
-  csr_write(stvec, riscv_boot);
+  csr_write(stvec, _riscv_boot);
 
   /*
    * Move to VM boot stage.
@@ -261,7 +257,7 @@
   const paddr_t satp = SATP_MODE_SV32 | ((paddr_t)kernel_pde >> PAGE_SHIFT);
 #endif
 
-  void *boot_sp = &boot_stack[PAGESIZE];
+  void *boot_sp = &_boot_stack[PAGESIZE];
 
   __sfence_vma();
 
@@ -269,7 +265,7 @@
                    "mv a1, %1\n\t"
                    "mv sp, %2\n\t"
                    "csrw satp, %3\n\t"
-                   "nop" /* triggers instruction fetch page fault */
+                   "ebreak" /* triggers instruction fetch page fault */
                    :
                    : "r"(dtb), "r"(kernel_pde), "r"(boot_sp), "r"(satp)
                    : "a0", "a1");
@@ -280,6 +276,16 @@
 /*
  * Virtual memory boot functions.
  */
+
+static void set_kernel_syms(void) {
+#if __riscv_xlen == 64
+  extern char __kernel_syms[];
+  uintptr_t *syms = (uintptr_t *)__kernel_syms;
+  _eboot = (paddr_t)syms[0];
+#else
+  _eboot = (paddr_t)__eboot;
+#endif
+}
 
 static void clear_bss(void) {
   long *ptr = (long *)__bss;
@@ -294,7 +300,9 @@
 extern void *board_stack(paddr_t dtb_pa, vaddr_t dtb_va);
 extern void __noreturn board_init(void);
 
-static __noreturn void riscv_boot(paddr_t dtb, paddr_t pde) {
+#define __text_riscv_boot __section(".text.riscv_boot")
+__text_riscv_boot static __noreturn __used void riscv_boot(paddr_t dtb,
+                                                           paddr_t pde) {
   /*
    * Set initial register values.
    */
@@ -313,6 +321,8 @@
    */
   csr_clear(sie, SIP_SEIP | SIP_STIP | SIP_SSIP);
   csr_clear(sie, SIE_SEIE | SIE_STIE | SIE_SSIE);
+
+  set_kernel_syms();
 
   clear_bss();
 
