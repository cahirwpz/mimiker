--- conflicted
+++ resolved
@@ -76,9 +76,7 @@
 
 #define KERNEL_VIRT_IMG_END align((vaddr_t)__ebss, PAGESIZE)
 #define KERNEL_PHYS_IMG_END align(RISCV_PHYSADDR(__ebss), PAGESIZE)
-<<<<<<< HEAD
-
-#if KASAN
+
 #define BOOT_KASAN_SANITIZED_SIZE                                              \
   roundup2(roundup2(KERNEL_VIRT_IMG_END, GROWKERNEL_STRIDE) +                  \
              (VM_PAGE_PDS * GROWKERNEL_STRIDE) - KASAN_SANITIZED_START,        \
@@ -86,9 +84,6 @@
 
 #define BOOT_KASAN_SHADOW_SIZE                                                 \
   (BOOT_KASAN_SANITIZED_SIZE / KASAN_SHADOW_SCALE_SIZE)
-#endif /* !KASAN */
-=======
->>>>>>> 184975cc
 
 #define BOOT_DTB_VADDR DMAP_BASE
 #define BOOT_PD_VADDR (DMAP_BASE + GROWKERNEL_STRIDE)
@@ -272,13 +267,10 @@
   extern paddr_t kern_phys_end;
   kern_phys_end = kern_end;
 
-<<<<<<< HEAD
 #if KASAN
   _kasan_sanitized_end = KASAN_SANITIZED_START + BOOT_KASAN_SANITIZED_SIZE;
 #endif
 
-=======
->>>>>>> 184975cc
   void *dtb_va = (void *)BOOT_DTB_VADDR + (dtb & (PAGESIZE - 1));
   void *sp = board_stack(dtb, dtb_va);
 
