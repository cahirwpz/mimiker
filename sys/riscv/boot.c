--- conflicted
+++ resolved
@@ -77,10 +77,6 @@
 #define KERNEL_VIRT_IMG_END align((vaddr_t)__ebss, PAGESIZE)
 #define KERNEL_PHYS_IMG_END align(RISCV_PHYSADDR(__ebss), PAGESIZE)
 
-<<<<<<< HEAD
-#if KASAN
-=======
->>>>>>> 4013907b
 #define BOOT_KASAN_SANITIZED_SIZE                                              \
   roundup2(roundup2(KERNEL_VIRT_IMG_END, GROWKERNEL_STRIDE) +                  \
              (VM_PAGE_PDS * GROWKERNEL_STRIDE) - KASAN_SANITIZED_START,        \
@@ -88,10 +84,6 @@
 
 #define BOOT_KASAN_SHADOW_SIZE                                                 \
   (BOOT_KASAN_SANITIZED_SIZE / KASAN_SHADOW_SCALE_SIZE)
-<<<<<<< HEAD
-#endif /* !KASAN */
-=======
->>>>>>> 4013907b
 
 #define BOOT_DTB_VADDR DMAP_BASE
 #define BOOT_PD_VADDR (DMAP_BASE + GROWKERNEL_STRIDE)
@@ -224,7 +216,7 @@
                    "mv a2, %2\n\t"
                    "mv sp, %3\n\t"
                    "csrw satp, %4\n\t"
-                   "nop" /* triggers instruction fetch page fault */
+                   "ebreak"
                    :
                    : "r"(dtb), "r"(kernel_pde), "r"(bootmem_brk), "r"(boot_sp),
                      "r"(satp)
@@ -272,22 +264,13 @@
 
   clear_bss();
 
-<<<<<<< HEAD
-=======
   extern paddr_t kern_phys_end;
   kern_phys_end = kern_end;
 
->>>>>>> 4013907b
 #if KASAN
   _kasan_sanitized_end = KASAN_SANITIZED_START + BOOT_KASAN_SANITIZED_SIZE;
 #endif
 
-<<<<<<< HEAD
-  extern paddr_t kern_phys_end;
-  kern_phys_end = kern_end;
-
-=======
->>>>>>> 4013907b
   void *dtb_va = (void *)BOOT_DTB_VADDR + (dtb & (PAGESIZE - 1));
   void *sp = board_stack(dtb, dtb_va);
 
