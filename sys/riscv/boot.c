/*
 * RISC-V kernel boot process.
 *
 * The boot process is divided into two parts:
 *  - Bare memory part contained in the boot segment (realized by `riscv_init`),
 *  - Virtual memory part (realized by `riscv_boot`).
 *
 *  The sole goal of the boot segment is to bring the kernel to the virtual
 *  address space. This involves the following tasks:
 *   - mapping kernel image (.text, .rodata, .data, .bss) into VM,
 *
 *   - temporarily mapping DTB into VM (as we will need to access it in the
 *     second stage of the boot process and we can't create the direct map
 *     before knowing the physical memory boundaries which are contained in the
 *     DTB itself),
 *
 *   - temoprarily mapping kernel page directory into VM (because there is
 *     no direct map to access it in the usual fashion),
 *
<<<<<<< HEAD
 *   - preparing KASAN shadow memory for the mapped area,
=======
 *   - Preparing KASAN shadow memory for the mapped area,
>>>>>>> 5a813339
 *
 *   - enabling MMU and moving to the second stage.
 *
 * Scheme used for the transition from the first stage to the second stage:
 *   - we don't map the boot segment into VM,
 *
 *   - we assume boot (physical) addresses don't overlap with the mapped image
 *     (thereby an attempt to fetch the first instruction
 *     after enabling MMU will resault in an instruction fetch page fault),
 *
 *   - we temporarily set the trap vector to the address of `riscv_boot`,
 *
 *   - before enabling MMU we:
 *       - set parameters for `riscv_boot`,
 *       - set SP to VM boot stack.
 *
 * The second stage performs all operations needed to accomplish
 * board initialization. This includes:
 *   - setting registers to obey kernel conventions:
 *       - thread pointer register (`$tp`) always points to the PCPU structure
 *         of the hart,
 *       - SSCRARCH register always contains 0 when the hart operates in
 *         supervisor mode, and kernel stack pointer while in user mode.
 *
 *   - setting trap vector to trap handling routine,
 *
 *   - clearing any pending supervisor interrupts and disabling them afterwards,
 *
 *   - preparing bss,
 *
 *   - processing borad stack (this includes kernel environment setting),
 *
 *   - performing pmap bootstrap (this includes creating dmap),
 *
 *   - moving to thread0's stack and advancing to board initialization.
 *
 * For initial mapping of DTB and kernel PD the dmap area is used
 * as it will be overwritten in `pmap_bootstrap` where the temporary mappings
 * will be dropped.
 */
#define KL_LOG KL_INIT
#include <sys/fdt.h>
#include <sys/kasan.h>
#include <sys/klog.h>
#include <sys/mimiker.h>
#include <sys/pcpu.h>
#include <sys/pmap.h>
#include <riscv/abi.h>
#include <riscv/cpufunc.h>
#include <riscv/pmap.h>

<<<<<<< HEAD
#define KERNEL_VIRT_IMG_END align(_ebss, PAGESIZE)
#define KERNEL_PHYS_IMG_END align(RISCV_PHYSADDR(_ebss), PAGESIZE)
=======
extern char __riscv_boot_pa[];
extern char __boot_stack_pa[];
extern char __kernel_start_pa[];
extern char __text_pa[];
extern char __data_pa[];
extern char __ebss_pa[];
extern char __kernel_end_pa[];

#define RISCV_VIRTADDR(x)                                                      \
  ((vaddr_t)((paddr_t)(x)-KERNEL_PHYS) | KERNEL_SPACE_BEGIN)

#define KERNEL_VIRT_IMG_END align(RISCV_VIRTADDR(__ebss_pa), PAGESIZE)
#define KERNEL_PHYS_IMG_END align((paddr_t)__ebss_pa, PAGESIZE)
>>>>>>> 5a813339

#define BOOT_KASAN_SANITIZED_SIZE                                              \
  roundup2(roundup2(KERNEL_VIRT_IMG_END, GROWKERNEL_STRIDE) -                  \
             KASAN_SANITIZED_START,                                            \
           PAGESIZE * KASAN_SHADOW_SCALE_SIZE)

#define BOOT_KASAN_SHADOW_SIZE                                                 \
  (BOOT_KASAN_SANITIZED_SIZE / KASAN_SHADOW_SCALE_SIZE)

#define BOOT_DTB_VADDR DMAP_BASE
#define BOOT_PD_VADDR (DMAP_BASE + GROWKERNEL_STRIDE)

/*
 * Bare memory boot data.
 */

/* Last physical address used by kernel for boot memory allocation. */
__boot_data static void *bootmem_brk;

__boot_data static pde_t *kernel_pde;

/* Boot symbols. */
__boot_data static vaddr_t _kernel_start;
__boot_data static vaddr_t _text;
__boot_data static vaddr_t _riscv_boot;
__boot_data static vaddr_t _data;
__boot_data static uint8_t *_boot_stack;
__boot_data static vaddr_t _ebss;
__boot_data static vaddr_t _kernel_end;

/*
 * Virtual memory boot data.
 */

#define __bss_boot_stack __section(".bss.boot_stack")

/* NOTE: the boot stack is used before we switch out to `thread0`. */
<<<<<<< HEAD
#define __bss_boot_stack __section(".bss.boot_stack")
__bss_boot_stack static __used alignas(STACK_ALIGN) uint8_t
  boot_stack[PAGESIZE];

/* Kernel symbols. */
paddr_t _eboot;
=======
__bss_boot_stack static __used alignas(STACK_ALIGN) uint8_t
  boot_stack[PAGESIZE];
>>>>>>> 5a813339

/*
 * Bare memory boot functions.
 */

__boot_text static __noreturn void halt(void) {
  for (;;)
    __wfi();
}

__boot_text static void set_boot_syms(void) {
#if __riscv_xlen == 64
  extern char __boot_syms[];
  uintptr_t *syms = (uintptr_t *)__boot_syms;
  _kernel_start = (vaddr_t)syms[1];
  _text = (vaddr_t)syms[2];
  _riscv_boot = (vaddr_t)syms[3];
  _data = (vaddr_t)syms[4];
  _boot_stack = (uint8_t *)syms[5];
  _ebss = (vaddr_t)syms[6];
  _kernel_end = (vaddr_t)syms[7];
#else
  _kernel_start = (vaddr_t)__kernel_start;
  _text = (vaddr_t)__text;
  _riscv_boot = (vaddr_t)riscv_boot;
  _data = (vaddr_t)__data;
  _boot_stack = (uint8_t *)boot_stack;
  _ebss = (vaddr_t)__ebss;
  _kernel_end = (vaddr_t)__kernel_end;
#endif
}

/*
 * Allocate and clear pages in physical memory just after kernel image end.
 * The argument will be aligned to `PAGESIZE`.
 */
__boot_text static void *bootmem_alloc(size_t bytes) {
  long *addr = bootmem_brk;
  bootmem_brk += align(bytes, PAGESIZE);

  for (size_t i = 0; i < bytes / sizeof(long); i++)
    addr[i] = 0;
  return addr;
}

__boot_text static pde_t *early_pde_ptr(paddr_t pd_pa, int lvl, vaddr_t va) {
  pde_t *pde = (pde_t *)pd_pa;
  if (lvl == 0)
    return pde + L0_INDEX(va);
#if __riscv_xlen == 32
  return pde + L1_INDEX(va);
#else
  if (lvl == 1)
    return pde + L1_INDEX(va);
  return pde + L2_INDEX(va);
#endif
}

__boot_text static pte_t *ensure_pte(vaddr_t va) {
  pde_t *pdep = early_pde_ptr((paddr_t)kernel_pde, 0, va);

  for (unsigned lvl = 1; lvl < PAGE_TABLE_DEPTH; lvl++) {
    paddr_t pa;
    if (!VALID_PDE_P(*pdep)) {
      pa = (paddr_t)bootmem_alloc(PAGESIZE);
      *pdep = PA_TO_PTE(pa) | PTE_V;
    } else {
      pa = (paddr_t)PTE_TO_PA(*pdep);
    }
    pdep = early_pde_ptr(pa, lvl, va);
  }

  return (pte_t *)pdep;
}

__boot_text static void early_kenter(vaddr_t va, size_t size, paddr_t pa,
                                     u_long flags) {
  if (!is_aligned(size, PAGESIZE))
    halt();

  for (size_t off = 0; off < size; off += PAGESIZE) {
    pte_t *ptep = ensure_pte(va + off);
    *ptep = PA_TO_PTE(pa + off) | flags;
  }
}

__boot_text __noreturn void riscv_init(paddr_t dtb) {
<<<<<<< HEAD
  set_boot_syms();

  if (!((paddr_t)__eboot < _kernel_start || _kernel_end < (paddr_t)__boot))
=======
  if (!((paddr_t)__eboot < RISCV_VIRTADDR(__kernel_start_pa) ||
        RISCV_VIRTADDR(__kernel_end_pa) < (paddr_t)__boot))
>>>>>>> 5a813339
    halt();

  /* Initialize boot memory allocator. */
  bootmem_brk = (void *)KERNEL_PHYS_IMG_END;

  /* Allocate kernel page directory.*/
  kernel_pde = bootmem_alloc(PAGESIZE);

<<<<<<< HEAD
  /* Kernel read-only segment - sections: .text and .rodata. */
  early_kenter(_text, _data - _text, RISCV_PHYSADDR(_text),
               PTE_X | PTE_KERN_RO);

  /* Kernel read-write segment - sections: .data and .bss. */
  early_kenter(_data, KERNEL_VIRT_IMG_END - _data, RISCV_PHYSADDR(_data),
               PTE_KERN);
=======
  const vaddr_t text = RISCV_VIRTADDR(__text_pa);
  const vaddr_t data = RISCV_VIRTADDR(__data_pa);

  /* Kernel read-only segment - sections: .text and .rodata. */
  early_kenter(text, data - text, (paddr_t)__text_pa, PTE_X | PTE_KERN_RO);

  /* Kernel read-write segment - sections: .data and .bss. */
  early_kenter(data, KERNEL_VIRT_IMG_END - data, (paddr_t)__data_pa, PTE_KERN);
>>>>>>> 5a813339

  /*
   * NOTE: we don't have to map the boot allocation area as the allocated
   * data will only be accessed using physical addresses (see pmap).
   */

  /* DTB - assume that DTB will be covered
   * by single last level page directory. */
  early_kenter(BOOT_DTB_VADDR, GROWKERNEL_STRIDE, rounddown(dtb, PAGESIZE),
               PTE_KERN);

  /* Kernel page directory table. */
  early_kenter(BOOT_PD_VADDR, PAGESIZE, (paddr_t)kernel_pde, PTE_KERN);

#if KASAN
  paddr_t shadow_mem = (paddr_t)bootmem_alloc(BOOT_KASAN_SHADOW_SIZE);

  early_kenter(KASAN_SHADOW_START, BOOT_KASAN_SHADOW_SIZE, shadow_mem,
               PTE_KERN);
#endif /* !KASAN */

  /* Temporarily set the trap vector. */
<<<<<<< HEAD
  csr_write(stvec, _riscv_boot);
=======
  csr_write(stvec, RISCV_VIRTADDR(__riscv_boot_pa));
>>>>>>> 5a813339

  /*
   * Move to VM boot stage.
   */
#if __riscv_xlen == 64
  const paddr_t satp = SATP_MODE_SV39 | ((paddr_t)kernel_pde >> PAGE_SHIFT);
#else
  const paddr_t satp = SATP_MODE_SV32 | ((paddr_t)kernel_pde >> PAGE_SHIFT);
#endif

<<<<<<< HEAD
  void *boot_sp = &_boot_stack[PAGESIZE];
=======
  void *boot_sp = (void *)RISCV_VIRTADDR(__boot_stack_pa) + PAGESIZE;
>>>>>>> 5a813339

  __sfence_vma();

  __asm __volatile("mv a0, %0\n\t"
                   "mv a1, %1\n\t"
                   "mv a2, %2\n\t"
                   "mv sp, %3\n\t"
                   "csrw satp, %4\n\t"
                   "sfence.vma\n\t"
                   "nop" /* triggers instruction fetch page fault */
                   :
                   : "r"(dtb), "r"(kernel_pde), "r"(bootmem_brk), "r"(boot_sp),
                     "r"(satp)
                   : "a0", "a1", "a2");

  __unreachable();
}

/*
 * Virtual memory boot functions.
 */

static void set_kernel_syms(void) {
#if __riscv_xlen == 64
  extern char __kernel_syms[];
  uintptr_t *syms = (uintptr_t *)__kernel_syms;
  _eboot = (paddr_t)syms[0];
#else
  _eboot = (paddr_t)__eboot;
#endif
}

static void clear_bss(void) {
  long *ptr = (long *)__bss;
  long *end = (long *)__ebss;
  while (ptr < end)
    *ptr++ = 0;
}

/* Trap handler in direct mode. */
extern void cpu_exception_handler(void);

extern void *board_stack(paddr_t dtb_pa, void *dtb_va);
extern void __noreturn board_init(void);

#define __text_riscv_boot __section(".text.riscv_boot")
<<<<<<< HEAD
=======

>>>>>>> 5a813339
__text_riscv_boot static __noreturn __used void
riscv_boot(paddr_t dtb, paddr_t pde, paddr_t kern_end) {
  /*
   * Set initial register values.
   */
  __set_tp();
  csr_write(sscratch, 0);

  /*
   * Set trap vector base address:
   *  - MODE = Direct - all exceptions set PC to specified BASE
   */
  csr_write(stvec, cpu_exception_handler);

  /*
   * NOTE: respective interrupts will be enabled by appropriate device drivers
   * while registering an interrupt handling routine.
   */
  csr_clear(sie, SIP_SEIP | SIP_STIP | SIP_SSIP);
  csr_clear(sie, SIE_SEIE | SIE_STIE | SIE_SSIE);

  set_kernel_syms();

  clear_bss();

  extern paddr_t kern_phys_end;
  kern_phys_end = kern_end;

#if KASAN
  _kasan_sanitized_end =
    KASAN_SANITIZED_START +
    (roundup(align((vaddr_t)__ebss, PAGESIZE), GROWKERNEL_STRIDE) -
     KASAN_SANITIZED_START);
#endif

  void *dtb_va = (void *)BOOT_DTB_VADDR + (dtb & (PAGESIZE - 1));
  void *sp = board_stack(dtb, dtb_va);

  pmap_bootstrap(pde, (void *)BOOT_PD_VADDR);

  void *fdtp = (void *)phys_to_dmap(FDT_get_physaddr());
  FDT_changeroot(fdtp);

  /*
   * Switch to thread0's stack and perform `board_init`.
   */
  __asm __volatile("mv sp, %0\n\t"
                   "tail board_init" ::"r"(sp));
  __unreachable();
}

/* TODO(MichalBlk): remove those after architecture split of dbg debug scripts.
 */
typedef struct {
} tlbentry_t;

static __used __boot_data volatile tlbentry_t _gdb_tlb_entry;<|MERGE_RESOLUTION|>--- conflicted
+++ resolved
@@ -17,11 +17,7 @@
  *   - temoprarily mapping kernel page directory into VM (because there is
  *     no direct map to access it in the usual fashion),
  *
-<<<<<<< HEAD
- *   - preparing KASAN shadow memory for the mapped area,
-=======
  *   - Preparing KASAN shadow memory for the mapped area,
->>>>>>> 5a813339
  *
  *   - enabling MMU and moving to the second stage.
  *
@@ -73,10 +69,6 @@
 #include <riscv/cpufunc.h>
 #include <riscv/pmap.h>
 
-<<<<<<< HEAD
-#define KERNEL_VIRT_IMG_END align(_ebss, PAGESIZE)
-#define KERNEL_PHYS_IMG_END align(RISCV_PHYSADDR(_ebss), PAGESIZE)
-=======
 extern char __riscv_boot_pa[];
 extern char __boot_stack_pa[];
 extern char __kernel_start_pa[];
@@ -90,7 +82,6 @@
 
 #define KERNEL_VIRT_IMG_END align(RISCV_VIRTADDR(__ebss_pa), PAGESIZE)
 #define KERNEL_PHYS_IMG_END align((paddr_t)__ebss_pa, PAGESIZE)
->>>>>>> 5a813339
 
 #define BOOT_KASAN_SANITIZED_SIZE                                              \
   roundup2(roundup2(KERNEL_VIRT_IMG_END, GROWKERNEL_STRIDE) -                  \
@@ -112,15 +103,6 @@
 
 __boot_data static pde_t *kernel_pde;
 
-/* Boot symbols. */
-__boot_data static vaddr_t _kernel_start;
-__boot_data static vaddr_t _text;
-__boot_data static vaddr_t _riscv_boot;
-__boot_data static vaddr_t _data;
-__boot_data static uint8_t *_boot_stack;
-__boot_data static vaddr_t _ebss;
-__boot_data static vaddr_t _kernel_end;
-
 /*
  * Virtual memory boot data.
  */
@@ -128,17 +110,8 @@
 #define __bss_boot_stack __section(".bss.boot_stack")
 
 /* NOTE: the boot stack is used before we switch out to `thread0`. */
-<<<<<<< HEAD
-#define __bss_boot_stack __section(".bss.boot_stack")
 __bss_boot_stack static __used alignas(STACK_ALIGN) uint8_t
   boot_stack[PAGESIZE];
-
-/* Kernel symbols. */
-paddr_t _eboot;
-=======
-__bss_boot_stack static __used alignas(STACK_ALIGN) uint8_t
-  boot_stack[PAGESIZE];
->>>>>>> 5a813339
 
 /*
  * Bare memory boot functions.
@@ -147,28 +120,6 @@
 __boot_text static __noreturn void halt(void) {
   for (;;)
     __wfi();
-}
-
-__boot_text static void set_boot_syms(void) {
-#if __riscv_xlen == 64
-  extern char __boot_syms[];
-  uintptr_t *syms = (uintptr_t *)__boot_syms;
-  _kernel_start = (vaddr_t)syms[1];
-  _text = (vaddr_t)syms[2];
-  _riscv_boot = (vaddr_t)syms[3];
-  _data = (vaddr_t)syms[4];
-  _boot_stack = (uint8_t *)syms[5];
-  _ebss = (vaddr_t)syms[6];
-  _kernel_end = (vaddr_t)syms[7];
-#else
-  _kernel_start = (vaddr_t)__kernel_start;
-  _text = (vaddr_t)__text;
-  _riscv_boot = (vaddr_t)riscv_boot;
-  _data = (vaddr_t)__data;
-  _boot_stack = (uint8_t *)boot_stack;
-  _ebss = (vaddr_t)__ebss;
-  _kernel_end = (vaddr_t)__kernel_end;
-#endif
 }
 
 /*
@@ -226,14 +177,8 @@
 }
 
 __boot_text __noreturn void riscv_init(paddr_t dtb) {
-<<<<<<< HEAD
-  set_boot_syms();
-
-  if (!((paddr_t)__eboot < _kernel_start || _kernel_end < (paddr_t)__boot))
-=======
   if (!((paddr_t)__eboot < RISCV_VIRTADDR(__kernel_start_pa) ||
         RISCV_VIRTADDR(__kernel_end_pa) < (paddr_t)__boot))
->>>>>>> 5a813339
     halt();
 
   /* Initialize boot memory allocator. */
@@ -242,15 +187,6 @@
   /* Allocate kernel page directory.*/
   kernel_pde = bootmem_alloc(PAGESIZE);
 
-<<<<<<< HEAD
-  /* Kernel read-only segment - sections: .text and .rodata. */
-  early_kenter(_text, _data - _text, RISCV_PHYSADDR(_text),
-               PTE_X | PTE_KERN_RO);
-
-  /* Kernel read-write segment - sections: .data and .bss. */
-  early_kenter(_data, KERNEL_VIRT_IMG_END - _data, RISCV_PHYSADDR(_data),
-               PTE_KERN);
-=======
   const vaddr_t text = RISCV_VIRTADDR(__text_pa);
   const vaddr_t data = RISCV_VIRTADDR(__data_pa);
 
@@ -259,15 +195,14 @@
 
   /* Kernel read-write segment - sections: .data and .bss. */
   early_kenter(data, KERNEL_VIRT_IMG_END - data, (paddr_t)__data_pa, PTE_KERN);
->>>>>>> 5a813339
 
   /*
    * NOTE: we don't have to map the boot allocation area as the allocated
    * data will only be accessed using physical addresses (see pmap).
    */
 
-  /* DTB - assume that DTB will be covered
-   * by single last level page directory. */
+  /* DTB - assume that DTB will be covered by a single last level page
+   * directory. */
   early_kenter(BOOT_DTB_VADDR, GROWKERNEL_STRIDE, rounddown(dtb, PAGESIZE),
                PTE_KERN);
 
@@ -282,11 +217,7 @@
 #endif /* !KASAN */
 
   /* Temporarily set the trap vector. */
-<<<<<<< HEAD
-  csr_write(stvec, _riscv_boot);
-=======
   csr_write(stvec, RISCV_VIRTADDR(__riscv_boot_pa));
->>>>>>> 5a813339
 
   /*
    * Move to VM boot stage.
@@ -297,11 +228,7 @@
   const paddr_t satp = SATP_MODE_SV32 | ((paddr_t)kernel_pde >> PAGE_SHIFT);
 #endif
 
-<<<<<<< HEAD
-  void *boot_sp = &_boot_stack[PAGESIZE];
-=======
   void *boot_sp = (void *)RISCV_VIRTADDR(__boot_stack_pa) + PAGESIZE;
->>>>>>> 5a813339
 
   __sfence_vma();
 
@@ -324,16 +251,6 @@
  * Virtual memory boot functions.
  */
 
-static void set_kernel_syms(void) {
-#if __riscv_xlen == 64
-  extern char __kernel_syms[];
-  uintptr_t *syms = (uintptr_t *)__kernel_syms;
-  _eboot = (paddr_t)syms[0];
-#else
-  _eboot = (paddr_t)__eboot;
-#endif
-}
-
 static void clear_bss(void) {
   long *ptr = (long *)__bss;
   long *end = (long *)__ebss;
@@ -348,10 +265,7 @@
 extern void __noreturn board_init(void);
 
 #define __text_riscv_boot __section(".text.riscv_boot")
-<<<<<<< HEAD
-=======
-
->>>>>>> 5a813339
+
 __text_riscv_boot static __noreturn __used void
 riscv_boot(paddr_t dtb, paddr_t pde, paddr_t kern_end) {
   /*
@@ -373,18 +287,13 @@
   csr_clear(sie, SIP_SEIP | SIP_STIP | SIP_SSIP);
   csr_clear(sie, SIE_SEIE | SIE_STIE | SIE_SSIE);
 
-  set_kernel_syms();
-
   clear_bss();
 
   extern paddr_t kern_phys_end;
   kern_phys_end = kern_end;
 
 #if KASAN
-  _kasan_sanitized_end =
-    KASAN_SANITIZED_START +
-    (roundup(align((vaddr_t)__ebss, PAGESIZE), GROWKERNEL_STRIDE) -
-     KASAN_SANITIZED_START);
+  _kasan_sanitized_end = KASAN_SANITIZED_START + BOOT_KASAN_SANITIZED_SIZE;
 #endif
 
   void *dtb_va = (void *)BOOT_DTB_VADDR + (dtb & (PAGESIZE - 1));
