# vim: tabstop=8 shiftwidth=8 noexpandtab:

TOPDIR = $(realpath ../..)

SOURCES-RISCV = \
	board.c \
	boot.c \
	copy.S \
	exception.S \
	interrupt.c \
	mcontext.c \
	pmap.c \
	sbi.c \
	sigcode.S \
	signal.c \
<<<<<<< HEAD
	start.S \
	switch.S \
	thread.c \
	tlb.c \
	trap.c
=======
	start.S
>>>>>>> 89764701

CLEAN-FILES += assym.h riscv.ld

CPPFLAGS += -D_MACHDEP

include $(TOPDIR)/build/build.kern.mk

$(SOURCES-RISCV) riscv.ld.in: assym.h<|MERGE_RESOLUTION|>--- conflicted
+++ resolved
@@ -13,15 +13,10 @@
 	sbi.c \
 	sigcode.S \
 	signal.c \
-<<<<<<< HEAD
 	start.S \
 	switch.S \
-	thread.c \
 	tlb.c \
 	trap.c
-=======
-	start.S
->>>>>>> 89764701
 
 CLEAN-FILES += assym.h riscv.ld
 
