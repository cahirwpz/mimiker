# vim: tabstop=8 shiftwidth=8 noexpandtab:

TOPDIR = $(realpath ../..)

SOURCES-RISCV = \
	board.c \
	boot.c \
	copy.S \
	exception.S \
	interrupt.c \
	mcontext.c \
	pmap.c \
	sbi.c \
	sigcode.S \
	signal.c \
	start.S \
<<<<<<< HEAD
	tlb.c
=======
	trap.c
>>>>>>> f60e983c

CLEAN-FILES += assym.h riscv.ld

CPPFLAGS += -D_MACHDEP

include $(TOPDIR)/build/build.kern.mk

$(SOURCES-RISCV) riscv.ld.in: assym.h<|MERGE_RESOLUTION|>--- conflicted
+++ resolved
@@ -14,11 +14,8 @@
 	sigcode.S \
 	signal.c \
 	start.S \
-<<<<<<< HEAD
-	tlb.c
-=======
+	tlb.c \
 	trap.c
->>>>>>> f60e983c
 
 CLEAN-FILES += assym.h riscv.ld
 
