--- conflicted
+++ resolved
@@ -26,9 +26,4 @@
 
 $(SOURCES-RISCV) riscv.ld.in: assym.h
 
-<<<<<<< HEAD
-boot.o : CFLAGS_KASAN =
-boot.o : CFLAGS_KCSAN =
-=======
-boot.o : CFLAGS_KASAN =
->>>>>>> 4013907b
+boot.o : CFLAGS_KASAN =