#include <riscv/asm.h>
#include <riscv/riscvreg.h>

#include "assym.h"

<<<<<<< HEAD
.macro save_reg reg, offset
	REG_S \reg, (\offset)(sp)
.endm

.macro save_reg_cfi reg, offset
	save_reg \reg, \offset
	.cfi_rel_offset \reg, \offset
.endm

.macro save_csr csr, offset, tmp
	csrr \tmp, \csr
	save_reg \tmp, \offset
.endm

.macro load_reg reg, offset
	REG_L \reg, (\offset)(sp)
.endm

.macro load_csr csr, offset, tmp
	load_reg \tmp, \offset
	csrw \csr, \tmp
.endm

=======
>>>>>>> 9d9e5a9e
/* 
 * MODE:
 *  - 0: we came from userspace
 *  - 1: we came from kernelspace
 */
.macro save_ctx mode
.if \mode == 1
<<<<<<< HEAD
	PTR_ADDI sp, sp, -CTX_SIZE
.endif
	.cfi_def_cfa sp, 0

	save_reg_cfi ra, CTX_RA

.if \mode == 0
	/* Load kernel's global pointer. */
	save_reg_cfi gp, CTX_GP
	LOAD_GP()

	/* Load pcpu pointer. */
	save_reg_cfi tp, CTX_TP
	PTR_LA tp, _pcpu_data
.endif

	save_reg_cfi t0, CTX_T0
	save_reg_cfi t1, CTX_T1
	save_reg_cfi t2, CTX_T2
	save_reg_cfi t3, CTX_T3
	save_reg_cfi t4, CTX_T4
	save_reg_cfi t5, CTX_T5
	save_reg_cfi t6, CTX_T6

	save_reg_cfi s0, CTX_S0
	save_reg_cfi s1, CTX_S1
	save_reg_cfi s2, CTX_S2
	save_reg_cfi s3, CTX_S3
	save_reg_cfi s4, CTX_S4
	save_reg_cfi s5, CTX_S5
	save_reg_cfi s6, CTX_S6
	save_reg_cfi s7, CTX_S7
	save_reg_cfi s8, CTX_S8
	save_reg_cfi s9, CTX_S9
	save_reg_cfi s10, CTX_S10
	save_reg_cfi s11, CTX_S11

	save_reg_cfi a0, CTX_A0
	save_reg_cfi a1, CTX_A1
	save_reg_cfi a2, CTX_A2
	save_reg_cfi a3, CTX_A3
	save_reg_cfi a4, CTX_A4
	save_reg_cfi a5, CTX_A5
	save_reg_cfi a6, CTX_A6
	save_reg_cfi a7, CTX_A7

	/* Store stack pointer. */
.if \mode == 1
	REG_LI t1, CTX_SIZE
	PTR_ADD t0, sp, t1
.else
	/* SSCRATCH should reflect we're in supervisor mode. */
	REG_LI t0, 0
	csrrw t0, sscratch, t0
.endif
	save_reg t0, CTX_SP
	.cfi_rel_offset sp, CTX_SP

	save_csr sepc, CTX_PC, t0
	save_csr sstatus, CTX_SR, t0
	save_csr stval, CTX_TVAL, t0
	save_csr scause, CTX_CAUSE, t0
=======
	PTR_ADDI	sp, sp, -CTX_SIZE
.endif

	SAVE_REG_CFI(ra, CTX_RA);

.if \mode == 0
	/* Load kernel's global pointer. */
	SAVE_REG_CFI(gp, CTX_GP);
	LOAD_GP()

	/* Load pcpu pointer. */
	SAVE_REG_CFI(tp, CTX_TP);
	PTR_LA	tp, _pcpu_data
.endif

	SAVE_REG_CFI(t0, CTX_T0);
	SAVE_REG_CFI(t1, CTX_T1);
	SAVE_REG_CFI(t2, CTX_T2);
	SAVE_REG_CFI(t3, CTX_T3);
	SAVE_REG_CFI(t4, CTX_T4);
	SAVE_REG_CFI(t5, CTX_T5);
	/* XXX: we don't provide the CFI directive for $t6 as
	 * (GCC 12.1.0, Binutils 2.38, GDB 12.1)  has faulty frame info
	 * implementation which confuses this register with PC. */
	SAVE_REG(t6, CTX_T6);

	SAVE_REG_CFI(s0, CTX_S0);
	SAVE_REG_CFI(s1, CTX_S1);
	SAVE_REG_CFI(s2, CTX_S2);
	SAVE_REG_CFI(s3, CTX_S3);
	SAVE_REG_CFI(s4, CTX_S4);
	SAVE_REG_CFI(s5, CTX_S5);
	SAVE_REG_CFI(s6, CTX_S6);
	SAVE_REG_CFI(s7, CTX_S7);
	SAVE_REG_CFI(s8, CTX_S8);
	SAVE_REG_CFI(s9, CTX_S9);
	SAVE_REG_CFI(s10, CTX_S10);
	SAVE_REG_CFI(s11, CTX_S11);

	SAVE_REG_CFI(a0, CTX_A0);
	SAVE_REG_CFI(a1, CTX_A1);
	SAVE_REG_CFI(a2, CTX_A2);
	SAVE_REG_CFI(a3, CTX_A3);
	SAVE_REG_CFI(a4, CTX_A4);
	SAVE_REG_CFI(a5, CTX_A5);
	SAVE_REG_CFI(a6, CTX_A6);
	SAVE_REG_CFI(a7, CTX_A7);

	/* Store stack pointer. */
.if \mode == 1
	REG_LI	t1, CTX_SIZE
	PTR_ADD	t0, sp, t1
.else
	/* SSCRATCH should reflect we're in supervisor mode. */
	REG_LI	t0, 0
	csrrw	t0, sscratch, t0
.endif
	SAVE_REG(t0, CTX_SP);
	.cfi_rel_offset	sp, CTX_SP

	SAVE_CSR(sepc, CTX_PC, t0);
	SAVE_CSR(sstatus, CTX_SR, t0);
	SAVE_CSR(stval, CTX_TVAL, t0);
	SAVE_CSR(scause, CTX_CAUSE, t0);
>>>>>>> 9d9e5a9e
.endm

/* 
 * MODE:
 *  - 0: we came from userspace
 *  - 1: we came from kernelspace
 */
.macro load_ctx mode
.if \mode == 0
<<<<<<< HEAD
	PTR_L t0, PCPU_CURTHREAD(tp)
	PTR_L sp, TD_UCTX(t0)
=======
	PTR_L	t0, PCPU_CURTHREAD(tp)
	PTR_L	sp, TD_UCTX(t0)
>>>>>>> 9d9e5a9e
.endif

	/* Restore status register.
	 * NOTE: the SR has interrupts disabled. */
<<<<<<< HEAD
	load_csr sstatus, CTX_SR, t0
	load_csr sepc, CTX_PC, t0

	load_reg ra, CTX_RA

.if \mode == 0
	/* Load user's SP to SSCRATCH. */
	load_csr sscratch, CTX_SP, t0

	/* Restore user's TP and GP. */
	load_reg gp, CTX_GP
	load_reg tp, CTX_TP
.endif

	load_reg t0, CTX_T0
	load_reg t1, CTX_T1
	load_reg t2, CTX_T2
	load_reg t3, CTX_T3
	load_reg t4, CTX_T4
	load_reg t5, CTX_T5
	load_reg t6, CTX_T6

	load_reg s0, CTX_S0
	load_reg s1, CTX_S1
	load_reg s2, CTX_S2
	load_reg s3, CTX_S3
	load_reg s4, CTX_S4
	load_reg s5, CTX_S5
	load_reg s6, CTX_S6
	load_reg s7, CTX_S7
	load_reg s8, CTX_S8
	load_reg s9, CTX_S9
	load_reg s10, CTX_S10
	load_reg s11, CTX_S11

	load_reg a0, CTX_A0
	load_reg a1, CTX_A1
	load_reg a2, CTX_A2
	load_reg a3, CTX_A3
	load_reg a4, CTX_A4
	load_reg a5, CTX_A5
	load_reg a6, CTX_A6
	load_reg a7, CTX_A7

.if \mode == 1
	PTR_ADDI sp, sp, CTX_SIZE
.endif
.endm

#if FPU
.macro enable_sv_fpu tmp
	li \tmp, SSTATUS_FS_INITIAL
	csrs sstatus, \tmp
.endm

.macro disable_sv_fpu tmp
	li \tmp, SSTATUS_FS_MASK
	csrc sstatus, \tmp
.endm

.macro load_fpu_reg reg, offset, src
	FP_L \reg, (\offset)(\src)
.endm

.macro load_fcsr src, tmp
	REG_L \tmp, (FPU_CTX_FCSR)(\src)
	fscsr \tmp
.endm

=======
	LOAD_CSR(sstatus, CTX_SR, t0);
	LOAD_CSR(sepc, CTX_PC, t0);

	LOAD_REG(ra, CTX_RA);

.if \mode == 0
	/* Load user's SP to SSCRATCH. */
	LOAD_CSR(sscratch, CTX_SP, t0);

	/* Restore user's TP and GP. */
	LOAD_REG(gp, CTX_GP);
	LOAD_REG(tp, CTX_TP);
.endif

	LOAD_REG(t0, CTX_T0);
	LOAD_REG(t1, CTX_T1);
	LOAD_REG(t2, CTX_T2);
	LOAD_REG(t3, CTX_T3);
	LOAD_REG(t4, CTX_T4);
	LOAD_REG(t5, CTX_T5);
	LOAD_REG(t6, CTX_T6);

	LOAD_REG(s0, CTX_S0);
	LOAD_REG(s1, CTX_S1);
	LOAD_REG(s2, CTX_S2);
	LOAD_REG(s3, CTX_S3);
	LOAD_REG(s4, CTX_S4);
	LOAD_REG(s5, CTX_S5);
	LOAD_REG(s6, CTX_S6);
	LOAD_REG(s7, CTX_S7);
	LOAD_REG(s8, CTX_S8);
	LOAD_REG(s9, CTX_S9);
	LOAD_REG(s10, CTX_S10);
	LOAD_REG(s11, CTX_S11);

	LOAD_REG(a0, CTX_A0);
	LOAD_REG(a1, CTX_A1);
	LOAD_REG(a2, CTX_A2);
	LOAD_REG(a3, CTX_A3);
	LOAD_REG(a4, CTX_A4);
	LOAD_REG(a5, CTX_A5);
	LOAD_REG(a6, CTX_A6);
	LOAD_REG(a7, CTX_A7);

.if \mode == 1
	PTR_ADDI	sp, sp, CTX_SIZE
.endif
.endm

>>>>>>> 9d9e5a9e
.macro load_fpu_ctx src, tmp
	/*
	 * Enable FPE usage in supervisor mode,
	 * so we can access registers.
	 */
<<<<<<< HEAD
	enable_sv_fpu \tmp

	/* Restore registers. */
	load_fcsr \src, \tmp

	load_fpu_reg f0, FPU_CTX_F0, \src
	load_fpu_reg f1, FPU_CTX_F1, \src
	load_fpu_reg f2, FPU_CTX_F2, \src
	load_fpu_reg f3, FPU_CTX_F3, \src
	load_fpu_reg f4, FPU_CTX_F4, \src
	load_fpu_reg f5, FPU_CTX_F5, \src
	load_fpu_reg f6, FPU_CTX_F6, \src
	load_fpu_reg f7, FPU_CTX_F7, \src
	load_fpu_reg f8, FPU_CTX_F8, \src
	load_fpu_reg f9, FPU_CTX_F9, \src
	load_fpu_reg f10, FPU_CTX_F10, \src
	load_fpu_reg f11, FPU_CTX_F11, \src
	load_fpu_reg f12, FPU_CTX_F12, \src
	load_fpu_reg f13, FPU_CTX_F13, \src
	load_fpu_reg f14, FPU_CTX_F14, \src
	load_fpu_reg f15, FPU_CTX_F15, \src
	load_fpu_reg f16, FPU_CTX_F16, \src
	load_fpu_reg f17, FPU_CTX_F17, \src
	load_fpu_reg f18, FPU_CTX_F18, \src
	load_fpu_reg f19, FPU_CTX_F19, \src
	load_fpu_reg f20, FPU_CTX_F20, \src
	load_fpu_reg f21, FPU_CTX_F21, \src
	load_fpu_reg f22, FPU_CTX_F22, \src
	load_fpu_reg f23, FPU_CTX_F23, \src
	load_fpu_reg f24, FPU_CTX_F24, \src
	load_fpu_reg f25, FPU_CTX_F25, \src
	load_fpu_reg f26, FPU_CTX_F26, \src
	load_fpu_reg f27, FPU_CTX_F27, \src
	load_fpu_reg f28, FPU_CTX_F28, \src
	load_fpu_reg f29, FPU_CTX_F29, \src
	load_fpu_reg f30, FPU_CTX_F30, \src
	load_fpu_reg f31, FPU_CTX_F31, \src

	disable_sv_fpu \tmp
.endm
#endif
=======
	ENABLE_SV_FPU(\tmp);

	/* Restore registers. */
	LOAD_FCSR(\src, \tmp);

	LOAD_FPU_REG(f0, FPU_CTX_F0, \src);
	LOAD_FPU_REG(f1, FPU_CTX_F1, \src);
	LOAD_FPU_REG(f2, FPU_CTX_F2, \src);
	LOAD_FPU_REG(f3, FPU_CTX_F3, \src);
	LOAD_FPU_REG(f4, FPU_CTX_F4, \src);
	LOAD_FPU_REG(f5, FPU_CTX_F5, \src);
	LOAD_FPU_REG(f6, FPU_CTX_F6, \src);
	LOAD_FPU_REG(f7, FPU_CTX_F7, \src);
	LOAD_FPU_REG(f8, FPU_CTX_F8, \src);
	LOAD_FPU_REG(f9, FPU_CTX_F9, \src);
	LOAD_FPU_REG(f10, FPU_CTX_F10, \src);
	LOAD_FPU_REG(f11, FPU_CTX_F11, \src);
	LOAD_FPU_REG(f12, FPU_CTX_F12, \src);
	LOAD_FPU_REG(f13, FPU_CTX_F13, \src);
	LOAD_FPU_REG(f14, FPU_CTX_F14, \src);
	LOAD_FPU_REG(f15, FPU_CTX_F15, \src);
	LOAD_FPU_REG(f16, FPU_CTX_F16, \src);
	LOAD_FPU_REG(f17, FPU_CTX_F17, \src);
	LOAD_FPU_REG(f18, FPU_CTX_F18, \src);
	LOAD_FPU_REG(f19, FPU_CTX_F19, \src);
	LOAD_FPU_REG(f20, FPU_CTX_F20, \src);
	LOAD_FPU_REG(f21, FPU_CTX_F21, \src);
	LOAD_FPU_REG(f22, FPU_CTX_F22, \src);
	LOAD_FPU_REG(f23, FPU_CTX_F23, \src);
	LOAD_FPU_REG(f24, FPU_CTX_F24, \src);
	LOAD_FPU_REG(f25, FPU_CTX_F25, \src);
	LOAD_FPU_REG(f26, FPU_CTX_F26, \src);
	LOAD_FPU_REG(f27, FPU_CTX_F27, \src);
	LOAD_FPU_REG(f28, FPU_CTX_F28, \src);
	LOAD_FPU_REG(f29, FPU_CTX_F29, \src);
	LOAD_FPU_REG(f30, FPU_CTX_F30, \src);
	LOAD_FPU_REG(f31, FPU_CTX_F31, \src);

	DISABLE_SV_FPU(\tmp);
.endm
>>>>>>> 9d9e5a9e

	.global cpu_exception_handler
	.global user_exc_leave
	.global kern_exc_leave

cpu_exception_handler:
<<<<<<< HEAD
	csrrw sp, sscratch, sp
	beqz sp, 1f

	/* User mode detected. */
	j cpu_exception_handler_user

1:
	/* Supervisor mode detected. */
	csrrw sp, sscratch, sp

ENTRY(cpu_exception_handler_supervisor)
	save_ctx 1
	mv a0, sp
	call trap_handler
=======
	csrrw	sp, sscratch, sp
	beqz	sp, 1f

	/* User mode detected. */
	j	cpu_exception_handler_user

1:
	/* Supervisor mode detected. */
	csrrw	sp, sscratch, sp

ENTRY(cpu_exception_handler_supervisor)
	.cfi_def_cfa	sp, 0
	save_ctx 1
	mv	a0, sp
	call	trap_handler
>>>>>>> 9d9e5a9e
kern_exc_leave:
	load_ctx 1
	sret
END(cpu_exception_handler_supervisor)

ENTRY(cpu_exception_handler_user)
	.cfi_signal_frame
<<<<<<< HEAD
	save_ctx 0
	mv a0, sp
	call trap_handler	
user_exc_leave:
	/* Disable interrupts. */
	li t0, SSTATUS_SIE
	csrc sstatus, t0

#if FPU
	/* Read private thread flags. */
	PTR_L t0, PCPU_CURTHREAD(tp)
	INT_L t1, TD_PFLAGS(t0)

	/* Skip FPU restoring if FPE context is not used. */
	li t2, TDP_FPUINUSE
	and t2, t1, t2
	beqz t2, skip_fpu_restore

	/* Restore FPE context iff a context has been saved. */
	li t2, TDP_FPUCTXSAVED
	and t2, t1, t2
	beqz t2, skip_fpu_restore

	/* Clear TDP_FPUCTXSAVED flag. */
	li t2, ~TDP_FPUCTXSAVED
	and t1, t1, t2
	INT_S t1, TD_PFLAGS(t0)

	/* Restore FPE context. */
	PTR_L t0, TD_UCTX(t0)
	load_fpu_ctx t0, t1

skip_fpu_restore:
#endif
	load_ctx 0
	csrrw sp, sscratch, sp
=======
	.cfi_def_cfa	sp, 0
	save_ctx 0
	.cfi_return_column	t0
	.cfi_rel_offset	t0, CTX_PC
	mv	a0, sp
	call	trap_handler
user_exc_leave:
	/* Disable interrupts. */
	li	t0, SSTATUS_SIE
	csrc	sstatus, t0

#if FPU
	/* Read private thread flags. */
	PTR_L	t0, PCPU_CURTHREAD(tp)
	INT_L	t1, TD_PFLAGS(t0)

	/* Skip FPU restoring if FPE context is not used. */
	li	t2, TDP_FPUINUSE
	and	t2, t1, t2
	beqz	t2, skip_fpu_restore

	/* Restore FPE context iff a context has been saved. */
	li	t2, TDP_FPUCTXSAVED
	and	t2, t1, t2
	beqz	t2, skip_fpu_restore

	/* Clear TDP_FPUCTXSAVED flag. */
	li	t2, ~TDP_FPUCTXSAVED
	and	t1, t1, t2
	INT_S	t1, TD_PFLAGS(t0)

	/* Restore FPE context. */
	PTR_L	t0, TD_UCTX(t0)
	load_fpu_ctx t0, t1

skip_fpu_restore:
#endif /* FPU */

	load_ctx 0
	csrrw	sp, sscratch, sp
>>>>>>> 9d9e5a9e
	sret
END(cpu_exception_handler_user)

# vim: sw=8 ts=8 et<|MERGE_RESOLUTION|>--- conflicted
+++ resolved
@@ -3,32 +3,6 @@
 
 #include "assym.h"
 
-<<<<<<< HEAD
-.macro save_reg reg, offset
-	REG_S \reg, (\offset)(sp)
-.endm
-
-.macro save_reg_cfi reg, offset
-	save_reg \reg, \offset
-	.cfi_rel_offset \reg, \offset
-.endm
-
-.macro save_csr csr, offset, tmp
-	csrr \tmp, \csr
-	save_reg \tmp, \offset
-.endm
-
-.macro load_reg reg, offset
-	REG_L \reg, (\offset)(sp)
-.endm
-
-.macro load_csr csr, offset, tmp
-	load_reg \tmp, \offset
-	csrw \csr, \tmp
-.endm
-
-=======
->>>>>>> 9d9e5a9e
 /* 
  * MODE:
  *  - 0: we came from userspace
@@ -36,70 +10,6 @@
  */
 .macro save_ctx mode
 .if \mode == 1
-<<<<<<< HEAD
-	PTR_ADDI sp, sp, -CTX_SIZE
-.endif
-	.cfi_def_cfa sp, 0
-
-	save_reg_cfi ra, CTX_RA
-
-.if \mode == 0
-	/* Load kernel's global pointer. */
-	save_reg_cfi gp, CTX_GP
-	LOAD_GP()
-
-	/* Load pcpu pointer. */
-	save_reg_cfi tp, CTX_TP
-	PTR_LA tp, _pcpu_data
-.endif
-
-	save_reg_cfi t0, CTX_T0
-	save_reg_cfi t1, CTX_T1
-	save_reg_cfi t2, CTX_T2
-	save_reg_cfi t3, CTX_T3
-	save_reg_cfi t4, CTX_T4
-	save_reg_cfi t5, CTX_T5
-	save_reg_cfi t6, CTX_T6
-
-	save_reg_cfi s0, CTX_S0
-	save_reg_cfi s1, CTX_S1
-	save_reg_cfi s2, CTX_S2
-	save_reg_cfi s3, CTX_S3
-	save_reg_cfi s4, CTX_S4
-	save_reg_cfi s5, CTX_S5
-	save_reg_cfi s6, CTX_S6
-	save_reg_cfi s7, CTX_S7
-	save_reg_cfi s8, CTX_S8
-	save_reg_cfi s9, CTX_S9
-	save_reg_cfi s10, CTX_S10
-	save_reg_cfi s11, CTX_S11
-
-	save_reg_cfi a0, CTX_A0
-	save_reg_cfi a1, CTX_A1
-	save_reg_cfi a2, CTX_A2
-	save_reg_cfi a3, CTX_A3
-	save_reg_cfi a4, CTX_A4
-	save_reg_cfi a5, CTX_A5
-	save_reg_cfi a6, CTX_A6
-	save_reg_cfi a7, CTX_A7
-
-	/* Store stack pointer. */
-.if \mode == 1
-	REG_LI t1, CTX_SIZE
-	PTR_ADD t0, sp, t1
-.else
-	/* SSCRATCH should reflect we're in supervisor mode. */
-	REG_LI t0, 0
-	csrrw t0, sscratch, t0
-.endif
-	save_reg t0, CTX_SP
-	.cfi_rel_offset sp, CTX_SP
-
-	save_csr sepc, CTX_PC, t0
-	save_csr sstatus, CTX_SR, t0
-	save_csr stval, CTX_TVAL, t0
-	save_csr scause, CTX_CAUSE, t0
-=======
 	PTR_ADDI	sp, sp, -CTX_SIZE
 .endif
 
@@ -164,7 +74,6 @@
 	SAVE_CSR(sstatus, CTX_SR, t0);
 	SAVE_CSR(stval, CTX_TVAL, t0);
 	SAVE_CSR(scause, CTX_CAUSE, t0);
->>>>>>> 9d9e5a9e
 .endm
 
 /* 
@@ -174,88 +83,12 @@
  */
 .macro load_ctx mode
 .if \mode == 0
-<<<<<<< HEAD
-	PTR_L t0, PCPU_CURTHREAD(tp)
-	PTR_L sp, TD_UCTX(t0)
-=======
 	PTR_L	t0, PCPU_CURTHREAD(tp)
 	PTR_L	sp, TD_UCTX(t0)
->>>>>>> 9d9e5a9e
 .endif
 
 	/* Restore status register.
 	 * NOTE: the SR has interrupts disabled. */
-<<<<<<< HEAD
-	load_csr sstatus, CTX_SR, t0
-	load_csr sepc, CTX_PC, t0
-
-	load_reg ra, CTX_RA
-
-.if \mode == 0
-	/* Load user's SP to SSCRATCH. */
-	load_csr sscratch, CTX_SP, t0
-
-	/* Restore user's TP and GP. */
-	load_reg gp, CTX_GP
-	load_reg tp, CTX_TP
-.endif
-
-	load_reg t0, CTX_T0
-	load_reg t1, CTX_T1
-	load_reg t2, CTX_T2
-	load_reg t3, CTX_T3
-	load_reg t4, CTX_T4
-	load_reg t5, CTX_T5
-	load_reg t6, CTX_T6
-
-	load_reg s0, CTX_S0
-	load_reg s1, CTX_S1
-	load_reg s2, CTX_S2
-	load_reg s3, CTX_S3
-	load_reg s4, CTX_S4
-	load_reg s5, CTX_S5
-	load_reg s6, CTX_S6
-	load_reg s7, CTX_S7
-	load_reg s8, CTX_S8
-	load_reg s9, CTX_S9
-	load_reg s10, CTX_S10
-	load_reg s11, CTX_S11
-
-	load_reg a0, CTX_A0
-	load_reg a1, CTX_A1
-	load_reg a2, CTX_A2
-	load_reg a3, CTX_A3
-	load_reg a4, CTX_A4
-	load_reg a5, CTX_A5
-	load_reg a6, CTX_A6
-	load_reg a7, CTX_A7
-
-.if \mode == 1
-	PTR_ADDI sp, sp, CTX_SIZE
-.endif
-.endm
-
-#if FPU
-.macro enable_sv_fpu tmp
-	li \tmp, SSTATUS_FS_INITIAL
-	csrs sstatus, \tmp
-.endm
-
-.macro disable_sv_fpu tmp
-	li \tmp, SSTATUS_FS_MASK
-	csrc sstatus, \tmp
-.endm
-
-.macro load_fpu_reg reg, offset, src
-	FP_L \reg, (\offset)(\src)
-.endm
-
-.macro load_fcsr src, tmp
-	REG_L \tmp, (FPU_CTX_FCSR)(\src)
-	fscsr \tmp
-.endm
-
-=======
 	LOAD_CSR(sstatus, CTX_SR, t0);
 	LOAD_CSR(sepc, CTX_PC, t0);
 
@@ -305,55 +138,11 @@
 .endif
 .endm
 
->>>>>>> 9d9e5a9e
 .macro load_fpu_ctx src, tmp
 	/*
 	 * Enable FPE usage in supervisor mode,
 	 * so we can access registers.
 	 */
-<<<<<<< HEAD
-	enable_sv_fpu \tmp
-
-	/* Restore registers. */
-	load_fcsr \src, \tmp
-
-	load_fpu_reg f0, FPU_CTX_F0, \src
-	load_fpu_reg f1, FPU_CTX_F1, \src
-	load_fpu_reg f2, FPU_CTX_F2, \src
-	load_fpu_reg f3, FPU_CTX_F3, \src
-	load_fpu_reg f4, FPU_CTX_F4, \src
-	load_fpu_reg f5, FPU_CTX_F5, \src
-	load_fpu_reg f6, FPU_CTX_F6, \src
-	load_fpu_reg f7, FPU_CTX_F7, \src
-	load_fpu_reg f8, FPU_CTX_F8, \src
-	load_fpu_reg f9, FPU_CTX_F9, \src
-	load_fpu_reg f10, FPU_CTX_F10, \src
-	load_fpu_reg f11, FPU_CTX_F11, \src
-	load_fpu_reg f12, FPU_CTX_F12, \src
-	load_fpu_reg f13, FPU_CTX_F13, \src
-	load_fpu_reg f14, FPU_CTX_F14, \src
-	load_fpu_reg f15, FPU_CTX_F15, \src
-	load_fpu_reg f16, FPU_CTX_F16, \src
-	load_fpu_reg f17, FPU_CTX_F17, \src
-	load_fpu_reg f18, FPU_CTX_F18, \src
-	load_fpu_reg f19, FPU_CTX_F19, \src
-	load_fpu_reg f20, FPU_CTX_F20, \src
-	load_fpu_reg f21, FPU_CTX_F21, \src
-	load_fpu_reg f22, FPU_CTX_F22, \src
-	load_fpu_reg f23, FPU_CTX_F23, \src
-	load_fpu_reg f24, FPU_CTX_F24, \src
-	load_fpu_reg f25, FPU_CTX_F25, \src
-	load_fpu_reg f26, FPU_CTX_F26, \src
-	load_fpu_reg f27, FPU_CTX_F27, \src
-	load_fpu_reg f28, FPU_CTX_F28, \src
-	load_fpu_reg f29, FPU_CTX_F29, \src
-	load_fpu_reg f30, FPU_CTX_F30, \src
-	load_fpu_reg f31, FPU_CTX_F31, \src
-
-	disable_sv_fpu \tmp
-.endm
-#endif
-=======
 	ENABLE_SV_FPU(\tmp);
 
 	/* Restore registers. */
@@ -394,29 +183,12 @@
 
 	DISABLE_SV_FPU(\tmp);
 .endm
->>>>>>> 9d9e5a9e
 
 	.global cpu_exception_handler
 	.global user_exc_leave
 	.global kern_exc_leave
 
 cpu_exception_handler:
-<<<<<<< HEAD
-	csrrw sp, sscratch, sp
-	beqz sp, 1f
-
-	/* User mode detected. */
-	j cpu_exception_handler_user
-
-1:
-	/* Supervisor mode detected. */
-	csrrw sp, sscratch, sp
-
-ENTRY(cpu_exception_handler_supervisor)
-	save_ctx 1
-	mv a0, sp
-	call trap_handler
-=======
 	csrrw	sp, sscratch, sp
 	beqz	sp, 1f
 
@@ -432,7 +204,6 @@
 	save_ctx 1
 	mv	a0, sp
 	call	trap_handler
->>>>>>> 9d9e5a9e
 kern_exc_leave:
 	load_ctx 1
 	sret
@@ -440,44 +211,6 @@
 
 ENTRY(cpu_exception_handler_user)
 	.cfi_signal_frame
-<<<<<<< HEAD
-	save_ctx 0
-	mv a0, sp
-	call trap_handler	
-user_exc_leave:
-	/* Disable interrupts. */
-	li t0, SSTATUS_SIE
-	csrc sstatus, t0
-
-#if FPU
-	/* Read private thread flags. */
-	PTR_L t0, PCPU_CURTHREAD(tp)
-	INT_L t1, TD_PFLAGS(t0)
-
-	/* Skip FPU restoring if FPE context is not used. */
-	li t2, TDP_FPUINUSE
-	and t2, t1, t2
-	beqz t2, skip_fpu_restore
-
-	/* Restore FPE context iff a context has been saved. */
-	li t2, TDP_FPUCTXSAVED
-	and t2, t1, t2
-	beqz t2, skip_fpu_restore
-
-	/* Clear TDP_FPUCTXSAVED flag. */
-	li t2, ~TDP_FPUCTXSAVED
-	and t1, t1, t2
-	INT_S t1, TD_PFLAGS(t0)
-
-	/* Restore FPE context. */
-	PTR_L t0, TD_UCTX(t0)
-	load_fpu_ctx t0, t1
-
-skip_fpu_restore:
-#endif
-	load_ctx 0
-	csrrw sp, sscratch, sp
-=======
 	.cfi_def_cfa	sp, 0
 	save_ctx 0
 	.cfi_return_column	t0
@@ -518,7 +251,6 @@
 
 	load_ctx 0
 	csrrw	sp, sscratch, sp
->>>>>>> 9d9e5a9e
 	sret
 END(cpu_exception_handler_user)
 
