#define KL_LOG KL_PMAP
#include <sys/kenv.h>
#include <sys/klog.h>
#include <sys/libkern.h>
#include <sys/pmap.h>
#include <sys/_pmap.h>
#include <riscv/cpufunc.h>

/*
 * The following table describes which bits need to be set in page table
 * entry for successful memory translation by MMU. Other configurations cause
 * memory fault - see `riscv/trap.c`.
 *
 * +--------------+---+---+------+---+---+---+---+
 * |    access    | D | A | USER | X | W | R | V |
 * +==============+===+===+======+===+===+===+===+
 * | user read    | * | 1 | 1    | * | * | 1 | 1 |
 * +--------------+---+---+------+---+---+---+---+
 * | user write   | 1 | 1 | 1    | * | 1 | 1 | 1 |
 * +--------------+---+---+------+---+---+---+---+
 * | user exec    | * | 1 | 1    | 1 | * | * | 1 |
 * +--------------+---+---+------+---+---+---+---+
 * | kernel read  | * | 1 | 0    | * | * | 1 | 1 |
 * +--------------+---+---+------+---+---+---+---+
 * | kernel write | 1 | 1 | 0    | * | 1 | 1 | 1 |
 * +--------------+---+---+------+---+---+---+---+
 * | kernel exec  | * | 1 | 0    | 1 | * | * | 1 |
 * +--------------+---+---+------+---+---+---+---+
 *
 * The dirty (D) and accessed (A) bits may be managed automaticaly
 * by hardware. In such case, setting of these bits is imperceptible from the
 * perspective of the software. To be compliant with the other ports,
 * we assume these bits to be unsupported and emulate them in software.
 */

static const pte_t pte_common = PTE_A | PTE_V;

static const pte_t vm_prot_map[] = {
  [VM_PROT_READ] = PTE_SW_READ | PTE_R | pte_common,
  [VM_PROT_WRITE] = PTE_SW_WRITE | PTE_D | PTE_W | PTE_R | pte_common,
  [VM_PROT_READ | VM_PROT_WRITE] =
    PTE_SW_WRITE | PTE_SW_READ | PTE_D | PTE_W | PTE_R | pte_common,
  [VM_PROT_EXEC] = pte_common,
  [VM_PROT_READ | VM_PROT_EXEC] = PTE_SW_READ | PTE_X | PTE_R | pte_common,
  [VM_PROT_WRITE | VM_PROT_EXEC] =
    PTE_SW_WRITE | PTE_D | PTE_X | PTE_W | PTE_R | pte_common,
  [VM_PROT_READ | VM_PROT_WRITE | VM_PROT_EXEC] =
    PTE_SW_WRITE | PTE_SW_READ | PTE_D | PTE_X | PTE_W | PTE_R | pte_common,
};

/*
<<<<<<< HEAD
 * The list of all the user pmaps.
 * Order of acquiring locks:
 *  - `pmap_kernel()->mtx`
 *  - `user_pmaps_lock`
 */
static MTX_DEFINE(user_pmaps_lock, 0);
static LIST_HEAD(, pmap) user_pmaps = LIST_HEAD_INITIALIZER(user_pmaps);

/*
=======
>>>>>>> 568f6866
 * Page directory.
 */

pde_t pde_make(int lvl, paddr_t pa) {
  return PA_TO_PTE(pa) | PTE_V;
<<<<<<< HEAD
}

void pmap_broadcast_kernel_top_pde(vaddr_t va, pde_t pde) {
  SCOPED_MTX_LOCK(&user_pmaps_lock);

  size_t idx = L0_INDEX(va);

  pmap_t *user_pmap;
  LIST_FOREACH (user_pmap, &user_pmaps, md.pmap_link) {
    pde_t *pdep = (pde_t *)phys_to_dmap(user_pmap->pde);
    pdep[idx] = pde;
  }
=======
>>>>>>> 568f6866
}

/*
 * Page table.
 */

pte_t pte_make(paddr_t pa, vm_prot_t prot, unsigned flags) {
  pte_t pte = PA_TO_PTE(pa) | vm_prot_map[prot];
  bool kernel = flags & _PMAP_KERNEL;

  const pte_t mask_on = kernel ? PTE_G : PTE_U;
  pte |= mask_on;

  const pte_t mask_off = kernel ? 0 : PTE_D | PTE_A | PTE_W | PTE_V;
  pte &= ~mask_off;

  /* TODO(MichalBlk): if the target board supports PMA setting,
   * set the attributes according to cache flags passed in `flags`. */

  return pte;
}

inline pte_t pte_protect(pte_t pte, vm_prot_t prot) {
  return (pte & ~PTE_PROT_MASK) | vm_prot_map[prot];
}

/*
 * Physical map management.
 */

<<<<<<< HEAD
void pmap_md_activate(pmap_t *umap) {
  __set_satp(umap->md.satp);
  __sfence_vma();
}

void pmap_md_setup(pmap_t *pmap) {
#if __riscv_xlen == 64
  pmap->md.satp = SATP_MODE_SV39 | ((paddr_t)pmap->asid << SATP_ASID_S) |
                  (pmap->pde >> PAGE_SHIFT);
#else
  pmap->md.satp = SATP_MODE_SV32 | ((paddr_t)pmap->asid << SATP_ASID_S) |
                  (pmap->pde >> PAGE_SHIFT);
#endif

  /* Install kernel pagetables. */
  pmap_t *kmap = pmap_kernel();
  size_t halfpage = PAGESIZE / 2;
  WITH_MTX_LOCK (&kmap->mtx) {
    memcpy((void *)phys_to_dmap(pmap->pde) + halfpage,
           (void *)phys_to_dmap(kmap->pde) + halfpage, halfpage);
  }

  WITH_MTX_LOCK (&user_pmaps_lock)
    LIST_INSERT_HEAD(&user_pmaps, pmap, md.pmap_link);
}

void pmap_md_delete(pmap_t *pmap) {
  WITH_MTX_LOCK (&user_pmaps_lock)
    LIST_REMOVE(pmap, md.pmap_link);
=======
static void update_kernel_pd(pmap_t *umap) {
  pmap_t *kmap = pmap_kernel();

  size_t halfpage = PAGESIZE / 2;
  memcpy(phys_to_dmap(umap->pde) + halfpage, phys_to_dmap(kmap->pde) + halfpage,
         halfpage);

  umap->md.generation = kmap->md.generation;
}

void pmap_md_activate(pmap_t *umap) {
  pmap_t *kmap = pmap_kernel();
  assert(kmap->md.generation);

  if (umap->md.generation < kmap->md.generation)
    update_kernel_pd(umap);

  __set_satp(umap->md.satp);
  __sfence_vma();
}

void pmap_md_setup(pmap_t *pmap) {
  pmap->md.satp = SATP_MODE_SV32 | ((paddr_t)pmap->asid << SATP_ASID_S) |
                  (pmap->pde >> PAGE_SHIFT);
  pmap->md.generation = (pmap == pmap_kernel());
>>>>>>> 568f6866
}

void pmap_md_bootstrap(pde_t *pd) {
  dmap_paddr_base = kenv_get_ulong("mem_start");
  dmap_paddr_end = kenv_get_ulong("mem_end");
  size_t dmap_size = dmap_paddr_end - dmap_paddr_base;

  /* Assume physical memory starts at the beginning of L0 region. */
  assert(is_aligned(dmap_paddr_base, L0_SIZE));

  /* We must have enough virtual addresses. */
  assert(dmap_size <= DMAP_MAX_SIZE);

  /* For RV32 we assume 32-bit physical address space. */
  assert(dmap_paddr_base < dmap_paddr_end);

  klog("Physical memory range: %p - %p", dmap_paddr_base, dmap_paddr_end - 1);

  klog("dmap range: %p - %p", DMAP_BASE, DMAP_BASE + dmap_size - 1);

  /* Build direct map using superpages. */
  size_t idx = L0_INDEX(DMAP_BASE);
  for (paddr_t pa = dmap_paddr_base; pa < dmap_paddr_end; pa += L0_SIZE, idx++)
    pd[idx] = PA_TO_PTE(pa) | PTE_KERN;

  __sfence_vma();
}

void pmap_md_growkernel(vaddr_t maxkvaddr) {
  pmap_t *kmap = pmap_kernel();
  pmap_t *umap = pmap_user();

  WITH_MTX_LOCK (&kmap->mtx) {
    kmap->md.generation++;
    assert(kmap->md.generation);
    if (umap) {
      WITH_MTX_LOCK (&umap->mtx)
        update_kernel_pd(umap);
      __sfence_vma();
    }
  }
}

/*
 * Direct map.
 */

void *phys_to_dmap(paddr_t addr) {
  assert((addr >= dmap_paddr_base) && (addr < dmap_paddr_end));
  return (void *)(addr - dmap_paddr_base) + DMAP_BASE;
}<|MERGE_RESOLUTION|>--- conflicted
+++ resolved
@@ -49,38 +49,11 @@
 };
 
 /*
-<<<<<<< HEAD
- * The list of all the user pmaps.
- * Order of acquiring locks:
- *  - `pmap_kernel()->mtx`
- *  - `user_pmaps_lock`
- */
-static MTX_DEFINE(user_pmaps_lock, 0);
-static LIST_HEAD(, pmap) user_pmaps = LIST_HEAD_INITIALIZER(user_pmaps);
-
-/*
-=======
->>>>>>> 568f6866
  * Page directory.
  */
 
 pde_t pde_make(int lvl, paddr_t pa) {
   return PA_TO_PTE(pa) | PTE_V;
-<<<<<<< HEAD
-}
-
-void pmap_broadcast_kernel_top_pde(vaddr_t va, pde_t pde) {
-  SCOPED_MTX_LOCK(&user_pmaps_lock);
-
-  size_t idx = L0_INDEX(va);
-
-  pmap_t *user_pmap;
-  LIST_FOREACH (user_pmap, &user_pmaps, md.pmap_link) {
-    pde_t *pdep = (pde_t *)phys_to_dmap(user_pmap->pde);
-    pdep[idx] = pde;
-  }
-=======
->>>>>>> 568f6866
 }
 
 /*
@@ -111,37 +84,6 @@
  * Physical map management.
  */
 
-<<<<<<< HEAD
-void pmap_md_activate(pmap_t *umap) {
-  __set_satp(umap->md.satp);
-  __sfence_vma();
-}
-
-void pmap_md_setup(pmap_t *pmap) {
-#if __riscv_xlen == 64
-  pmap->md.satp = SATP_MODE_SV39 | ((paddr_t)pmap->asid << SATP_ASID_S) |
-                  (pmap->pde >> PAGE_SHIFT);
-#else
-  pmap->md.satp = SATP_MODE_SV32 | ((paddr_t)pmap->asid << SATP_ASID_S) |
-                  (pmap->pde >> PAGE_SHIFT);
-#endif
-
-  /* Install kernel pagetables. */
-  pmap_t *kmap = pmap_kernel();
-  size_t halfpage = PAGESIZE / 2;
-  WITH_MTX_LOCK (&kmap->mtx) {
-    memcpy((void *)phys_to_dmap(pmap->pde) + halfpage,
-           (void *)phys_to_dmap(kmap->pde) + halfpage, halfpage);
-  }
-
-  WITH_MTX_LOCK (&user_pmaps_lock)
-    LIST_INSERT_HEAD(&user_pmaps, pmap, md.pmap_link);
-}
-
-void pmap_md_delete(pmap_t *pmap) {
-  WITH_MTX_LOCK (&user_pmaps_lock)
-    LIST_REMOVE(pmap, md.pmap_link);
-=======
 static void update_kernel_pd(pmap_t *umap) {
   pmap_t *kmap = pmap_kernel();
 
@@ -164,10 +106,14 @@
 }
 
 void pmap_md_setup(pmap_t *pmap) {
+#if __riscv_xlen == 64
+  pmap->md.satp = SATP_MODE_SV39 | ((paddr_t)pmap->asid << SATP_ASID_S) |
+                  (pmap->pde >> PAGE_SHIFT);
+#else
   pmap->md.satp = SATP_MODE_SV32 | ((paddr_t)pmap->asid << SATP_ASID_S) |
                   (pmap->pde >> PAGE_SHIFT);
+#endif
   pmap->md.generation = (pmap == pmap_kernel());
->>>>>>> 568f6866
 }
 
 void pmap_md_bootstrap(pde_t *pd) {
