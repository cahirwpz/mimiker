--- conflicted
+++ resolved
@@ -1,65 +1,15 @@
 #define KL_LOG KL_PMAP
-<<<<<<< HEAD
-#include <bitstring.h>
-#include <sys/errno.h>
-#include <sys/fdt.h>
-#include <sys/kasan.h>
 #include <sys/kenv.h>
 #include <sys/klog.h>
 #include <sys/libkern.h>
-#include <sys/mimiker.h>
-#include <sys/mutex.h>
-#include <sys/pcpu.h>
-#include <sys/pool.h>
 #include <sys/pmap.h>
-#include <sys/sched.h>
-#include <sys/spinlock.h>
-#include <sys/vm_physmem.h>
-#include <riscv/pmap.h>
+#include <sys/_pmap.h>
 #include <riscv/cpufunc.h>
-#include <riscv/tlb.h>
-#include <riscv/vm_param.h>
-=======
-#include <sys/fdt.h>
-#include <sys/kenv.h>
-#include <sys/klog.h>
-#include <sys/mimiker.h>
-#include <sys/pmap.h>
-#include <riscv/cpufunc.h>
-#include <riscv/pmap.h>
-#include <riscv/pte.h>
-
-/* Physical memory boundaries. */
-static paddr_t dmap_paddr_base;
-static paddr_t dmap_paddr_end;
-
-static paddr_t kernel_pde;
->>>>>>> 9d9e5a9e
-
-typedef struct pmap {
-  mtx_t mtx;               /* protects all fields in this structure */
-  asid_t asid;             /* address space identifier */
-  paddr_t pde;             /* directory page table physical address */
-  paddr_t satp;            /* supervisor address translation and protection */
-  vm_pagelist_t pte_pages; /* pages we allocate in page table */
-  LIST_ENTRY(pmap) pmap_link;     /* link on `user_pmaps` */
-  TAILQ_HEAD(, pv_entry) pv_list; /* all pages mapped by this physical map */
-} pmap_t;
-
-typedef struct pv_entry {
-  TAILQ_ENTRY(pv_entry) pmap_link; /* link on pmap::pv_list */
-  TAILQ_ENTRY(pv_entry) page_link; /* link on vm_page::pv_list */
-  pmap_t *pmap;                    /* page is mapped in this pmap */
-  vaddr_t va;                      /* under this address */
-} pv_entry_t;
-
-static POOL_DEFINE(P_PMAP, "pmap", sizeof(pmap_t));
-static POOL_DEFINE(P_PV, "pv_entry", sizeof(pv_entry_t));
 
 /*
- * The following table describes which access bits need to be set in page table
+ * The following table describes which bits need to be set in page table
  * entry for successful memory translation by MMU. Other configurations cause
- * memory fault - see riscv/trap.c.
+ * memory fault - see `riscv/trap.c`.
  *
  * +--------------+---+---+------+---+---+---+---+
  * |    access    | D | A | USER | X | W | R | V |
@@ -77,16 +27,15 @@
  * | kernel exec  | * | 1 | 0    | 1 | * | * | 1 |
  * +--------------+---+---+------+---+---+---+---+
  *
- * However, the dirty (D) and accessed (A) bits may be managed automaticaly
+ * The dirty (D) and accessed (A) bits may be managed automaticaly
  * by hardware. In such case, setting of these bits is imperceptible from the
  * perspective of the software. To be compliant with the other ports,
  * we assume these bits to be unsupported and emulate them in software.
- *
  */
 
-static const pt_entry_t pte_common = PTE_A | PTE_V;
+static const pte_t pte_common = PTE_A | PTE_V;
 
-static const pt_entry_t vm_prot_map[] = {
+static const pte_t vm_prot_map[] = {
   [VM_PROT_READ] = PTE_SW_READ | PTE_R | pte_common,
   [VM_PROT_WRITE] = PTE_SW_WRITE | PTE_D | PTE_W | PTE_R | pte_common,
   [VM_PROT_READ | VM_PROT_WRITE] =
@@ -99,667 +48,63 @@
     PTE_SW_WRITE | PTE_SW_READ | PTE_D | PTE_X | PTE_W | PTE_R | pte_common,
 };
 
-/* Physical memory boundaries. */
-static paddr_t dmap_paddr_base;
-static paddr_t dmap_paddr_end;
-
-static paddr_t kernel_pde;
-static pmap_t kernel_pmap;
-
-/* Bitmap of used ASIDs. */
-static bitstr_t asid_used[bitstr_size(MAX_ASID)] = {0};
-static SPIN_DEFINE(asid_lock, 0);
-
 /*
- * This lock is used to protect the vm_page::pv_list field.
- * Order of acquiring locks:
- *  - pv_list_lock
- *  - pmap_t::mtx
- */
-static MTX_DEFINE(pv_list_lock, 0);
-
-/*
- * The list off all the user pmaps.
- * Order of acquiring locks:
- *  - `kernel_pmap->mtx`
- *  - user_pmaps_lock
- */
-static MTX_DEFINE(user_pmaps_lock, 0);
-static LIST_HEAD(, pmap) user_pmaps = LIST_HEAD_INITIALIZER(user_pmaps);
-
-#define PAGE_OFFSET(va) ((va) & (PAGESIZE - 1))
-
-/*
- * Helper functions.
+ * Page directory.
  */
 
-static inline bool is_valid_pde(pd_entry_t pde) {
-  return pde & PTE_V;
-}
-
-static inline bool is_valid_pte(pt_entry_t pte) {
-  return pte != 0;
-}
-
-static inline bool is_leaf_pte(pt_entry_t pte) {
-  return pte & (PTE_X | PTE_W | PTE_R);
-}
-
-static bool user_addr_p(vaddr_t addr) {
-  return addr >= USER_SPACE_BEGIN && addr < USER_SPACE_END;
-}
-
-<<<<<<< HEAD
-static bool kern_addr_p(vaddr_t addr) {
-  return addr >= KERNEL_SPACE_BEGIN && addr < KERNEL_SPACE_END;
-=======
-static inline vaddr_t phys_to_dmap(paddr_t addr) {
-  assert(addr >= dmap_paddr_base && addr < dmap_paddr_end);
-  return (vaddr_t)(addr - dmap_paddr_base) + DMAP_VADDR_BASE;
-}
-
-void init_pmap(void) {
-  panic("Not implemented!");
->>>>>>> 9d9e5a9e
-}
-
-inline vaddr_t pmap_start(pmap_t *pmap) {
-  return pmap->asid ? USER_SPACE_BEGIN : KERNEL_SPACE_BEGIN;
-}
-
-inline vaddr_t pmap_end(pmap_t *pmap) {
-  return pmap->asid ? USER_SPACE_END : KERNEL_SPACE_END;
-}
-
-<<<<<<< HEAD
-inline bool pmap_address_p(pmap_t *pmap, vaddr_t va) {
-  return va >= pmap_start(pmap) && va < pmap_end(pmap);
-=======
-void pmap_bootstrap(paddr_t pd_pa, vaddr_t pd_va) {
-  dmap_paddr_base = kenv_get_ulong("mem_start");
-  dmap_paddr_end = kenv_get_ulong("mem_end");
-  size_t dmap_size = dmap_paddr_end - dmap_paddr_base;
-  kernel_pde = pd_pa;
-
-  /* Assume physical memory starts at the beginning of L0 region. */
-  assert(is_aligned(dmap_paddr_base, L0_SIZE));
-
-  /* We must have enough virtual addresses. */
-  assert(dmap_size <= DMAP_MAX_SIZE);
-
-  /* For RV32 we assume 32-bit physical address space. */
-  assert(dmap_paddr_base < dmap_paddr_end);
-
-  klog("Physical memory range: %p - %p", dmap_paddr_base, dmap_paddr_end - 1);
-
-  klog("dmap range: %p - %p", DMAP_VADDR_BASE, DMAP_VADDR_BASE + dmap_size - 1);
-
-  /* Build direct map using superpages. */
-  pd_entry_t *pde = (void *)pd_va;
-  size_t idx = L0_INDEX(DMAP_VADDR_BASE);
-  for (paddr_t pa = dmap_paddr_base; pa < dmap_paddr_end; pa += L0_SIZE, idx++)
-    pde[idx] = PA_TO_PTE(pa) | PTE_KERN;
-
-  __sfence_vma();
-
-  void *fdtp = (void *)phys_to_dmap(FDT_get_physaddr());
-  FDT_changeroot(fdtp);
-}
-
-void pmap_enter(pmap_t *pmap, vaddr_t va, vm_page_t *pg, vm_prot_t prot,
-                unsigned flags) {
-  panic("Not implemented!");
->>>>>>> 9d9e5a9e
-}
-
-inline bool pmap_contains_p(pmap_t *pmap, vaddr_t start, vaddr_t end) {
-  return start >= pmap_start(pmap) && end <= pmap_end(pmap);
-}
-
-inline pmap_t *pmap_kernel(void) {
-  return &kernel_pmap;
-}
-
-inline pmap_t *pmap_user(void) {
-  return PCPU_GET(curpmap);
-}
-
-pmap_t *pmap_lookup(vaddr_t addr) {
-  if (kern_addr_p(addr))
-    return pmap_kernel();
-  if (user_addr_p(addr))
-    return pmap_user();
-  return NULL;
-}
-
-static inline vaddr_t phys_to_dmap(paddr_t addr) {
-  assert(addr >= dmap_paddr_base && addr < dmap_paddr_end);
-  return (vaddr_t)(addr - dmap_paddr_base) + DMAP_VADDR_BASE;
-}
-
-static inline vaddr_t pg_dmap_addr(vm_page_t *pg) {
-  return phys_to_dmap(pg->paddr);
-}
-
-static vm_page_t *pmap_pagealloc(void) {
-  vm_page_t *pg = vm_page_alloc(1);
-  pmap_zero_page(pg);
-  return pg;
-}
-
-void pmap_zero_page(vm_page_t *pg) {
-  bzero((void *)pg_dmap_addr(pg), PAGESIZE);
-}
-
-void pmap_copy_page(vm_page_t *src, vm_page_t *dst) {
-  memcpy((void *)pg_dmap_addr(dst), (void *)pg_dmap_addr(src), PAGESIZE);
+pde_t pde_make(unsigned lvl, paddr_t pa) {
+  return PA_TO_PTE(pa) | PTE_V;
 }
 
 /*
- * Address space identifiers management.
+ * Page table.
  */
 
-static asid_t alloc_asid(void) {
-  int free = 0;
-  WITH_SPIN_LOCK (&asid_lock) {
-    bit_ffc(asid_used, MAX_ASID, &free);
-    if (free < 0)
-      panic("Out of asids!");
-    bit_set(asid_used, free);
-  }
-  klog("alloc_asid() = %d", free);
-  return free;
-}
+pte_t pte_make(paddr_t pa, vm_prot_t prot, unsigned flags, bool kernel) {
+  pte_t pte = PA_TO_PTE(pa) | vm_prot_map[prot];
 
-static void free_asid(asid_t asid) {
-  klog("free_asid(%d)", asid);
-  SCOPED_SPIN_LOCK(&asid_lock);
-  bit_clear(asid_used, (unsigned)asid);
-  tlb_invalidate_asid(asid);
-}
-
-/*
- * Physical-to-virtual entries are managed for all pageable mappings.
- */
-
-static void pv_add(pmap_t *pmap, vaddr_t va, vm_page_t *pg) {
-  assert(mtx_owned(&pv_list_lock));
-  pv_entry_t *pv = pool_alloc(P_PV, M_ZERO);
-  pv->pmap = pmap;
-  pv->va = va;
-  TAILQ_INSERT_TAIL(&pg->pv_list, pv, page_link);
-  TAILQ_INSERT_TAIL(&pmap->pv_list, pv, pmap_link);
-}
-
-static pv_entry_t *pv_find(pmap_t *pmap, vaddr_t va, vm_page_t *pg) {
-  assert(mtx_owned(&pv_list_lock));
-  pv_entry_t *pv;
-  TAILQ_FOREACH (pv, &pg->pv_list, page_link) {
-    if (pv->pmap == pmap && pv->va == va)
-      return pv;
-  }
-  return NULL;
-}
-
-static void pv_remove(pmap_t *pmap, vaddr_t va, vm_page_t *pg) {
-  assert(mtx_owned(&pv_list_lock));
-  pv_entry_t *pv = pv_find(pmap, va, pg);
-  TAILQ_REMOVE(&pg->pv_list, pv, page_link);
-  TAILQ_REMOVE(&pmap->pv_list, pv, pmap_link);
-  pool_free(P_PV, pv);
-}
-
-/*
- * Routines for accessing page table entries.
- */
-
-static paddr_t pmap_alloc_pde(pmap_t *pmap, vaddr_t va) {
-  assert(mtx_owned(&pmap->mtx));
-
-  vm_page_t *pg = pmap_pagealloc();
-  assert(pg);
-
-  TAILQ_INSERT_TAIL(&pmap->pte_pages, pg, pageq);
-
-  klog("Page table for %p allocated at %p", va, pg->paddr);
-
-  return pg->paddr;
-}
-
-static pt_entry_t *pmap_lookup_pte(pmap_t *pmap, vaddr_t va) {
-  pd_entry_t *pdep;
-  paddr_t pa = pmap->pde;
-
-  /* Level 0 */
-  pdep = (pd_entry_t *)phys_to_dmap(pa) + L0_INDEX(va);
-  pd_entry_t pde = *pdep;
-  if (!is_valid_pde(pde))
-    return NULL;
-
-  /* A direct map superpage? */
-  if (is_leaf_pte(pde))
-    return (pt_entry_t *)pdep;
-
-  pa = PTE_TO_PA(pde);
-
-  /* Level 1 */
-  pdep = (pd_entry_t *)phys_to_dmap(pa) + L1_INDEX(va);
-#if __riscv_xlen == 32
-  return (pt_entry_t *)pdep;
-#else
-  pde = *pdep;
-  if (!is_valid_pde(pde))
-    return NULL;
-
-  pa = PTE_TO_PA(pde);
-
-  /* Level 2 */
-  return (pd_entry_t *)phys_to_dmap(pa) + L2_INDEX(va);
-#endif
-}
-
-static inline pd_entry_t make_pde(paddr_t pa) {
-  return PA_TO_PTE(pa) | PTE_V;
-}
-
-static pt_entry_t make_pte(paddr_t pa, vm_prot_t prot, unsigned flags,
-                           bool kernel) {
-  pt_entry_t pte = PA_TO_PTE(pa) | vm_prot_map[prot];
-
-  const pt_entry_t mask_on = (kernel) ? PTE_G : PTE_U;
+  const pte_t mask_on = kernel ? PTE_G : PTE_U;
   pte |= mask_on;
 
-  const pt_entry_t mask_off = (kernel) ? 0 : PTE_D | PTE_A | PTE_W | PTE_V;
+  const pte_t mask_off = kernel ? 0 : PTE_D | PTE_A | PTE_W | PTE_V;
   pte &= ~mask_off;
 
-  /* TODO(MichalBlk): set PMA attributes according to cache flags
-   * passed in `flags`. */
+  /* TODO(MichalBlk): if the target board supports PMA setting,
+   * set the attributes according to cache flags passed in `flags`. */
 
   return pte;
 }
 
-static void pmap_write_pte(pmap_t *pmap, pt_entry_t *ptep, pt_entry_t pte,
-                           vaddr_t va) {
-  *ptep = pte;
-  tlb_invalidate(va, pmap->asid);
+inline pte_t pte_protect(pte_t pte, vm_prot_t prot) {
+  return (pte & ~PTE_PROT_MASK) | vm_prot_map[prot];
 }
 
-/* Distribute new kernel L0 entry to all the user pmaps. */
-static void pmap_distribute_l0(pmap_t *pmap, vaddr_t va, pd_entry_t pde) {
-  if (pmap != pmap_kernel())
-    return;
+/*
+ * Physical map management.
+ */
 
-  SCOPED_MTX_LOCK(&user_pmaps_lock);
-
-  const size_t idx = L0_INDEX(va);
-
-  pmap_t *user_pmap;
-  LIST_FOREACH (user_pmap, &user_pmaps, pmap_link) {
-    pd_entry_t *l0_pde = (pd_entry_t *)phys_to_dmap(user_pmap->pde);
-    l0_pde[idx] = pde;
-  }
+void pmap_md_activate(pmap_t *umap) {
+  __set_satp(umap->md.satp);
+  __sfence_vma();
 }
 
-/* Return PTE pointer for `va`. Allocate page table if needed. */
-static pt_entry_t *pmap_ensure_pte(pmap_t *pmap, vaddr_t va) {
-  assert(mtx_owned(&pmap->mtx));
-
-  pd_entry_t *pdep;
-  paddr_t pa = pmap->pde;
-
-  /* Level 0 */
-  pdep = (pd_entry_t *)phys_to_dmap(pa) + L0_INDEX(va);
-  if (!is_valid_pde(*pdep)) {
-    pa = pmap_alloc_pde(pmap, va);
-    *pdep = make_pde(pa);
-    pmap_distribute_l0(pmap, va, *pdep);
-  } else {
-    pa = PTE_TO_PA(*pdep);
-  }
-
-  /* Level 1 */
-  pdep = (pt_entry_t *)phys_to_dmap(pa) + L1_INDEX(va);
-#if __riscv_xlen == 32
-  return pdep;
+void pmap_md_setup(pmap_t *pmap) {
+#if __riscv_xlen == 64
+  pmap->md.satp = SATP_MODE_SV39 | ((paddr_t)pmap->asid << SATP_ASID_S) |
+                  (pmap->pde >> PAGE_SHIFT);
 #else
-  if (!is_valid_pde(*pdep)) {
-    pa = pmap_alloc_pde(pmap, va);
-    *pdep = make_pde(pa);
-  } else {
-    pa = PTE_TO_PA(*pdep);
-  }
-
-  /* Level 2 */
-  return (pt_entry_t *)phys_to_dmap(pa) + L2_INDEX(va);
+  pmap->md.satp = SATP_MODE_SV32 | ((paddr_t)pmap->asid << SATP_ASID_S) |
+                  (pmap->pde >> PAGE_SHIFT);
 #endif
 }
 
-/*
- * Wired memory interface.
- */
-
-void pmap_kenter(vaddr_t va, paddr_t pa, vm_prot_t prot, unsigned flags) {
-  pmap_t *pmap = pmap_kernel();
-
-  assert(page_aligned_p(pa) && page_aligned_p(va));
-  assert(pmap_address_p(pmap, va));
-
-  klog("Enter unmanaged mapping from %p to %p", va, pa);
-
-  pt_entry_t pte = make_pte(pa, prot, flags, true);
-
-  WITH_MTX_LOCK (&pmap->mtx) {
-    pt_entry_t *ptep = pmap_ensure_pte(pmap, va);
-    pmap_write_pte(pmap, ptep, pte, va);
-  }
-}
-
-void pmap_kremove(vaddr_t va, size_t size) {
-  pmap_t *pmap = pmap_kernel();
-
-  assert(page_aligned_p(va) && page_aligned_p(size));
-  assert(pmap_contains_p(pmap, va, va + size));
-
-  klog("Remove unmanaged mapping for %p - %p range", va, va + size - 1);
-
-  WITH_MTX_LOCK (&pmap->mtx) {
-    for (size_t off = 0; off < size; off += PAGESIZE) {
-      pt_entry_t *ptep = pmap_lookup_pte(pmap, va + off);
-      assert(ptep);
-      pmap_write_pte(pmap, ptep, 0, va + off);
-    }
-  }
-}
-
-bool pmap_kextract(vaddr_t va, paddr_t *pap) {
-  return pmap_extract(pmap_kernel(), va, pap);
+void pmap_md_delete(pmap_t *pmap) {
+  /* Nothing to be done here. */
 }
 
 /*
- * Pageable (user & kernel) memory interface.
+ * Bootstrap.
  */
-
-static void pmap_set_init_flags(vm_page_t *pg, bool kernel) {
-  if (kernel)
-    pg->flags |= PG_MODIFIED | PG_REFERENCED;
-  else
-    pg->flags &= ~(PG_MODIFIED | PG_REFERENCED);
-}
-
-void pmap_enter(pmap_t *pmap, vaddr_t va, vm_page_t *pg, vm_prot_t prot,
-                unsigned flags) {
-  paddr_t pa = pg->paddr;
-
-  assert(page_aligned_p(va));
-  assert(pmap_address_p(pmap, va));
-
-  klog("Enter virtual mapping %p for frame %p", va, pa);
-
-  bool kern_mapping = (pmap == pmap_kernel());
-  pt_entry_t pte = make_pte(pa, prot, flags, kern_mapping);
-
-  WITH_MTX_LOCK (&pv_list_lock) {
-    WITH_MTX_LOCK (&pmap->mtx) {
-      pv_entry_t *pv = pv_find(pmap, va, pg);
-      if (!pv)
-        pv_add(pmap, va, pg);
-      pmap_set_init_flags(pg, kern_mapping);
-      pt_entry_t *ptep = pmap_ensure_pte(pmap, va);
-      pmap_write_pte(pmap, ptep, pte, va);
-    }
-  }
-}
-
-void pmap_remove(pmap_t *pmap, vaddr_t start, vaddr_t end) {
-  assert(page_aligned_p(start) && page_aligned_p(end) && start < end);
-  assert(pmap_contains_p(pmap, start, end));
-
-  klog("Remove page mapping for address range %p - %p", start, end);
-
-  WITH_MTX_LOCK (&pv_list_lock) {
-    WITH_MTX_LOCK (&pmap->mtx) {
-      for (vaddr_t va = start; va < end; va += PAGESIZE) {
-        pt_entry_t *ptep = pmap_lookup_pte(pmap, va);
-        if (!ptep || !is_valid_pte(*ptep))
-          continue;
-        paddr_t pa = PTE_TO_PA(*ptep);
-        vm_page_t *pg = vm_page_find(pa);
-        pv_remove(pmap, va, pg);
-        pmap_write_pte(pmap, ptep, 0, va);
-      }
-    }
-  }
-}
-
-static bool pmap_extract_nolock(pmap_t *pmap, vaddr_t va, paddr_t *pap) {
-  if (!pmap_address_p(pmap, va))
-    return false;
-
-  pt_entry_t *ptep = pmap_lookup_pte(pmap, va);
-  if (ptep == NULL || !is_valid_pte(*ptep))
-    return false;
-
-  paddr_t pa = PTE_TO_PA(*ptep);
-  *pap = pa | PAGE_OFFSET(va);
-  return true;
-}
-
-bool pmap_extract(pmap_t *pmap, vaddr_t va, paddr_t *pap) {
-  SCOPED_MTX_LOCK(&pmap->mtx);
-  return pmap_extract_nolock(pmap, va, pap);
-}
-
-void pmap_protect(pmap_t *pmap, vaddr_t start, vaddr_t end, vm_prot_t prot) {
-  assert(page_aligned_p(start) && page_aligned_p(end) && start < end);
-  assert(pmap_contains_p(pmap, start, end));
-
-  klog("Change protection bits to %x for address range %p - %p", prot, start,
-       end);
-
-  bool kern_mapping = (pmap == pmap_kernel());
-  const pt_entry_t mask_off =
-    (kern_mapping) ? 0 : PTE_D | PTE_A | PTE_W | PTE_V;
-
-  WITH_MTX_LOCK (&pmap->mtx) {
-    for (vaddr_t va = start; va < end; va += PAGESIZE) {
-      pt_entry_t *ptep = pmap_lookup_pte(pmap, va);
-      if (!ptep || !is_valid_pte(*ptep))
-        continue;
-      pt_entry_t pte = (*ptep & ~PTE_PROT_MASK) | vm_prot_map[prot];
-      pte &= ~mask_off;
-      pmap_write_pte(pmap, ptep, pte, va);
-    }
-  }
-}
-
-void pmap_page_remove(vm_page_t *pg) {
-  SCOPED_MTX_LOCK(&pv_list_lock);
-
-  while (!TAILQ_EMPTY(&pg->pv_list)) {
-    pv_entry_t *pv = TAILQ_FIRST(&pg->pv_list);
-    pmap_t *pmap = pv->pmap;
-    vaddr_t va = pv->va;
-    WITH_MTX_LOCK (&pmap->mtx) {
-      TAILQ_REMOVE(&pg->pv_list, pv, page_link);
-      TAILQ_REMOVE(&pmap->pv_list, pv, pmap_link);
-      pt_entry_t *ptep = pmap_lookup_pte(pmap, va);
-      assert(ptep);
-      pmap_write_pte(pmap, ptep, 0, va);
-    }
-    pool_free(P_PV, pv);
-  }
-}
-
-static void pmap_modify_flags(vm_page_t *pg, pt_entry_t set, pt_entry_t clr) {
-  SCOPED_MTX_LOCK(&pv_list_lock);
-
-  pv_entry_t *pv;
-  TAILQ_FOREACH (pv, &pg->pv_list, page_link) {
-    pmap_t *pmap = pv->pmap;
-    vaddr_t va = pv->va;
-    WITH_MTX_LOCK (&pmap->mtx) {
-      pt_entry_t *ptep = pmap_lookup_pte(pmap, va);
-      assert(ptep);
-      pt_entry_t pte = *ptep;
-      pte |= set;
-      pte &= ~clr;
-      pmap_write_pte(pmap, ptep, pte, va);
-    }
-  }
-}
-
-bool pmap_is_modified(vm_page_t *pg) {
-  return pg->flags & PG_MODIFIED;
-}
-
-bool pmap_is_referenced(vm_page_t *pg) {
-  return pg->flags & PG_REFERENCED;
-}
-
-void pmap_set_modified(vm_page_t *pg) {
-  pg->flags |= PG_MODIFIED;
-  pmap_modify_flags(pg, PTE_D | PTE_W, 0);
-}
-
-void pmap_set_referenced(vm_page_t *pg) {
-  pg->flags |= PG_REFERENCED;
-  pmap_modify_flags(pg, PTE_A | PTE_V, 0);
-}
-
-bool pmap_clear_modified(vm_page_t *pg) {
-  bool prev = pmap_is_modified(pg);
-  pg->flags &= ~PG_MODIFIED;
-  pmap_modify_flags(pg, 0, PTE_D | PTE_W);
-  return prev;
-}
-
-bool pmap_clear_referenced(vm_page_t *pg) {
-  bool prev = pmap_is_referenced(pg);
-  pg->flags &= ~PG_REFERENCED;
-  pmap_modify_flags(pg, 0, PTE_A | PTE_V);
-  return prev;
-}
-
-int pmap_emulate_bits(pmap_t *pmap, vaddr_t va, vm_prot_t prot) {
-  paddr_t pa;
-
-  WITH_MTX_LOCK (&pmap->mtx) {
-    if (!pmap_extract_nolock(pmap, va, &pa))
-      return EFAULT;
-
-    pt_entry_t pte = *pmap_lookup_pte(pmap, va);
-
-    if ((prot & VM_PROT_READ) && !(pte & PTE_SW_READ))
-      return EACCES;
-
-    if ((prot & VM_PROT_WRITE) && !(pte & PTE_SW_WRITE))
-      return EACCES;
-
-    if ((prot & VM_PROT_EXEC) && !(pte & PTE_X))
-      return EACCES;
-  }
-
-  vm_page_t *pg = vm_page_find(pa);
-  assert(pg);
-
-  WITH_MTX_LOCK (&pv_list_lock) {
-    /* Kernel non-pageable memory? */
-    if (TAILQ_EMPTY(&pg->pv_list))
-      return EINVAL;
-  }
-
-  pmap_set_referenced(pg);
-  if (prot & VM_PROT_WRITE)
-    pmap_set_modified(pg);
-
-  return 0;
-}
-
-/*
- * Physical map management routines.
- */
-
-static void pmap_setup(pmap_t *pmap) {
-  assert(pmap->pde);
-  pmap->asid = alloc_asid();
-#if __riscv_xlen == 64
-  pmap->satp = SATP_MODE_SV39 | ((paddr_t)pmap->asid << SATP_ASID_S) |
-               (pmap->pde >> PAGE_SHIFT);
-#else
-  pmap->satp = SATP_MODE_SV32 | ((paddr_t)pmap->asid << SATP_ASID_S) |
-               (pmap->pde >> PAGE_SHIFT);
-#endif
-  mtx_init(&pmap->mtx, 0);
-  TAILQ_INIT(&pmap->pte_pages);
-  TAILQ_INIT(&pmap->pv_list);
-}
-
-void init_pmap(void) {
-  kernel_pmap.pde = kernel_pde;
-  pmap_setup(&kernel_pmap);
-}
-
-pmap_t *pmap_new(void) {
-  pmap_t *pmap = pool_alloc(P_PMAP, M_ZERO);
-  vm_page_t *pg = pmap_pagealloc();
-  pmap->pde = pg->paddr;
-  pmap_setup(pmap);
-
-  /* Install kernel pagetables. */
-  const size_t off = PAGESIZE / 2;
-  WITH_MTX_LOCK (&kernel_pmap.mtx) {
-    memcpy((void *)phys_to_dmap(pmap->pde) + off,
-           (void *)phys_to_dmap(kernel_pde) + off, PAGESIZE / 2);
-  }
-
-  TAILQ_INSERT_TAIL(&pmap->pte_pages, pg, pageq);
-  klog("Page directory table allocated at %p", pmap->pde);
-
-  WITH_MTX_LOCK (&user_pmaps_lock) {
-    LIST_INSERT_HEAD(&user_pmaps, pmap, pmap_link);
-  }
-
-  return pmap;
-}
-
-void pmap_activate(pmap_t *pmap) {
-  SCOPED_NO_PREEMPTION();
-
-  pmap_t *old = PCPU_GET(curpmap);
-  if (pmap == old)
-    return;
-
-  __set_satp(pmap->satp);
-  PCPU_SET(curpmap, pmap);
-
-  __sfence_vma();
-}
-
-void pmap_delete(pmap_t *pmap) {
-  assert(pmap != pmap_kernel());
-
-  WITH_MTX_LOCK (&user_pmaps_lock) { LIST_REMOVE(pmap, pmap_link); }
-
-  while (!TAILQ_EMPTY(&pmap->pv_list)) {
-    pv_entry_t *pv = TAILQ_FIRST(&pmap->pv_list);
-    vm_page_t *pg;
-    paddr_t pa;
-    assert(pmap_extract_nolock(pmap, pv->va, &pa));
-    pg = vm_page_find(pa);
-    WITH_MTX_LOCK (&pv_list_lock) { TAILQ_REMOVE(&pg->pv_list, pv, page_link); }
-    TAILQ_REMOVE(&pmap->pv_list, pv, pmap_link);
-    pool_free(P_PV, pv);
-  }
-
-  while (!TAILQ_EMPTY(&pmap->pte_pages)) {
-    vm_page_t *pg = TAILQ_FIRST(&pmap->pte_pages);
-    TAILQ_REMOVE(&pmap->pte_pages, pg, pageq);
-    vm_page_free(pg);
-  }
-
-  free_asid(pmap->asid);
-  pool_free(P_PMAP, pmap);
-}
 
 void pmap_bootstrap(paddr_t pd_pa, vaddr_t pd_va) {
   dmap_paddr_base = kenv_get_ulong("mem_start");
@@ -778,43 +123,13 @@
 
   klog("Physical memory range: %p - %p", dmap_paddr_base, dmap_paddr_end - 1);
 
-  klog("dmap range: %p - %p", DMAP_VADDR_BASE, DMAP_VADDR_BASE + dmap_size - 1);
+  klog("dmap range: %p - %p", DMAP_BASE, DMAP_BASE + dmap_size - 1);
 
   /* Build direct map using superpages. */
-  pd_entry_t *pde = (void *)pd_va;
-  size_t idx = L0_INDEX(DMAP_VADDR_BASE);
+  pde_t *pde = (void *)pd_va;
+  size_t idx = L0_INDEX(DMAP_BASE);
   for (paddr_t pa = dmap_paddr_base; pa < dmap_paddr_end; pa += L0_SIZE, idx++)
     pde[idx] = PA_TO_PTE(pa) | PTE_KERN;
 
   __sfence_vma();
-
-  void *fdtp = (void *)phys_to_dmap(FDT_get_physaddr());
-  FDT_changeroot(fdtp);
-}
-
-/*
- * Increase usable kernel virtual address space to at least `maxkvaddr`.
- * Allocate page table (level 1) if needed.
- */
-void pmap_growkernel(vaddr_t maxkvaddr) {
-  assert(mtx_owned(&vm_kernel_end_lock));
-  assert(maxkvaddr > vm_kernel_end);
-
-  maxkvaddr = roundup2(maxkvaddr, L0_SIZE);
-  assert(maxkvaddr <= DMAP_VADDR_BASE);
-  pmap_t *pmap = pmap_kernel();
-
-  WITH_MTX_LOCK (&pmap->mtx) {
-    for (vaddr_t va = vm_kernel_end; va < maxkvaddr; va += L0_SIZE)
-      (void)pmap_ensure_pte(pmap, va);
-  }
-
-  /*
-   * kasan_grow calls pmap_kenter which acquires pmap->mtx.
-   * But we are under vm_kernel_end_lock from kmem so it's safe to call
-   * kasan_grow.
-   */
-  kasan_grow(maxkvaddr);
-
-  vm_kernel_end = maxkvaddr;
 }