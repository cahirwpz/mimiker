#include <riscv/abi.h>
#include <riscv/asm.h>

#include "assym.h"

#define INITSTACK_SIZE 512

	.section .boot
/*
 * The following entry point is used when booting via SBI firmware.
 * It must be placed at the beginning of the .boot section.
 * Hart start register state:
 *  - satp = 0 (i.e. MMU's disabled)
 *  - sstatus.SIE = 0 (i.e. supervisor interrupts are disabled)
 *  - a0 = hart ID
 *  - a1 = dtbp
 *  - all other registers remain in an undefined state
 */
_ENTRY(_start)
<<<<<<< HEAD
#if __riscv_xlen == 64
	.option push
	.option norelax
	PTR_LA t0, __boot_syms
	PTR_L gp, (t0)
	.option pop
#else
	LOAD_GP()
#endif
=======
	.option push;
	.option norelax;
	PTR_LA	gp, __global_pointer$_pa;
	REG_LI	t0, KERNEL_SPACE_BEGIN
	REG_LI	t1, KERNEL_PHYS
	REG_SUB	gp, gp, t1
	or  gp, gp, t0
	.option pop
>>>>>>> 5a813339

	/* 
	 * NOTE: In an actual SMP system, we could have multiple harts
	 * entering the kernel simultaneously. In such case,
	 * we would have to choose the hart to perform the global startup.
	 * FTTB, we assume a single hart entering the kernel.
	 */

	/* Move to the initial stack. */
	PTR_LA sp, initstack_end

	mv a0, a1
	tail riscv_init
halt:
	wfi
	j halt
_END(_start)

	.section .boot.data

	.align STACK_ALIGN
initstack:
	.space INITSTACK_SIZE
initstack_end:

# vim: sw=8 ts=8 et<|MERGE_RESOLUTION|>--- conflicted
+++ resolved
@@ -17,17 +17,6 @@
  *  - all other registers remain in an undefined state
  */
 _ENTRY(_start)
-<<<<<<< HEAD
-#if __riscv_xlen == 64
-	.option push
-	.option norelax
-	PTR_LA t0, __boot_syms
-	PTR_L gp, (t0)
-	.option pop
-#else
-	LOAD_GP()
-#endif
-=======
 	.option push;
 	.option norelax;
 	PTR_LA	gp, __global_pointer$_pa;
@@ -36,7 +25,6 @@
 	REG_SUB	gp, gp, t1
 	or  gp, gp, t0
 	.option pop
->>>>>>> 5a813339
 
 	/* 
 	 * NOTE: In an actual SMP system, we could have multiple harts
