#include <riscv/abi.h>
#include <riscv/asm.h>

#include "assym.h"

#define INITSTACK_SIZE 512

	.section .boot
/*
 * The following entry point is used when booting via SBI firmware.
 * It must be placed at the beginning of the .boot section.
 * Hart start register state:
 *  - satp = 0 (i.e. MMU's disabled)
 *  - sstatus.SIE = 0 (i.e. supervisor interrupts are disabled)
 *  - a0 = hart ID
 *  - a1 = dtbp
 *  - all other registers remain in an undefined state
 */
_ENTRY(_start)
#if __riscv_xlen == 64
	.option push
	.option norelax
	PTR_LA t0, __boot_syms
	PTR_L gp, (t0)
	.option pop
#else
	LOAD_GP()
#endif

	/* 
	 * NOTE: In an actual SMP system, we could have multiple harts
	 * entering the kernel simultaneously. In such case,
	 * we would have to choose the hart to perform the global startup.
	 * FTTB, we assume a single hart of ID 0.
	 */
<<<<<<< HEAD
	//bnez a0, halt
=======
	bnez a0, halt
>>>>>>> 9d9e5a9eae0b42bbd731a3b632bca830dbea6a83

	/* Move to the initial stack. */
	PTR_LA sp, initstack_end

	mv a0, a1
	tail riscv_init
halt:
	wfi
	j halt
_END(_start)

	.section .boot.data

	.align STACK_ALIGN
initstack:
	.space INITSTACK_SIZE
initstack_end:

# vim: sw=8 ts=8 et<|MERGE_RESOLUTION|>--- conflicted
+++ resolved
@@ -31,13 +31,8 @@
 	 * NOTE: In an actual SMP system, we could have multiple harts
 	 * entering the kernel simultaneously. In such case,
 	 * we would have to choose the hart to perform the global startup.
-	 * FTTB, we assume a single hart of ID 0.
+	 * FTTB, we assume a single hart entering the kernel.
 	 */
-<<<<<<< HEAD
-	//bnez a0, halt
-=======
-	bnez a0, halt
->>>>>>> 9d9e5a9eae0b42bbd731a3b632bca830dbea6a83
 
 	/* Move to the initial stack. */
 	PTR_LA sp, initstack_end
