--- conflicted
+++ resolved
@@ -5,69 +5,6 @@
 #include "assym.h"
 
 /*
-<<<<<<< HEAD
- * NOTE: RISC-V uses generic implementation of libc string routines,
- * thereby cannot make any assumptions regarding its usage of registers
- * nor stack.
- */
-
-.macro save_reg reg, offset
-	REG_S \reg, (\offset)(sp)
-.endm
-
-.macro load_reg reg, offset
-	REG_L \reg, (\offset)(sp)
-.endm
-
-.macro ctx_save
-	PTR_ADDI sp, sp, -CTX_SIZE
-
-	save_reg ra, CTX_RA
-
-	save_reg s0, CTX_S0
-	save_reg s1, CTX_S1
-	save_reg s2, CTX_S2
-	save_reg s3, CTX_S3
-	save_reg s4, CTX_S4
-	save_reg s5, CTX_S5
-	save_reg s6, CTX_S6
-	save_reg s7, CTX_S7
-	save_reg s8, CTX_S8
-	save_reg s9, CTX_S9
-	save_reg s10, CTX_S10
-	save_reg s11, CTX_S11
-
-	PTR_S sp, PCPU_CPY_CTX(tp)
-.endm
-
-.macro ctx_load
-	PTR_L sp, PCPU_CPY_CTX(tp)
-
-	load_reg ra, CTX_RA
-
-	load_reg s0, CTX_S0
-	load_reg s1, CTX_S1
-	load_reg s2, CTX_S2
-	load_reg s3, CTX_S3
-	load_reg s4, CTX_S4
-	load_reg s5, CTX_S5
-	load_reg s6, CTX_S6
-	load_reg s7, CTX_S7
-	load_reg s8, CTX_S8
-	load_reg s9, CTX_S9
-	load_reg s10, CTX_S10
-	load_reg s11, CTX_S11
-
-	PTR_ADDI sp, sp, CTX_SIZE
-.endm
-
-/*
- * Enable permit Supervisor User Memory access (SUM).
- */
-.macro enter_user_access tmp
-	REG_LI \tmp, SSTATUS_SUM
-	csrs sstatus, \tmp
-=======
  * Enable permit Supervisor User Memory access (SUM).
  */
 .macro enter_user_access tmp
@@ -75,70 +12,12 @@
 	REG_LI \tmp, SSTATUS_SUM
 	csrs sstatus, \tmp
 #endif /* TRAP_USER_ACCESS */
->>>>>>> 9d9e5a9e
 .endm
 
 /*
  * Disable permit Supervisor User Memory access (SUM).
  */
 .macro exit_user_access tmp
-<<<<<<< HEAD
-	REG_LI \tmp, SSTATUS_SUM
-	csrc sstatus, \tmp
-.endm
-
-.macro onfault_set tmp, td, func
-	PTR_L \td, PCPU_CURTHREAD(tp)
-	PTR_LA \tmp, \func
-	PTR_S \tmp, TD_ONFAULT(\td)
-	enter_user_access \tmp
-.endm
-
-.macro onfault_set_and_save tmp, td, func
-	ctx_save
-	onfault_set \tmp, \td, \func
-.endm
-
-.macro onfault_clr tmp, td
-	exit_user_access \tmp
-	PTR_L \td, PCPU_CURTHREAD(tp)
-	PTR_S zero, TD_ONFAULT(tp)
-.endm
-
-.macro onfault_clr_and_load tmp, td
-	onfault_clr \tmp, \td
-	ctx_load
-.endm
-
-/*
- * int copyinstr(const void *udaddr, void *kaddr, size_t len, size_t *lencopied)
- *
- * Copy a null terminated string from the user address space into
- * the kernel address space.
- */
-ENTRY(copyinstr)
-	/* len > 0 */
-	bnez a2, 0f
-	mv a0, zero
-	ret
-
-0:	
-	/* (uintptr_t)udaddr < (uintptr_t)(udaddr + len) */
-	PTR_ADD t0, a0, a2
-	bgeu a0, t0, reterr
-
-	/* (uintptr_t)(udaddr + len) <= USER_SPACE_END */
-	REG_LI t1, USER_SPACE_END
-	bgtu t0, t1, reterr
-
-	onfault_set_and_save t0, t1, copyerr
-	call copystr
-	onfault_clr_and_load t0, t1
-
-	ret
-END(copyinstr)
-
-=======
 #if TRAP_USER_ACCESS
 	REG_LI \tmp, SSTATUS_SUM
 	csrc sstatus, \tmp
@@ -212,7 +91,6 @@
 5:
 	.endm
 
->>>>>>> 9d9e5a9e
 /*
  * int copyin(const void *udaddr, void *kaddr, size_t len)
  *
@@ -220,24 +98,6 @@
  */
 ENTRY(copyin)
 	/* len > 0 */
-<<<<<<< HEAD
-	beqz a2, 0f
-
-	/* (uintptr_t)udaddr < (uintptr_t)(udaddr + len) */
-	PTR_ADD t0, a0, a2
-	bgeu a0, t0, reterr
-
-	/* (uintptr_t)(udaddr + len) <= USER_SPACE_END */
-	REG_LI t1, USER_SPACE_END
-	bgtu t0, t1, reterr
-
-	onfault_set_and_save t0, t1, copyerr
-	call bcopy
-	onfault_clr_and_load t0, t1
-
-0:
-	mv a0, zero
-=======
 	beqz	a2, 1f
 
 	/* (uintptr_t)udaddr < (uintptr_t)(udaddr + len) */
@@ -253,7 +113,6 @@
 	onfault_clr t0, t1
 
 1:	mv	a0, zero
->>>>>>> 9d9e5a9e
 	ret
 END(copyin)
 
@@ -264,24 +123,6 @@
  */
 ENTRY(copyout)
 	/* len > 0 */
-<<<<<<< HEAD
-	beqz a2, 0f
-
-	/* (uintptr_t)udaddr < (uintptr_t)(udaddr + len) */
-	PTR_ADD t0, a1, a2
-	bgeu a1, t0, reterr
-
-	/* (uintptr_t)(udaddr + len) <= USER_SPACE_END */
-	REG_LI t1, USER_SPACE_END
-	bgtu t0, t1, reterr
-
-	onfault_set_and_save t0, t1, copyerr
-	call bcopy
-	onfault_clr_and_load t0, t1
-
-0:
-	mv a0, zero
-=======
 	beqz	a2, 1f
 
 	/* (uintptr_t)udaddr < (uintptr_t)(udaddr + len) */
@@ -297,7 +138,6 @@
 	onfault_clr t0, t1
 
 1:	mv	a0, zero
->>>>>>> 9d9e5a9e
 	ret
 END(copyout)
 
@@ -348,13 +188,7 @@
 END(copyinstr)
 
 ENTRY(copyerr)
-<<<<<<< HEAD
-	ctx_load
-reterr:
-	REG_LI a0, EFAULT
-=======
 	REG_LI	a0, EFAULT
->>>>>>> 9d9e5a9e
 	ret
 END(copyerr)
 
@@ -363,17 +197,10 @@
  */
 ENTRY(try_load_word)
 	onfault_set t0, t1, fault
-<<<<<<< HEAD
-	INT_L t2, (a0)
-	onfault_clr t0, t1
-	INT_S t2, (a1)
-	REG_LI a0, 1
-=======
 	INT_L	t2, (a0)
 	onfault_clr t0, t1
 	INT_S	t2, (a1)
 	REG_LI	a0, 1
->>>>>>> 9d9e5a9e
 	ret
 END(try_load_word)
 
@@ -382,24 +209,14 @@
  */
 ENTRY(try_store_word)
 	onfault_set t0, t1, fault
-<<<<<<< HEAD
-	INT_S a1, (a0)
-	onfault_clr t0, t1
-	REG_LI a0, 1
-=======
 	INT_S	a1, (a0)
 	onfault_clr t0, t1
 	REG_LI	a0, 1
->>>>>>> 9d9e5a9e
 	ret
 END(try_store_word)
 
 ENTRY(fault)
-<<<<<<< HEAD
-	mv a0, zero
-=======
 	mv	a0, zero
->>>>>>> 9d9e5a9e
 	ret
 END(fault)
 
