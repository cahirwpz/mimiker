--- conflicted
+++ resolved
@@ -31,15 +31,9 @@
    *  - Supervisor interrupt enabled = FALSE
    */
   _REG(ctx, SR) = SSTATUS_FS_OFF | SSTATUS_SPP_SUPV | SSTATUS_SPIE;
-<<<<<<< HEAD
-#if !SUM
-  _REG(ctx, SR) |= SSTATUS_SUM;
-#endif
-=======
 #if !TRAP_USER_ACCESS
   _REG(ctx, SR) |= SSTATUS_SUM;
 #endif /* !TRAP_USER_ACCESS */
->>>>>>> a9bba590
 }
 
 void ctx_setup_call(ctx_t *ctx, register_t retaddr, register_t arg) {
@@ -76,15 +70,9 @@
    *  - Supervisor interrupt enabled = FALSE
    */
   _REG(ctx, SR) = SSTATUS_FS_OFF | SSTATUS_SPP_USER | SSTATUS_SPIE;
-<<<<<<< HEAD
-#if !SUM
-  _REG(ctx, SR) |= SSTATUS_SUM;
-#endif
-=======
 #if !TRAP_USER_ACCESS
   _REG(ctx, SR) |= SSTATUS_SUM;
 #endif /* !TRAP_USER_ACCESS */
->>>>>>> a9bba590
 }
 
 void mcontext_set_retval(mcontext_t *ctx, register_t value, register_t error) {
@@ -118,14 +106,4 @@
 #endif
 
   return EJUSTRETURN;
-<<<<<<< HEAD
-}
-=======
-}
-
-void ctx_switch(thread_t *from, thread_t *to) {
-  panic("Not implemented!");
-}
-
-void kern_exc_leave(void) {}
->>>>>>> a9bba590
+}