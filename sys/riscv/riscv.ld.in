#include "assym.h"

/* Linker scripts are documented here:
 * https://sourceware.org/binutils/docs/ld/Scripts.html */
OUTPUT_ARCH(riscv)
ENTRY(_start)

PHDRS
{
  boot   PT_LOAD FLAGS(5); /* read-only, executable */
  text   PT_LOAD FLAGS(5); /* read-only, executable */
  rodata PT_LOAD FLAGS(4); /* read-only */
  data   PT_LOAD FLAGS(6); /* read-write */
}

SECTIONS
{
  .boot KERNEL_PHYS : AT(KERNEL_PHYS) ALIGN(4096)
  {
    __boot = ABSOLUTE(.);
    KEEP(riscv/riscv.ka:start.o)
    *(.boot .boot.*)
#if __riscv_xlen == 64
    . = ALIGN(8);
    __boot_syms = ABSOLUTE(.);
    QUAD(__global_pointer$);
    QUAD(__kernel_start);
    QUAD(__text);
    QUAD(__riscv_boot);
    QUAD(__data);
    QUAD(__boot_stack);
    QUAD(__ebss);
    QUAD(__kernel_end);
#endif
    . = ALIGN(4096);
    __eboot = ABSOLUTE(.);
  } : boot

  HIDDEN(_boot_size = __eboot - __boot);

  .text KERNEL_SPACE_BEGIN + _boot_size : AT(__eboot) ALIGN(4096)
  {
    __kernel_start = ABSOLUTE(.);
    __kernel_start_pa = LOADADDR(.text);
    __text = ABSOLUTE(.);
<<<<<<< HEAD
    __riscv_boot = ABSOLUTE(.);
=======
    __text_pa = LOADADDR(.text);
    __riscv_boot_pa = LOADADDR(.text);
>>>>>>> 5a813339
    *(.text.riscv_boot)
    *(.text .text.*)
    __etext = ABSOLUTE(.);
    /* Constructors are used by KASAN to initialize global redzones */
    __CTOR_LIST__ = ABSOLUTE(.);
    *(.ctors)
    __CTOR_END__ = ABSOLUTE(.);
  } : text

  .eh_frame : { *(.eh_frame) }

  .rodata :
  {
    *(.rodata .rodata.*)
  } : rodata

  .data : ALIGN(4096)
  {
    __data = ABSOLUTE(.);
    __data_pa = LOADADDR(.data);
    *(.data .data.*)
#if __riscv_xlen == 64
    . = ALIGN(8);
    __kernel_syms = ABSOLUTE(.);
    QUAD(__eboot);
#endif
  } : data

  /* We use linker relaxations based on `__global_pointer$` for `.sdata`.
   * For unknown reason `ld` cannot apply relaxation to `.sbss`.
   * Relaxation is useless for code referring to `.srodata` since the data
   * is too far away from `gp` to be addressed using only 12 bits. Thus small
   * sections other than `.sdata` are merged into their large counterparts.
   *
   * Refer to following blog post to understand what linker relaxations are:
   * https://www.sifive.com/blog/all-aboard-part-3-linker-relaxation-in-riscv-toolchain */

  .sdata :
  {
    . = ALIGN(8);
    /* Load/store instruction offset is 12 bits (sign extended). */
    __global_pointer$ = . + 0x800;
    __global_pointer$_pa = LOADADDR(.sdata) + 0x800;
    *(.srodata .srodata.*)
    *(.sdata .sdata.*)
    __edata = ABSOLUTE(.);
  } : data

  .bss :
  {
    __bss = ABSOLUTE(.);
<<<<<<< HEAD
    __boot_stack = ABSOLUTE(.);
=======
    __boot_stack_pa = LOADADDR(.bss);
>>>>>>> 5a813339
    *(.bss.boot_stack)
    *(.sbss .sbss.*)
    *(.scommon)
    *(.bss .bss.*)
    *(COMMON)
    __ebss = ABSOLUTE(.);
    __ebss_pa = LOADADDR(.bss) + SIZEOF(.bss);
    __kernel_end = ABSOLUTE(.);
    __kernel_end_pa = LOADADDR(.bss) + SIZEOF(.bss);
  }

  /* Sections to be discarded. */
  /DISCARD/ :
  {
    *(.comment)
    *(.gnu.attributes)
    *(.note .note.*)
    *(.options)
    *(.pdr)
    *(.reginfo)
  }
}<|MERGE_RESOLUTION|>--- conflicted
+++ resolved
@@ -20,18 +20,6 @@
     __boot = ABSOLUTE(.);
     KEEP(riscv/riscv.ka:start.o)
     *(.boot .boot.*)
-#if __riscv_xlen == 64
-    . = ALIGN(8);
-    __boot_syms = ABSOLUTE(.);
-    QUAD(__global_pointer$);
-    QUAD(__kernel_start);
-    QUAD(__text);
-    QUAD(__riscv_boot);
-    QUAD(__data);
-    QUAD(__boot_stack);
-    QUAD(__ebss);
-    QUAD(__kernel_end);
-#endif
     . = ALIGN(4096);
     __eboot = ABSOLUTE(.);
   } : boot
@@ -43,12 +31,8 @@
     __kernel_start = ABSOLUTE(.);
     __kernel_start_pa = LOADADDR(.text);
     __text = ABSOLUTE(.);
-<<<<<<< HEAD
-    __riscv_boot = ABSOLUTE(.);
-=======
     __text_pa = LOADADDR(.text);
     __riscv_boot_pa = LOADADDR(.text);
->>>>>>> 5a813339
     *(.text.riscv_boot)
     *(.text .text.*)
     __etext = ABSOLUTE(.);
@@ -70,11 +54,6 @@
     __data = ABSOLUTE(.);
     __data_pa = LOADADDR(.data);
     *(.data .data.*)
-#if __riscv_xlen == 64
-    . = ALIGN(8);
-    __kernel_syms = ABSOLUTE(.);
-    QUAD(__eboot);
-#endif
   } : data
 
   /* We use linker relaxations based on `__global_pointer$` for `.sdata`.
@@ -88,7 +67,6 @@
 
   .sdata :
   {
-    . = ALIGN(8);
     /* Load/store instruction offset is 12 bits (sign extended). */
     __global_pointer$ = . + 0x800;
     __global_pointer$_pa = LOADADDR(.sdata) + 0x800;
@@ -100,11 +78,7 @@
   .bss :
   {
     __bss = ABSOLUTE(.);
-<<<<<<< HEAD
-    __boot_stack = ABSOLUTE(.);
-=======
     __boot_stack_pa = LOADADDR(.bss);
->>>>>>> 5a813339
     *(.bss.boot_stack)
     *(.sbss .sbss.*)
     *(.scommon)
