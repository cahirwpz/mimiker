#define KL_LOG KL_VM
#include <sys/cpu.h>
#include <sys/errno.h>
#include <sys/interrupt.h>
#include <sys/klog.h>
#include <sys/pmap.h>
#include <sys/sysent.h>
#include <sys/thread.h>
#include <riscv/cpufunc.h>

/* clang-format off */
static const char *const exceptions[] = {
  [SCAUSE_INST_MISALIGNED] = "Misaligned instruction",
  [SCAUSE_INST_ACCESS_FAULT] = "Instruction access fault",
  [SCAUSE_ILLEGAL_INSTRUCTION] = "Illegal instruction",
  [SCAUSE_BREAKPOINT] = "Breakpoint",
  [SCAUSE_LOAD_MISALIGNED] = "Misaligned load",
  [SCAUSE_LOAD_ACCESS_FAULT] = "Load access fault",
  [SCAUSE_STORE_MISALIGNED] = "Misaligned store",
  [SCAUSE_STORE_ACCESS_FAULT] = "Store access fault",
  [SCAUSE_ECALL_USER] = "User environment call",
  [SCAUSE_ECALL_SUPERVISOR] = "Supervisor environment call",
  [SCAUSE_INST_PAGE_FAULT] = "Instruction page fault",
  [SCAUSE_LOAD_PAGE_FAULT] = "Load page fault",
  [SCAUSE_STORE_PAGE_FAULT] = "Store page fault",
};
/* clang-format on */

__no_profile static inline bool ctx_interrupt(ctx_t *ctx) {
  return _REG(ctx, CAUSE) & SCAUSE_INTR;
}

__no_profile static inline u_long ctx_code(ctx_t *ctx) {
  return _REG(ctx, CAUSE) & SCAUSE_CODE;
}

__no_profile static inline bool ctx_intr_enabled(ctx_t *ctx) {
  return _REG(ctx, SR) & SSTATUS_SPIE;
}

static __noreturn void kernel_oops(ctx_t *ctx) {
  u_long code = ctx_code(ctx);
  void *epc = (void *)_REG(ctx, PC);
  uint32_t badinstr = *(uint32_t *)epc;

  klog("%s at %p!", exceptions[code], epc);

  switch (code) {
    case SCAUSE_INST_MISALIGNED:
    case SCAUSE_INST_ACCESS_FAULT:
    case SCAUSE_LOAD_MISALIGNED:
    case SCAUSE_LOAD_ACCESS_FAULT:
    case SCAUSE_STORE_MISALIGNED:
    case SCAUSE_STORE_ACCESS_FAULT:
    case SCAUSE_INST_PAGE_FAULT:
    case SCAUSE_LOAD_PAGE_FAULT:
    case SCAUSE_STORE_PAGE_FAULT:
      klog("Caused by reference to %lx!", _REG(ctx, TVAL));
      break;

    case SCAUSE_ILLEGAL_INSTRUCTION:
      klog("Illegal instruction %08x in kernel mode!", badinstr);
      break;

    case SCAUSE_BREAKPOINT:
      klog("No debbuger in kernel!");
      break;
  }
  klog("HINT: Type 'info line *%p' into gdb to find faulty code line", epc);

  panic("KERNEL PANIC!!!");
}

<<<<<<< HEAD
static void page_fault_handler(ctx_t *ctx) {
  thread_t *td = thread_self();

  u_long code = ctx_code(ctx);
  void *epc = (void *)_REG(ctx, PC);
  vaddr_t vaddr = _REG(ctx, TVAL);

  klog("%s at %p, caused by reference to %lx!", exceptions[code], epc, vaddr);

  pmap_t *pmap = pmap_lookup(vaddr);
  if (!pmap) {
    klog("No physical map defined for %lx address!", vaddr);
    goto fault;
  }

  vm_prot_t access;
  if (code == SCAUSE_INST_PAGE_FAULT)
    access = VM_PROT_EXEC;
  else if (code == SCAUSE_LOAD_PAGE_FAULT)
    access = VM_PROT_READ;
  else
    access = VM_PROT_WRITE;

  int error = pmap_emulate_bits(pmap, vaddr, access);
  if (!error)
    return;

  if (error == EACCES || error == EINVAL)
    goto fault;

  vm_map_t *vmap = vm_map_user();

  if (!vm_page_fault(vmap, vaddr, access))
    return;

fault:
  if (td->td_onfault) {
    /* Handle copyin/copyout faults. */
    _REG(ctx, PC) = td->td_onfault;
    td->td_onfault = 0;
  } else if (user_mode_p(ctx)) {
    /* Send a segmentation fault signal to the user program. */
    sig_trap(ctx, SIGSEGV);
  } else {
    /* Panic when kernel-mode thread uses wrong pointer. */
    kernel_oops(ctx);
  }
}

=======
>>>>>>> 568f6866
/*
 * RISC-V syscall ABI:
 *  - a7: code
 *  - a0-5: args
 *
 * NOTE: the following code assumes all arguments to syscalls are passed
 * via registers.
 */
static_assert(SYS_MAXSYSARGS <= FUNC_MAXREGARGS - 1,
              "Syscall args don't fit in registers!");

static void syscall_handler(mcontext_t *uctx, syscall_result_t *result) {
  register_t args[SYS_MAXSYSARGS];
  register_t code = _REG(uctx, A7);

  memcpy(args, &_REG(uctx, A0), sizeof(args));

  if (code > SYS_MAXSYSCALL) {
    args[0] = code;
    code = 0;
  }

  sysent_t *se = &sysent[code];
  size_t nargs = se->nargs;

  assert(nargs <= SYS_MAXSYSARGS);

  thread_t *td = thread_self();
  register_t retval = 0;

  assert(td->td_proc);

  int error = se->call(td->td_proc, (void *)args, &retval);

  result->retval = error ? -1 : retval;
  result->error = error;
}

/*
 * NOTE: for each thread, dirty FPE context has to be saved
 * during each ctx switch. To decrease the cost of this procedure
 * we disable FPU for each new thread and enable it only when actually
 * requested by the thread. Such request resolves to an illegal instruction
 * exception. Thereby, each time an illegal instruction exception occurs,
 * we check wheter it is an FPU request issued by the thread
 * or an unhanled opcode.
 * The check and FPU enablement is performed by `fpu_handler`.
 */
static bool fpu_handler(mcontext_t *uctx) {
  if (!FPU)
    return false;

  thread_t *td = thread_self();

  if (td->td_pflags & TDP_FPUINUSE)
    return false;

  /*
   * May be an FPE trap. Enable FPE usage
   * for this thread and try again.
   */
  memset(uctx->__fregs, 0, sizeof(__fregset_t));
  _REG(uctx, SR) &= ~SSTATUS_FS_MASK;
  _REG(uctx, SR) |= SSTATUS_FS_CLEAN;
  td->td_pflags |= TDP_FPUINUSE;

  return true;
}

static vm_prot_t exc_access(u_long exc_code) {
  switch (exc_code) {
    case SCAUSE_INST_PAGE_FAULT:
      return VM_PROT_EXEC;
    case SCAUSE_LOAD_PAGE_FAULT:
      return VM_PROT_READ;
    default:
      return VM_PROT_WRITE;
  }
}

static void user_trap_handler(ctx_t *ctx) {
  /*
   * We came here from user-space, hence interrupts and preemption must
   * have been enabled.
   */
  cpu_intr_enable();

  assert(!intr_disabled() && !preempt_disabled());

  syscall_result_t result;
  u_long code = ctx_code(ctx);
  void *epc = (void *)_REG(ctx, PC);
  vaddr_t vaddr = _REG(ctx, TVAL);

  switch (code) {
    case SCAUSE_INST_PAGE_FAULT:
    case SCAUSE_LOAD_PAGE_FAULT:
    case SCAUSE_STORE_PAGE_FAULT:
      klog("%s at %p, caused by reference to %lx!", exceptions[code], epc,
           vaddr);
      pmap_fault_handler(ctx, vaddr, exc_access(code));
      break;

      /* Access fault */
    case SCAUSE_INST_ACCESS_FAULT:
    case SCAUSE_LOAD_ACCESS_FAULT:
    case SCAUSE_STORE_ACCESS_FAULT:
      /* Missaligned access */
    case SCAUSE_INST_MISALIGNED:
    case SCAUSE_LOAD_MISALIGNED:
    case SCAUSE_STORE_MISALIGNED:
      sig_trap(ctx, SIGBUS);
      break;

    case SCAUSE_ECALL_USER:
      syscall_handler((mcontext_t *)ctx, &result);
      break;

    case SCAUSE_ILLEGAL_INSTRUCTION:
      if (fpu_handler((mcontext_t *)ctx))
        break;
      klog("%s at %p!", exceptions[code], epc);
      sig_trap(ctx, SIGILL);
      break;

    case SCAUSE_BREAKPOINT:
      sig_trap(ctx, SIGTRAP);
      break;

    default:
      kernel_oops(ctx);
  }

  /* This is a right moment to check if our time slice expired. */
  on_exc_leave();

  /* If we're about to return to user mode, then check pending signals, etc. */
  on_user_exc_leave((mcontext_t *)ctx,
                    code == SCAUSE_ECALL_USER ? &result : NULL);
}

static void kern_trap_handler(ctx_t *ctx) {
  /*
   * We came here from kernel-space. If interrupts were enabled before we
   * trapped, then turn them on here.
   */
  if (ctx_intr_enabled(ctx))
    cpu_intr_enable();

  u_long code = ctx_code(ctx);
  void *epc = (void *)_REG(ctx, PC);
  vaddr_t vaddr = _REG(ctx, TVAL);

  switch (ctx_code(ctx)) {
    case SCAUSE_INST_PAGE_FAULT:
    case SCAUSE_LOAD_PAGE_FAULT:
    case SCAUSE_STORE_PAGE_FAULT:
      klog("%s at %p, caused by reference to %lx!", exceptions[code], epc,
           vaddr);
      if (pmap_fault_handler(ctx, vaddr, exc_access(code)))
        kernel_oops(ctx);
      break;

    default:
      kernel_oops(ctx);
  }
}

__no_profile void trap_handler(ctx_t *ctx) {
  thread_t *td = thread_self();
  assert(td->td_idnest == 0);
  assert(cpu_intr_disabled());

  bool user_mode = user_mode_p(ctx);
  ctx_t *kframe_saved;

  if (!user_mode) {
    /* If there's not enough space on the stack to store another exception
     * frame we consider situation to be critical and panic.
     * Hopefully sizeof(ctx_t) bytes of unallocated stack space will be enough
     * to display error message. */
    register_t sp = __sp();
    if ((sp & (PAGESIZE - 1)) < sizeof(ctx_t))
      panic("Kernel stack overflow caught at %p!", _REG(ctx, PC));
    kframe_saved = td->td_kframe;
    td->td_kframe = ctx;
  }

  if (ctx_interrupt(ctx)) {
    intr_root_handler(ctx);
  } else {
    if (user_mode)
      user_trap_handler(ctx);
    else
      kern_trap_handler(ctx);
  }

  if (!user_mode)
    td->td_kframe = kframe_saved;
}<|MERGE_RESOLUTION|>--- conflicted
+++ resolved
@@ -71,58 +71,6 @@
   panic("KERNEL PANIC!!!");
 }
 
-<<<<<<< HEAD
-static void page_fault_handler(ctx_t *ctx) {
-  thread_t *td = thread_self();
-
-  u_long code = ctx_code(ctx);
-  void *epc = (void *)_REG(ctx, PC);
-  vaddr_t vaddr = _REG(ctx, TVAL);
-
-  klog("%s at %p, caused by reference to %lx!", exceptions[code], epc, vaddr);
-
-  pmap_t *pmap = pmap_lookup(vaddr);
-  if (!pmap) {
-    klog("No physical map defined for %lx address!", vaddr);
-    goto fault;
-  }
-
-  vm_prot_t access;
-  if (code == SCAUSE_INST_PAGE_FAULT)
-    access = VM_PROT_EXEC;
-  else if (code == SCAUSE_LOAD_PAGE_FAULT)
-    access = VM_PROT_READ;
-  else
-    access = VM_PROT_WRITE;
-
-  int error = pmap_emulate_bits(pmap, vaddr, access);
-  if (!error)
-    return;
-
-  if (error == EACCES || error == EINVAL)
-    goto fault;
-
-  vm_map_t *vmap = vm_map_user();
-
-  if (!vm_page_fault(vmap, vaddr, access))
-    return;
-
-fault:
-  if (td->td_onfault) {
-    /* Handle copyin/copyout faults. */
-    _REG(ctx, PC) = td->td_onfault;
-    td->td_onfault = 0;
-  } else if (user_mode_p(ctx)) {
-    /* Send a segmentation fault signal to the user program. */
-    sig_trap(ctx, SIGSEGV);
-  } else {
-    /* Panic when kernel-mode thread uses wrong pointer. */
-    kernel_oops(ctx);
-  }
-}
-
-=======
->>>>>>> 568f6866
 /*
  * RISC-V syscall ABI:
  *  - a7: code
