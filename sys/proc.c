#include <proc.h>
#include <malloc.h>
#include <thread.h>
#include <sysinit.h>
#include <klog.h>
#include <errno.h>
#include <filedesc.h>
#include <wait.h>
#include <signal.h>

static MALLOC_DEFINE(M_PROC, "proc", 1, 2);

<<<<<<< HEAD
static mtx_t all_proc_list_mtx;
static proc_list_t all_proc_list = TAILQ_HEAD_INITIALIZER(all_proc_list);
static mtx_t zombie_proc_list_mtx;
static proc_list_t zombie_proc_list = TAILQ_HEAD_INITIALIZER(zombie_proc_list);

static mtx_t last_pid_mtx;
static pid_t last_pid = 0;

static void proc_init() {
  mtx_init(&all_proc_list_mtx, MTX_DEF);
  mtx_init(&zombie_proc_list_mtx, MTX_DEF);
  mtx_init(&last_pid_mtx, MTX_DEF);
}
=======
static mtx_t all_proc_list_mtx = MUTEX_INITIALIZER(MTX_DEF);
static proc_list_t all_proc_list = TAILQ_HEAD_INITIALIZER(all_proc_list);

static mtx_t last_pid_mtx = MUTEX_INITIALIZER(MTX_DEF);
static pid_t last_pid = 0;
>>>>>>> c5ff0adc

proc_t *proc_create() {
  proc_t *proc = kmalloc(M_PROC, sizeof(proc_t), M_ZERO);
  mtx_init(&proc->p_lock, MTX_DEF);
  TAILQ_INIT(&proc->p_threads);
  proc->p_nthreads = 0;
  proc->p_state = PRS_NORMAL;
  TAILQ_INIT(&proc->p_children);

  WITH_MTX_LOCK (&all_proc_list_mtx)
    TAILQ_INSERT_TAIL(&all_proc_list, proc, p_all);

  WITH_MTX_LOCK (&last_pid_mtx)
    proc->p_pid = last_pid++;

  return proc;
}

void proc_populate(proc_t *p, thread_t *td) {
  SCOPED_MTX_LOCK(&p->p_lock);
  SCOPED_MTX_LOCK(&td->td_lock);

  td->td_proc = p;
  TAILQ_INSERT_TAIL(&p->p_threads, td, td_procq);
  p->p_nthreads += 1;
}

proc_t *proc_find(pid_t pid) {
  SCOPED_MTX_LOCK(&all_proc_list_mtx);

  proc_t *p = NULL;
  TAILQ_FOREACH (p, &all_proc_list, p_all) {
    if (p->p_pid == pid)
      break;
  }
  return p;
<<<<<<< HEAD
}

/* Always call proc_reap with parent process locked. */
static int proc_reap(proc_t *child, int *status) {
  /* Child is now a zombie. Gather its data, cleanup & free. */
  mtx_lock(&child->p_lock);

  /* We should have the only reference to the zombie child now, we're about to
     free it. I don't think it may ever happen that there would be multiple
     references to a terminated process, but if it does, we would need to
     introduce refcounting for processes. */
  *status = child->p_exitstatus;

  int retval = child->p_pid;

  assert(&child->p_parent);
  assert(mtx_owned(&child->p_parent->p_lock));
  TAILQ_REMOVE(&child->p_parent->p_children, child, p_child);

  WITH_MTX_LOCK (&zombie_proc_list_mtx)
    TAILQ_REMOVE(&zombie_proc_list, child, p_zombie);

  kfree(M_PROC, child);

  return retval;
}

void proc_exit(int exitstatus) {
  /* NOTE: This is a significantly simplified implementation! We currently
     assume there is only one thread in a process. */

  thread_t *td = thread_self();
  proc_t *p = td->td_proc;
  assert(p);

  WITH_MTX_LOCK (&p->p_lock) {

    assert(p->p_nthreads == 1);
    /* If the process had other threads, we'd need to wake the sleeping ones,
       request all of them except this one to call thread_exit from
       exc_before_leave (using a TDF_? flag), join all of them to wait until
       they terminate. */

    /* Process orphans. They should become children of PID1, but since we don't
       use an init process yet, I have to make them parent-less (so that can no
       longer refer to this terminated process). */
    proc_t *child;
    TAILQ_FOREACH (child, &p->p_children, p_child) {
      WITH_MTX_LOCK (&child->p_lock) {
        child->p_parent = NULL;
        /* XXX: Assign to init, and send it a SIGCHLD. */
      }
    }

    /* Clean up process resources. */
    vm_map_delete(p->p_uspace);
    fdtab_release(p->p_fdtable);

    /* Record some process statistics that will stay maintained in zombie
       state. */
    p->p_exitstatus = exitstatus;

    /* Turn the process into a zombie. */
    WITH_MTX_LOCK (&all_proc_list_mtx)
      TAILQ_REMOVE(&all_proc_list, p, p_all);

    p->p_state = PRS_ZOMBIE;

    WITH_MTX_LOCK (&zombie_proc_list_mtx)
      TAILQ_INSERT_TAIL(&zombie_proc_list, p, p_zombie);

    /* Notify the parent, in various ways, about state change. */
    if (p->p_parent) {
      WITH_MTX_LOCK (&p->p_parent->p_lock) {
        sleepq_broadcast(&p->p_parent->p_children);
        sleepq_broadcast(&p->p_state);

        /* If the parent explicitly ignores SIGCHLD, reap child immediately. */
        if (p->p_sigactions[SIGCHLD].sa_handler == SIG_IGN) {
          int ignore_status;
          proc_reap(p, &ignore_status);
          thread_exit();
          __unreachable();
        }
      }
      /* sig_send must be called with target process lock not acquired. */
      sig_send(p->p_parent, SIGCHLD);
    }
  }

  /* This thread is the last one in the process to exit. */
  thread_exit();
}

/* These functions aren't very useful, but they clean up code layout by
   splitting multiple levels of nested loops */
static proc_t *child_find_by_pid(proc_t *p, pid_t pid) {
  assert(mtx_owned(&p->p_lock));
  proc_t *child;
  TAILQ_FOREACH (child, &p->p_children, p_child) {
    if (child->p_pid == pid)
      return child;
  }
  return NULL;
}

static proc_t *child_find_by_state(proc_t *p, proc_state_t state) {
  assert(mtx_owned(&p->p_lock));
  proc_t *child;
  TAILQ_FOREACH (child, &p->p_children, p_child) {
    SCOPED_MTX_LOCK(&child->p_lock);
    if (child->p_state == state)
      return child;
  }
  return NULL;
}

int do_waitpid(pid_t pid, int *status, int options) {
  /* We don't have a concept of process groups yet. */
  if (pid < -1 || pid == 0)
    return -ENOTSUP;

  thread_t *td = thread_self();
  proc_t *p = td->td_proc;
  assert(p != NULL);

  proc_t *child = NULL;

  if (pid == -1) {
    for (;;) {
      /* Search for any zombie children. */
      WITH_MTX_LOCK (&p->p_lock) {
        child = child_find_by_state(p, PRS_ZOMBIE);
        if (child)
          return proc_reap(child, status);
      }

      /* No zombie child was found. */
      if (options & WNOHANG)
        return -ECHILD;

      /* Wait until a child changes state. */
      sleepq_wait(&p->p_children, "any child state change");
    }
  } else {
    /* Wait for a particular child. */
    WITH_MTX_LOCK (&p->p_lock)
      child = child_find_by_pid(p, pid);

    /* No such process, or the process is not a child. */
    if (child == NULL)
      return -ECHILD;

    for (;;) {
      WITH_MTX_LOCK (&child->p_lock)
        if (child->p_state == PRS_ZOMBIE)
          return proc_reap(child, status);

      if (options & WNOHANG)
        return 0;

      /* Wait until the child changes state. */
      sleepq_wait(&child->p_state, "state change");
    }
  }

  __unreachable();
}

SYSINIT_ADD(proc, proc_init, NODEPS);
=======
}
>>>>>>> c5ff0adc
<|MERGE_RESOLUTION|>--- conflicted
+++ resolved
@@ -10,27 +10,14 @@
 
 static MALLOC_DEFINE(M_PROC, "proc", 1, 2);
 
-<<<<<<< HEAD
-static mtx_t all_proc_list_mtx;
+static mtx_t all_proc_list_mtx  = MUTEX_INITIALIZER(MTX_DEF);
 static proc_list_t all_proc_list = TAILQ_HEAD_INITIALIZER(all_proc_list);
-static mtx_t zombie_proc_list_mtx;
+static mtx_t zombie_proc_list_mtx  = MUTEX_INITIALIZER(MTX_DEF);
 static proc_list_t zombie_proc_list = TAILQ_HEAD_INITIALIZER(zombie_proc_list);
 
-static mtx_t last_pid_mtx;
+static mtx_t last_pid_mtx  = MUTEX_INITIALIZER(MTX_DEF);
 static pid_t last_pid = 0;
 
-static void proc_init() {
-  mtx_init(&all_proc_list_mtx, MTX_DEF);
-  mtx_init(&zombie_proc_list_mtx, MTX_DEF);
-  mtx_init(&last_pid_mtx, MTX_DEF);
-}
-=======
-static mtx_t all_proc_list_mtx = MUTEX_INITIALIZER(MTX_DEF);
-static proc_list_t all_proc_list = TAILQ_HEAD_INITIALIZER(all_proc_list);
-
-static mtx_t last_pid_mtx = MUTEX_INITIALIZER(MTX_DEF);
-static pid_t last_pid = 0;
->>>>>>> c5ff0adc
 
 proc_t *proc_create() {
   proc_t *proc = kmalloc(M_PROC, sizeof(proc_t), M_ZERO);
@@ -67,7 +54,6 @@
       break;
   }
   return p;
-<<<<<<< HEAD
 }
 
 /* Always call proc_reap with parent process locked. */
@@ -235,9 +221,4 @@
   }
 
   __unreachable();
-}
-
-SYSINIT_ADD(proc, proc_init, NODEPS);
-=======
-}
->>>>>>> c5ff0adc
+}