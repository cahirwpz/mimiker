#include <rwlock.h>
#include <thread.h>
#include <stdc.h>
#include <sync.h>

<<<<<<< HEAD
=======
struct rwlock {
  union {
    int readers;
    int recurse;
  };
  int writers_waiting;
  thread_t *writer; /* sleepq address for writers */
  rwa_t state;
  bool recursive;
  const char *name;
};

>>>>>>> 61c0a9f7
void rw_init(rwlock_t *rw, const char *name, bool recursive) {
  rw->readers = 0;
  rw->writers_waiting = 0;
  rw->writer = NULL;
  rw->state = RW_UNLOCKED;
  rw->recursive = recursive;
  rw->name = name;
}

void rw_destroy(rwlock_t *rw) {
}

static bool is_owned(rwlock_t *rw) {
  return rw->writer == thread_self();
}
static bool is_locked(rwlock_t *rw) {
  return rw->state & RW_LOCKED;
}
static bool is_rlocked(rwlock_t *rw) {
  return rw->state == RW_RLOCKED;
}
static bool is_wlocked(rwlock_t *rw) {
  return rw->state == RW_WLOCKED;
}

void rw_enter(rwlock_t *rw, rwo_t who) {
  critical_enter();
  if (who == RW_READER) {
    while (is_wlocked(rw) || rw->writers_waiting > 0)
      sleepq_wait(&rw->readers, NULL);
    rw->readers++;
    rw->state = RW_RLOCKED;
  } else if (who == RW_WRITER) {
    if (is_owned(rw)) {
      assert(rw->recursive);
      rw->recurse++;
    } else {
      rw->writers_waiting++;
      while (is_locked(rw))
        sleepq_wait(&rw->writer, NULL);
      rw->state = RW_WLOCKED;
      rw->writer = thread_self();
      rw->writers_waiting--;
    }
  }
  critical_leave();
}

void rw_leave(rwlock_t *rw) {
  critical_enter();
  assert(is_locked(rw));
  if (is_rlocked(rw)) {
    rw->readers--;
    if (rw->readers == 0) {
      rw->state = RW_UNLOCKED;
      if (rw->writers_waiting > 0)
        sleepq_signal(&rw->writer);
    }
  } else {
    assert(is_owned(rw));
    if (rw->recurse > 0) {
      assert(rw->recursive);
      rw->recurse--;
    } else {
      rw->state = RW_UNLOCKED;
      rw->writer = NULL;
      if (rw->writers_waiting > 0)
        sleepq_signal(&rw->writer);
      else
        sleepq_broadcast(&rw->readers);
    }
  }
  critical_leave();
}

bool rw_try_upgrade(rwlock_t *rw) {
  bool success = false;
  critical_enter();
  assert(is_locked(rw));
  if (is_rlocked(rw) && rw->readers == 1 && rw->writers_waiting == 0) {
    rw->state = RW_WLOCKED;
    rw->writer = thread_self();
    rw->recurse = 0;
    success = true;
  }
  critical_leave();
  return success;
}

void rw_downgrade(rwlock_t *rw) {
  critical_enter();
  assert(is_owned(rw) && rw->recurse == 0);
  rw->readers++;
  rw->state = RW_RLOCKED;
  rw->writer = NULL;
  sleepq_broadcast(&rw->readers);
  critical_leave();
}

void __rw_assert(rwlock_t *rw, rwa_t what, const char *file, unsigned line) {
  bool ok = (what == RW_UNLOCKED) ? !is_locked(rw) : (rw->state & what);
  if (!ok)
    kprintf("[%s:%d] rwlock (%p) has invalid state: expected %u, actual %u!\n",
            file, line, rw, what, rw->state);
}<|MERGE_RESOLUTION|>--- conflicted
+++ resolved
@@ -3,21 +3,6 @@
 #include <stdc.h>
 #include <sync.h>
 
-<<<<<<< HEAD
-=======
-struct rwlock {
-  union {
-    int readers;
-    int recurse;
-  };
-  int writers_waiting;
-  thread_t *writer; /* sleepq address for writers */
-  rwa_t state;
-  bool recursive;
-  const char *name;
-};
-
->>>>>>> 61c0a9f7
 void rw_init(rwlock_t *rw, const char *name, bool recursive) {
   rw->readers = 0;
   rw->writers_waiting = 0;
