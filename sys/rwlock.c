#include <rwlock.h>
#include <thread.h>
#include <stdc.h>
#include <sync.h>

void rw_init(rwlock_t *rw, const char *name, bool recursive) {
  rw->readers = 0;
  rw->writers_waiting = 0;
  rw->writer = NULL;
  rw->state = RW_UNLOCKED;
  rw->recursive = recursive;
  rw->name = name;
}

void rw_destroy(rwlock_t *rw) {
}

static bool is_owned(rwlock_t *rw) {
  return rw->writer == thread_self();
}
static bool is_locked(rwlock_t *rw) {
  return rw->state & RW_LOCKED;
}
static bool is_rlocked(rwlock_t *rw) {
  return rw->state == RW_RLOCKED;
}
static bool is_wlocked(rwlock_t *rw) {
  return rw->state == RW_WLOCKED;
}

void rw_enter(rwlock_t *rw, rwo_t who) {
  critical_enter();
<<<<<<< HEAD

  if (is_owned(rw)) {
    assert(rw->recursive);
    rw->recurse++;
  } else {
    if (who == RW_READER) {
      while (is_wlocked(rw) || rw->writers_waiting > 0)
        sleepq_wait(&rw->readers, NULL);
      rw->readers++;
      rw->state = RW_RLOCKED;
    } else if (who == RW_WRITER) {
=======
  if (who == RW_READER) {
    while (is_wlocked(rw) || rw->writers_waiting > 0)
      sleepq_wait(&rw->readers, rw->name);
    rw->readers++;
    rw->state = RW_RLOCKED;
  } else if (who == RW_WRITER) {
    if (is_owned(rw)) {
      assert(rw->recursive);
      rw->recurse++;
    } else {
>>>>>>> da8b81d6
      rw->writers_waiting++;
      while (is_locked(rw))
        sleepq_wait(&rw->writer, rw->name);
      rw->state = RW_WLOCKED;
      rw->writer = thread_self();
      rw->writers_waiting--;
    }
  }
  critical_leave();
}

void rw_leave(rwlock_t *rw) {
  critical_enter();
  assert(is_locked(rw));
  if (is_rlocked(rw)) {
    rw->readers--;
    if (rw->readers == 0) {
      rw->state = RW_UNLOCKED;
      if (rw->writers_waiting > 0)
        sleepq_signal(&rw->writer);
    }
  } else {
    assert(is_owned(rw));
    if (rw->recurse > 0) {
      assert(rw->recursive);
      rw->recurse--;
    } else {
      rw->state = RW_UNLOCKED;
      rw->writer = NULL;
      if (rw->writers_waiting > 0)
        sleepq_signal(&rw->writer);
      else
        sleepq_broadcast(&rw->readers);
    }
  }
  critical_leave();
}

bool rw_try_upgrade(rwlock_t *rw) {
  bool success = false;
  critical_enter();
  assert(is_locked(rw));
  if (is_rlocked(rw) && rw->readers == 1 && rw->writers_waiting == 0) {
    rw->state = RW_WLOCKED;
    rw->writer = thread_self();
    rw->recurse = 0;
    success = true;
  }
  critical_leave();
  return success;
}

void rw_downgrade(rwlock_t *rw) {
  critical_enter();
  assert(is_owned(rw) && rw->recurse == 0);
  rw->readers++;
  rw->state = RW_RLOCKED;
  rw->writer = NULL;
  sleepq_broadcast(&rw->readers);
  critical_leave();
}

void __rw_assert(rwlock_t *rw, rwa_t what, const char *file, unsigned line) {
  bool ok = (what == RW_UNLOCKED) ? !is_locked(rw) : (rw->state & what);
  if (!ok)
    kprintf("[%s:%d] rwlock (%p) has invalid state: expected %u, actual %u!\n",
            file, line, rw, what, rw->state);
}<|MERGE_RESOLUTION|>--- conflicted
+++ resolved
@@ -30,19 +30,6 @@
 
 void rw_enter(rwlock_t *rw, rwo_t who) {
   critical_enter();
-<<<<<<< HEAD
-
-  if (is_owned(rw)) {
-    assert(rw->recursive);
-    rw->recurse++;
-  } else {
-    if (who == RW_READER) {
-      while (is_wlocked(rw) || rw->writers_waiting > 0)
-        sleepq_wait(&rw->readers, NULL);
-      rw->readers++;
-      rw->state = RW_RLOCKED;
-    } else if (who == RW_WRITER) {
-=======
   if (who == RW_READER) {
     while (is_wlocked(rw) || rw->writers_waiting > 0)
       sleepq_wait(&rw->readers, rw->name);
@@ -53,7 +40,6 @@
       assert(rw->recursive);
       rw->recurse++;
     } else {
->>>>>>> da8b81d6
       rw->writers_waiting++;
       while (is_locked(rw))
         sleepq_wait(&rw->writer, rw->name);
