--- conflicted
+++ resolved
@@ -22,17 +22,10 @@
         froms_el_size = int(gdb.parse_and_eval('sizeof(*_gmonparam.froms)'))
         fromssize = int(gdb.parse_and_eval('_gmonparam.fromssize'))
         tossize = int(gdb.parse_and_eval('_gmonparam.tossize'))
-<<<<<<< HEAD
-        hashfraction = gdb.parse_and_eval('_gmonparam.hashfraction')
-        froms = gdb.parse_and_eval('_gmonparam.froms')
-        tos = gdb.parse_and_eval('_gmonparam.tos')
-        lowpc = gdb.parse_and_eval('_gmonparam.lowpc')
-=======
         hashfraction = int(gdb.parse_and_eval('_gmonparam.hashfraction'))
         froms = gdb.parse_and_eval('_gmonparam.froms')
         tos = gdb.parse_and_eval('_gmonparam.tos')
         lowpc = int(gdb.parse_and_eval('_gmonparam.lowpc'))
->>>>>>> 6bfb4b69
 
         memory = infer.read_memory(froms, fromssize)
         froms_array = unpack('H' * int(fromssize/calcsize('H')), memory)
@@ -41,13 +34,6 @@
 
         fromindex = 0
         for from_val in froms_array:
-<<<<<<< HEAD
-            if from_val == 0:
-                continue
-            frompc = lowpc + fromindex * froms_el_size * hashfraction
-            toindex = from_val
-
-=======
             # Nothing has been called from this function
             if from_val == 0:
                 continue
@@ -57,7 +43,6 @@
 
             # Traversing the tos list for the calling function
             # It stores data about called functions
->>>>>>> 6bfb4b69
             while toindex != 0:
                 selfpc = tos_array[toindex * 4]
                 count = tos_array[toindex * 4 + 1]
