--- conflicted
+++ resolved
@@ -1,10 +1,7 @@
 import gdb
 
 from .cmd import SimpleCommand
-<<<<<<< HEAD
-=======
 from .struct import GdbStructMeta
->>>>>>> 2050f254
 from struct import *
 
 
@@ -14,7 +11,9 @@
 
     gparam = GmonParam(gdb.parse_and_eval('_gmonparam'))
     infer = gdb.inferiors()[0]
-    long_size = int(gdb.parse_and_eval('sizeof(long)'))
+
+    word_size = int(gdb.parse_and_eval('sizeof(long)'))
+
     with open(path, "wb") as of:
         # Write headers
         gmonhdr_size = int(gdb.parse_and_eval('sizeof(_gmonhdr)'))
@@ -31,6 +30,10 @@
 
         # The last H stands for padding in the tos strusture
         tos_rep = 'IiHH'
+        output_rep = "IIi"
+        if word_size == 8:
+            tos_rep = "QqHHi"
+            output_rep = "QQq"
         tos_rep_len = len(tos_rep)
         size = calcsize(tos_rep)
         tos_array = unpack(tos_rep * int(gparam.tossize/size), memory)
@@ -47,51 +50,13 @@
             frompc = gparam.lowpc + offset
             toindex = from_val
 
-<<<<<<< HEAD
-        # Write arc info
-        froms_el_size = int(gdb.parse_and_eval('sizeof(*_gmonparam.froms)'))
-        fromssize = int(gdb.parse_and_eval('_gmonparam.fromssize'))
-        tossize = int(gdb.parse_and_eval('_gmonparam.tossize'))
-        hashfraction = gdb.parse_and_eval('_gmonparam.hashfraction')
-        froms = gdb.parse_and_eval('_gmonparam.froms')
-        tos = gdb.parse_and_eval('_gmonparam.tos')
-        lowpc = gdb.parse_and_eval('_gmonparam.lowpc')
-
-        long_size = gdb.parse_and_eval('sizeof(long)')
-        tos_rep = "IiHH"
-        output_rep = "IIi"
-        if long_size == 8:
-            tos_rep = "QqHHi"
-            output_rep = "QQq"
-        tos_rep_len = len(tos_rep)
-
-        memory = infer.read_memory(froms, fromssize)
-        froms_array = unpack('H' * int(fromssize/calcsize('H')), memory)
-        memory = infer.read_memory(tos, tossize)
-
-        tos_array = unpack(tos_rep * int(tossize/calcsize(tos_rep)), memory)
-
-        fromindex = 0
-        for from_val in froms_array:
-            if from_val == 0:
-                continue
-            frompc = lowpc + fromindex * froms_el_size * hashfraction
-            toindex = from_val
-
-=======
             # Traversing the tos list for the calling function
             # It stores data about called functions
->>>>>>> 2050f254
             while toindex != 0:
                 selfpc = tos_array[toindex * tos_rep_len]
                 count = tos_array[toindex * tos_rep_len + 1]
                 toindex = tos_array[toindex * tos_rep_len + 2]
-<<<<<<< HEAD
                 of.write(pack(output_rep, frompc, selfpc, count))
-            fromindex += 1
-=======
-                of.write(pack('IIi', frompc, selfpc, count))
->>>>>>> 2050f254
 
 
 class Kgmon(SimpleCommand):
