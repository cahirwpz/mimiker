--- conflicted
+++ resolved
@@ -41,7 +41,6 @@
   /* Clone the entire process memory space. */
   newtd->td_uspace = vm_map_clone(td->td_uspace);
 
-<<<<<<< HEAD
   /* Copy the parent descriptor table. */
   newtd->td_fdtable = fdtab_copy(td->td_fdtable);
 
@@ -49,8 +48,6 @@
   /* TODO: Signal handlers may be optionally shared between threads. */
   newtd->td_sighand = sighand_copy(td->td_sighand);
 
-=======
->>>>>>> 13429649
   newtd->td_sleepqueue = sleepq_alloc();
   newtd->td_wchan = NULL;
   newtd->td_wmesg = NULL;
