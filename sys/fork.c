--- conflicted
+++ resolved
@@ -38,13 +38,6 @@
      starting from user_exc_leave (which serves as fork_trampoline). */
   ctx_init(newtd, user_exc_leave, NULL);
 
-<<<<<<< HEAD
-  /* Copy the parent descriptor table. */
-  newtd->td_fdtable = fdtab_copy(td->td_fdtable);
-=======
-  /* Clone the entire process memory space. */
-  newtd->td_uspace = vm_map_clone(td->td_uspace);
->>>>>>> 13429649
 
   newtd->td_sleepqueue = sleepq_alloc();
   newtd->td_wchan = NULL;
@@ -57,14 +50,12 @@
   proc_t *proc = proc_create();
   proc_populate(proc, newtd);
 
-<<<<<<< HEAD
   /* Clone the entire process memory space. */
   proc->p_uspace = vm_map_clone(td->td_proc->p_uspace);
-=======
+
   /* Copy the parent descriptor table. */
   /* TODO: Optionally share the descriptor table between processes. */
   proc->p_fdtable = fdtab_copy(td->td_proc->p_fdtable);
->>>>>>> 13429649
 
   sched_add(newtd);
 
