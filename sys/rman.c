--- conflicted
+++ resolved
@@ -5,10 +5,6 @@
 
 static MALLOC_DEFINE(M_RMAN, "rman", 1, 2); // TODO are these numbers ok?
 
-<<<<<<< HEAD
-    if (resource->r_flags & RF_ALLOCATED || start > resource->r_end ||
-        end < resource->r_start) {
-=======
 static resource_t *find_resource(rman_t *rm, rman_addr_t start, rman_addr_t end,
                                  rman_addr_t count, rman_addr_t align,
                                  unsigned flags) {
@@ -18,7 +14,6 @@
       continue;
 
     if (start > resource->r_end || end < resource->r_start) {
->>>>>>> ec0b01ce
       continue;
     }
 
