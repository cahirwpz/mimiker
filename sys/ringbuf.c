--- conflicted
+++ resolved
@@ -1,7 +1,6 @@
 #include <ringbuf.h>
 #include <uio.h>
 
-<<<<<<< HEAD
 #if 0
 /* This should increase cache hit rate */
 if (buf->count == 0) {
@@ -10,15 +9,11 @@
 }
 #endif
 
-=======
->>>>>>> ff5373e8
 void ringbuf_reset(ringbuf_t *buf) {
   buf->head = 0;
   buf->tail = 0;
   buf->count = 0;
 }
-<<<<<<< HEAD
-=======
 
 static void produce(ringbuf_t *buf, unsigned bytes) {
   assert(buf->count + bytes <= buf->size);
@@ -35,7 +30,6 @@
   if (buf->tail >= buf->size)
     buf->tail = 0;
 }
->>>>>>> ff5373e8
 
 bool ringbuf_putb(ringbuf_t *buf, uint8_t byte) {
   if (buf->count == buf->size)
@@ -54,14 +48,9 @@
 }
 
 int ringbuf_read(ringbuf_t *buf, uio_t *uio) {
-<<<<<<< HEAD
-  /* repeat when used space is split into two parts */
-  while (uio->uio_resid > 0 && buf->count > 0) {
-=======
   assert(uio->uio_op == UIO_READ);
   /* repeat when used space is split into two parts */
   while (uio->uio_resid > 0 && !ringbuf_empty(buf)) {
->>>>>>> ff5373e8
     /* used space is either [tail, head) or [tail, size) */
     size_t size =
       (buf->tail < buf->head) ? buf->head - buf->tail : buf->size - buf->tail;
@@ -70,27 +59,15 @@
     int res = uiomove((char *)buf->data + buf->tail, size, uio);
     if (res)
       return res;
-<<<<<<< HEAD
-    buf->tail += size;
-    buf->count += size;
-    if (buf->tail >= buf->size)
-      buf->tail = 0;
-=======
     produce(buf, size);
->>>>>>> ff5373e8
   }
   return 0;
 }
 
 int ringbuf_write(ringbuf_t *buf, uio_t *uio) {
-<<<<<<< HEAD
-  /* repeat when free space is split into two parts */
-  while (uio->uio_resid > 0 && buf->count < buf->size) {
-=======
   assert(uio->uio_op == UIO_WRITE);
   /* repeat when free space is split into two parts */
   while (uio->uio_resid > 0 && !ringbuf_full(buf)) {
->>>>>>> ff5373e8
     /* free space is either [head, tail) or [head, size) */
     size_t size =
       (buf->head < buf->tail) ? buf->tail - buf->head : buf->size - buf->head;
@@ -99,16 +76,7 @@
     int res = uiomove((char *)buf->data + buf->head, size, uio);
     if (res)
       return res;
-<<<<<<< HEAD
-    buf->head += size;
-    buf->count -= size;
-    if (buf->head >= buf->size)
-      buf->head = 0;
-  }
-
-=======
     consume(buf, size);
   }
->>>>>>> ff5373e8
   return 0;
 }