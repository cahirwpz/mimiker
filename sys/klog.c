--- conflicted
+++ resolved
@@ -17,13 +17,8 @@
    [KL_SCHED] = "sched", [KL_THREAD] = "thread",   [KL_INTR] = "intr",
    [KL_DEV] = "dev",     [KL_VFS] = "vfs",         [KL_VNODE] = "vnode",
    [KL_PROC] = "proc",   [KL_SYSCALL] = "syscall", [KL_USER] = "user",
-<<<<<<< HEAD
-   [KL_TEST] = "test",   [KL_SIGNAL] = "signal",   [KL_FILESYS] = "fs",
-   [KL_TIME] = "time",   [KL_UNDEF] = "???"};
-=======
    [KL_TEST] = "test",   [KL_SIGNAL] = "signal",   [KL_FILESYS] = "filesys",
    [KL_TIME] = "time",   [KL_FILE] = "file",       [KL_UNDEF] = "???"};
->>>>>>> fbcef3a7
 
 /* Borrowed from mips/malta.c */
 char *kenv_get(char *key);
