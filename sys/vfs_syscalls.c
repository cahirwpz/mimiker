#include <filedesc.h>
#include <file.h>
#include <mount.h>
#include <stdc.h>
#include <sysent.h>
#include <systm.h>
#include <thread.h>
#include <vfs_syscalls.h>
#include <vnode.h>
#include <proc.h>
#include <vm_map.h>
#include <queue.h>
#include <errno.h>
#include <malloc.h>

int do_open(thread_t *td, char *pathname, int flags, int mode, int *fd) {
  /* Allocate a file structure, but do not install descriptor yet. */
  file_t *f = file_alloc();
  /* Try opening file. Fill the file structure. */
  int error = vfs_open(f, pathname, flags, mode);
  if (error)
    goto fail;
  /* Now install the file in descriptor table. */
  assert(td->td_proc);
  error = fdtab_install_file(td->td_proc->p_fdtable, f, fd);
  if (error)
    goto fail;

  return 0;

fail:
  file_destroy(f);
  return error;
}

int do_close(thread_t *td, int fd) {
  assert(td->td_proc);
  return fdtab_close_fd(td->td_proc->p_fdtable, fd);
}

int do_read(thread_t *td, int fd, uio_t *uio) {
  file_t *f;
  assert(td->td_proc);
  int res = fdtab_get_file(td->td_proc->p_fdtable, fd, FF_READ, &f);
  if (res)
    return res;
  uio->uio_offset = f->f_offset;
  res = FOP_READ(f, td, uio);
  f->f_offset = uio->uio_offset;
  file_unref(f);
  return res;
}

int do_write(thread_t *td, int fd, uio_t *uio) {
  file_t *f;
  assert(td->td_proc);
  int res = fdtab_get_file(td->td_proc->p_fdtable, fd, FF_WRITE, &f);
  if (res)
    return res;
  uio->uio_offset = f->f_offset;
  res = FOP_WRITE(f, td, uio);
  f->f_offset = uio->uio_offset;
  file_unref(f);
  return res;
}

int do_lseek(thread_t *td, int fd, off_t offset, int whence) {
  /* TODO: Whence! Now we assume whence == SEEK_SET */
  /* TODO: RW file flag! For now we just file_get_read */
  file_t *f;
  assert(td->td_proc);
  int res = fdtab_get_file(td->td_proc->p_fdtable, fd, 0, &f);
  if (res)
    return res;
  f->f_offset = offset;
  file_unref(f);
  return 0;
}

int do_fstat(thread_t *td, int fd, vattr_t *buf) {
  file_t *f;
  assert(td->td_proc);
  int res = fdtab_get_file(td->td_proc->p_fdtable, fd, FF_READ, &f);
  if (res)
    return res;
  res = f->f_ops->fo_getattr(f, td, buf);
  file_unref(f);
  return res;
}

<<<<<<< HEAD
int do_getdirentries(thread_t *td, int fd, uio_t *uio, long *basep) {
  file_t *f;
  int res = fdtab_get_file(td->td_proc->p_fdtable, fd, FF_READ, &f);
  if (res)
    return res;

  vnode_t *vn = f->f_vnode;
  /* uio->uio_offset = *basep; */
  copyin(basep, &uio->uio_offset, sizeof(basep));
  res = VOP_READDIR(vn, uio);

  f->f_offset = uio->uio_offset;
  /* uio->uio_offset = *basep; */
  copyout(&uio->uio_offset, basep, sizeof(basep));
  file_unref(f);

  return res;
=======
int do_mount(thread_t *td, const char *fs, const char *path) {
  vfsconf_t *vfs = vfs_get_by_name(fs);
  if (vfs == NULL)
    return -EINVAL;
  vnode_t *v;
  int error = vfs_lookup(path, &v);
  if (error)
    return error;
  return vfs_domount(vfs, v);
>>>>>>> fa4d7ea0
}

/* == System calls interface === */

int sys_open(thread_t *td, syscall_args_t *args) {
  char *user_pathname = (char *)args->args[0];
  int flags = args->args[1];
  int mode = args->args[2];

  int error = 0;
  char pathname[256];
  size_t n = 0;

  /* Copyout pathname. */
  error = copyinstr(user_pathname, pathname, sizeof(pathname), &n);
  if (error < 0)
    return error;

  log("open(\"%s\", %d, %d)", pathname, flags, mode);

  int fd;
  error = do_open(td, pathname, flags, mode, &fd);
  if (error)
    return error;
  return fd;
}

int sys_close(thread_t *td, syscall_args_t *args) {
  int fd = args->args[0];

  log("close(%d)", fd);

  return do_close(td, fd);
}

int sys_read(thread_t *td, syscall_args_t *args) {
  int fd = args->args[0];
  char *ubuf = (char *)(uintptr_t)args->args[1];
  size_t count = args->args[2];

  log("sys_read(%d, %p, %zu)", fd, ubuf, count);

  uio_t uio;
  uio = UIO_SINGLE_USER(UIO_READ, 0, ubuf, count);
  int error = do_read(td, fd, &uio);
  if (error)
    return error;
  return count - uio.uio_resid;
}

int sys_write(thread_t *td, syscall_args_t *args) {
  int fd = args->args[0];
  char *ubuf = (char *)(uintptr_t)args->args[1];
  size_t count = args->args[2];

  log("sys_write(%d, %p, %zu)", fd, ubuf, count);

  uio_t uio;
  uio = UIO_SINGLE_USER(UIO_WRITE, 0, ubuf, count);
  int error = do_write(td, fd, &uio);
  if (error)
    return error;
  return count - uio.uio_resid;
}

int sys_lseek(thread_t *td, syscall_args_t *args) {
  int fd = args->args[0];
  off_t offset = args->args[1];
  int whence = args->args[2];

  log("sys_lseek(%d, %ld, %d)", fd, offset, whence);

  return do_lseek(td, fd, offset, whence);
}

int sys_fstat(thread_t *td, syscall_args_t *args) {
  int fd = args->args[0];
  char *buf = (char *)args->args[1];

  log("sys_fstat(%d, %p)", fd, buf);

  vattr_t attr_buf;
  int error = do_fstat(td, fd, &attr_buf);
  if (error)
    return error;
  error = copyout(&attr_buf, buf, sizeof(vattr_t));
  if (error < 0)
    return error;
  return 0;
}

<<<<<<< HEAD
int sys_getdirentries(thread_t *td, syscall_args_t *args) {
  int fd = args->args[0];
  char *ubuf = (char *)(uintptr_t)args->args[1];
  size_t count = args->args[2];
  long *basep = (long *)(uintptr_t)args->args[3];

  log("sys_getdirentries(%d, %p, %zu, %p)", fd, ubuf, count, basep);

  uio_t uio = UIO_SINGLE_USER(UIO_READ, 0, ubuf, count);

  int res = do_getdirentries(td, fd, &uio, basep);
  return res;
=======
int sys_mount(thread_t *td, syscall_args_t *args) {
  char *user_fsysname = (char *)args->args[0];
  char *user_pathname = (char *)args->args[1];

  int error = 0;
  const int PATHSIZE_MAX = 256;
  char *fsysname = kmalloc(M_TEMP, PATHSIZE_MAX, 0);
  char *pathname = kmalloc(M_TEMP, PATHSIZE_MAX, 0);
  size_t n = 0;

  /* Copyout fsysname. */
  error = copyinstr(user_fsysname, fsysname, sizeof(fsysname), &n);
  if (error < 0)
    goto end;
  n = 0;
  /* Copyout pathname. */
  error = copyinstr(user_pathname, pathname, sizeof(pathname), &n);
  if (error < 0)
    goto end;

  log("mount(\"%s\", \"%s\")", pathname, fsysname);

  error = do_mount(td, fsysname, pathname);
end:
  kfree(M_TEMP, fsysname);
  kfree(M_TEMP, pathname);
  return error;
>>>>>>> fa4d7ea0
}<|MERGE_RESOLUTION|>--- conflicted
+++ resolved
@@ -88,25 +88,6 @@
   return res;
 }
 
-<<<<<<< HEAD
-int do_getdirentries(thread_t *td, int fd, uio_t *uio, long *basep) {
-  file_t *f;
-  int res = fdtab_get_file(td->td_proc->p_fdtable, fd, FF_READ, &f);
-  if (res)
-    return res;
-
-  vnode_t *vn = f->f_vnode;
-  /* uio->uio_offset = *basep; */
-  copyin(basep, &uio->uio_offset, sizeof(basep));
-  res = VOP_READDIR(vn, uio);
-
-  f->f_offset = uio->uio_offset;
-  /* uio->uio_offset = *basep; */
-  copyout(&uio->uio_offset, basep, sizeof(basep));
-  file_unref(f);
-
-  return res;
-=======
 int do_mount(thread_t *td, const char *fs, const char *path) {
   vfsconf_t *vfs = vfs_get_by_name(fs);
   if (vfs == NULL)
@@ -116,7 +97,25 @@
   if (error)
     return error;
   return vfs_domount(vfs, v);
->>>>>>> fa4d7ea0
+}
+
+int do_getdirentries(thread_t *td, int fd, uio_t *uio, long *basep) {
+  file_t *f;
+  int res = fdtab_get_file(td->td_proc->p_fdtable, fd, FF_READ, &f);
+  if (res)
+    return res;
+
+  vnode_t *vn = f->f_vnode;
+  /* uio->uio_offset = *basep; */
+  copyin(basep, &uio->uio_offset, sizeof(basep));
+  res = VOP_READDIR(vn, uio);
+
+  f->f_offset = uio->uio_offset;
+  /* uio->uio_offset = *basep; */
+  copyout(&uio->uio_offset, basep, sizeof(basep));
+  file_unref(f);
+
+  return res;
 }
 
 /* == System calls interface === */
@@ -208,20 +207,6 @@
   return 0;
 }
 
-<<<<<<< HEAD
-int sys_getdirentries(thread_t *td, syscall_args_t *args) {
-  int fd = args->args[0];
-  char *ubuf = (char *)(uintptr_t)args->args[1];
-  size_t count = args->args[2];
-  long *basep = (long *)(uintptr_t)args->args[3];
-
-  log("sys_getdirentries(%d, %p, %zu, %p)", fd, ubuf, count, basep);
-
-  uio_t uio = UIO_SINGLE_USER(UIO_READ, 0, ubuf, count);
-
-  int res = do_getdirentries(td, fd, &uio, basep);
-  return res;
-=======
 int sys_mount(thread_t *td, syscall_args_t *args) {
   char *user_fsysname = (char *)args->args[0];
   char *user_pathname = (char *)args->args[1];
@@ -249,5 +234,18 @@
   kfree(M_TEMP, fsysname);
   kfree(M_TEMP, pathname);
   return error;
->>>>>>> fa4d7ea0
+}
+
+int sys_getdirentries(thread_t *td, syscall_args_t *args) {
+  int fd = args->args[0];
+  char *ubuf = (char *)(uintptr_t)args->args[1];
+  size_t count = args->args[2];
+  long *basep = (long *)(uintptr_t)args->args[3];
+
+  log("sys_getdirentries(%d, %p, %zu, %p)", fd, ubuf, count, basep);
+
+  uio_t uio = UIO_SINGLE_USER(UIO_READ, 0, ubuf, count);
+
+  int res = do_getdirentries(td, fd, &uio, basep);
+  return res;
 }