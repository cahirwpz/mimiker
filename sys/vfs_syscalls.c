--- conflicted
+++ resolved
@@ -84,11 +84,7 @@
   int res = fdtab_get_file(td->td_proc->p_fdtable, fd, FF_READ, &f);
   if (res)
     return res;
-<<<<<<< HEAD
   res = FOP_STAT(f, td, sb);
-=======
-  res = FOP_GETATTR(f, td, buf);
->>>>>>> 6afb3a31
   file_unref(f);
   return res;
 }
