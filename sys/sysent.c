--- conflicted
+++ resolved
@@ -5,12 +5,9 @@
 #include <vm_map.h>
 #include <vm_pager.h>
 #include <sched.h>
-<<<<<<< HEAD
 #include <file.h>
 #include <basic_dev.h>
-=======
 #include <systm.h>
->>>>>>> 0236d723
 
 int sys_nosys(thread_t *td, syscall_args_t *args) {
   kprintf("[syscall] unimplemented system call %ld\n", args->code);
@@ -20,14 +17,12 @@
 /* These are just stubs. A full implementation of some syscalls will probably
    deserve a separate file. */
 int sys_write(thread_t *td, syscall_args_t *args) {
-  int retval;
   int fd = args->args[0];
   char *buf = (char *)(uintptr_t)args->args[1];
   size_t count = args->args[2];
 
   log("sys_write(%d, %p, %zu)", fd, buf, count);
 
-<<<<<<< HEAD
   file_t *f;
   int res = file_get_write(td, fd, &f);
   if (res)
@@ -65,24 +60,10 @@
   /* Note: We lack file system, so this implementation is very silly. */
   if (strcmp(pathname, "/dev/null") == 0) {
     return dev_null_open(f, flags, mode);
-=======
-  if (fd == 1 || fd == 2) {
-    char kbuf[80];
-    size_t done = min(count, sizeof(kbuf));
-
-    retval = copyin(buf, kbuf, done);
-    if (retval == 0) {
-      kprintf("%.*s", (int)done, buf);
-      retval = done;
-    }
-  } else {
-    retval = -EBADF;
->>>>>>> 0236d723
   }
   return -ENOENT;
 }
 
-<<<<<<< HEAD
 int sys_open(thread_t *td, syscall_args_t *args) {
   char *pathname = (char *)args->args[0];
   int flags = args->args[1];
@@ -114,10 +95,6 @@
 fail:
   file_drop(f);
   return error;
-=======
-  log("sys_write(...) = %d", retval);
-  return retval;
->>>>>>> 0236d723
 }
 
 /* This is just a stub. A full implementation of this syscall will probably
