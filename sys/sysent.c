--- conflicted
+++ resolved
@@ -26,11 +26,7 @@
 
   assert(td->td_uspace);
 
-<<<<<<< HEAD
-  return vm_map_sbrk(td->td_uspace, increment);
-=======
   return sbrk_resize(td->td_uspace, increment);
->>>>>>> 4a0f56fb
 }
 
 /* This is just a stub. A full implementation of this syscall will probably
