--- conflicted
+++ resolved
@@ -52,28 +52,11 @@
   return do_fork();
 }
 
-<<<<<<< HEAD
-int sys_getpid(thread_t *td, syscall_args_t *args) {
-  kprintf("[syscall] getpid()\n");
-=======
 static int sys_getpid(thread_t *td, syscall_args_t *args) {
   klog("getpid()");
->>>>>>> 9df1ccf7
   return td->td_proc->p_pid;
 }
 
-/* clang-format hates long arrays. */
-<<<<<<< HEAD
-sysent_t sysent[] =
-  {[SYS_EXIT] = {sys_exit},           [SYS_OPEN] = {sys_open},
-   [SYS_CLOSE] = {sys_close},         [SYS_READ] = {sys_read},
-   [SYS_WRITE] = {sys_write},         [SYS_LSEEK] = {sys_lseek},
-   [SYS_UNLINK] = {sys_nosys},        [SYS_GETPID] = {sys_getpid},
-   [SYS_KILL] = {sys_kill},           [SYS_FSTAT] = {sys_fstat},
-   [SYS_SBRK] = {sys_sbrk},           [SYS_MMAP] = {sys_mmap},
-   [SYS_FORK] = {sys_fork},           [SYS_MOUNT] = {sys_mount},
-   [SYS_SIGACTION] = {sys_sigaction}, [SYS_SIGRETURN] = {sys_sigreturn}};
-=======
 sysent_t sysent[] = {[SYS_EXIT] = {sys_exit},
                      [SYS_OPEN] = {sys_open},
                      [SYS_CLOSE] = {sys_close},
@@ -88,5 +71,6 @@
                      [SYS_MMAP] = {sys_mmap},
                      [SYS_FORK] = {sys_fork},
                      [SYS_MOUNT] = {sys_mount},
-                     [SYS_GETDENTS] = {sys_getdirentries}};
->>>>>>> 9df1ccf7
+                     [SYS_GETDENTS] = {sys_getdirentries},
+                     [SYS_SIGACTION] = {sys_sigaction},
+                     [SYS_SIGRETURN] = {sys_sigreturn}};