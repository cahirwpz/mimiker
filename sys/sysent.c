--- conflicted
+++ resolved
@@ -343,7 +343,26 @@
   return result;
 }
 
-<<<<<<< HEAD
+static int sys_access(thread_t *td, syscall_args_t *args) {
+  char *user_pathname = (char *)args->args[0];
+  mode_t mode = args->args[1];
+
+  int result = 0;
+  char *pathname = kmalloc(M_TEMP, PATH_MAX, 0);
+
+  result = copyinstr(user_pathname, pathname, PATH_MAX, NULL);
+  if (result < 0)
+    goto end;
+
+  klog("access(\"%s\", %d)", pathname, mode);
+
+  result = do_access(td, pathname, mode);
+
+end:
+  kfree(M_TEMP, pathname);
+  return result;
+}
+
 static int sys_clock_gettime(thread_t *td, syscall_args_t *args) {
   clockid_t clk = (clockid_t)args->args[0];
   timespec_t *ts = (timespec_t *)args->args[1];
@@ -357,52 +376,6 @@
   timespec_t *rqtp = (timespec_t *)args->args[2];
   do_clock_nanosleep(clk, flags, rqtp, NULL);
   return 0;
-}
-
-/* clang-format hates long arrays. */
-sysent_t sysent[] = {[SYS_EXIT] = {sys_exit},
-                     [SYS_OPEN] = {sys_open},
-                     [SYS_CLOSE] = {sys_close},
-                     [SYS_READ] = {sys_read},
-                     [SYS_WRITE] = {sys_write},
-                     [SYS_LSEEK] = {sys_lseek},
-                     [SYS_UNLINK] = {sys_unlink},
-                     [SYS_GETPID] = {sys_getpid},
-                     [SYS_KILL] = {sys_kill},
-                     [SYS_FSTAT] = {sys_fstat},
-                     [SYS_SBRK] = {sys_sbrk},
-                     [SYS_MMAP] = {sys_mmap},
-                     [SYS_FORK] = {sys_fork},
-                     [SYS_MOUNT] = {sys_mount},
-                     [SYS_GETDENTS] = {sys_getdirentries},
-                     [SYS_SIGACTION] = {sys_sigaction},
-                     [SYS_SIGRETURN] = {sys_sigreturn},
-                     [SYS_DUP] = {sys_dup},
-                     [SYS_DUP2] = {sys_dup2},
-                     [SYS_WAITPID] = {sys_waitpid},
-                     [SYS_MKDIR] = {sys_mkdir},
-                     [SYS_RMDIR] = {sys_rmdir},
-                     [SYS_CLOCKGETTIME] = {sys_clock_gettime},
-                     [SYS_CLOCKNANOSLEEP] = {sys_clock_nanosleep}};
-=======
-static int sys_access(thread_t *td, syscall_args_t *args) {
-  char *user_pathname = (char *)args->args[0];
-  mode_t mode = args->args[1];
-
-  int result = 0;
-  char *pathname = kmalloc(M_TEMP, PATH_MAX, 0);
-
-  result = copyinstr(user_pathname, pathname, PATH_MAX, NULL);
-  if (result < 0)
-    goto end;
-
-  klog("access(\"%s\", %d)", pathname, mode);
-
-  result = do_access(td, pathname, mode);
-
-end:
-  kfree(M_TEMP, pathname);
-  return result;
 }
 
 /* clang-format hates long arrays. */
@@ -430,5 +403,6 @@
     [SYS_MKDIR] = {sys_mkdir},
     [SYS_RMDIR] = {sys_rmdir},
     [SYS_ACCESS] = {sys_access},
-};
->>>>>>> d3acdb38
+    [SYS_CLOCKGETTIME] = {sys_clock_gettime},
+    [SYS_CLOCKNANOSLEEP] = {sys_clock_nanosleep}
+};