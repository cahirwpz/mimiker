#include <sysent.h>
#include <stdc.h>
#include <errno.h>
#include <thread.h>
#include <vm_map.h>
#include <vm_pager.h>
#include <ktest.h>
#include <vfs_syscalls.h>

int sys_nosys(thread_t *td, syscall_args_t *args) {
  kprintf("[syscall] unimplemented system call %ld\n", args->code);
  return -ENOSYS;
};

/* This is just a stub. A full implementation of this syscall will probably
   deserve a separate file. */
/* Note that this sbrk implementation does not actually extend .data section,
   because we have no guarantee that there is any free space after .data in the
   memory map. But it does not matter much, because no application would assume
   that we are actually expanding .data, it will use the pointer returned by
   sbrk. */
int sys_sbrk(thread_t *td, syscall_args_t *args) {
  intptr_t increment = (size_t)args->args[0];

  kprintf("[syscall] sbrk(%zu)\n", increment);

  /* TODO: Shrinking sbrk is impossible, because it requires unmapping pages,
   * which is not yet implemented! */
  if (increment < 0) {
    log("WARNING: sbrk called with a negative argument!");
    return -ENOMEM;
  }

  assert(td->td_uspace);

  if (!td->td_uspace->sbrk_entry) {
    /* sbrk was not used before by this thread. */
    size_t size = roundup(increment, PAGESIZE);
    vm_addr_t addr;
    if (vm_map_findspace(td->td_uspace, BRK_SEARCH_START, size, &addr) != 0)
      return -ENOMEM;
    vm_map_entry_t *entry = vm_map_add_entry(td->td_uspace, addr, addr + size,
                                             VM_PROT_READ | VM_PROT_WRITE);
    entry->object = default_pager->pgr_alloc();

    td->td_uspace->sbrk_entry = entry;
    td->td_uspace->sbrk_end = addr + increment;

    return addr;
  } else {
    /* There already is a brk segment in user space map. */
    vm_map_entry_t *brk_entry = td->td_uspace->sbrk_entry;
    vm_addr_t brk = td->td_uspace->sbrk_end;
    if (brk + increment == brk_entry->end) {
      /* No need to resize the segment. */
      td->td_uspace->sbrk_end = brk + increment;
      return brk;
    }
    /* Shrink or expand the vm_map_entry */
    vm_addr_t new_end = roundup(brk + increment, PAGESIZE);
    if (vm_map_resize(td->td_uspace, brk_entry, new_end) != 0) {
      /* Map entry expansion failed. */
      return -ENOMEM;
    }
    td->td_uspace->sbrk_end += increment;
    return brk;
  }
}

/* This is just a stub. A full implementation of this syscall will probably
   deserve a separate file. */
int sys_exit(thread_t *td, syscall_args_t *args) {
  int status = args->args[0];

  kprintf("[syscall] exit(%d)\n", status);

<<<<<<< HEAD
  td->td_exitcode = status;

  if (ktest_test_running_flag)
    sleepq_broadcast(td);

  thread_exit();
=======
  thread_exit(status);
>>>>>>> 62d70f86
  __builtin_unreachable();
}

/* clang-format hates long arrays. */
sysent_t sysent[] = {
  {sys_nosys}, {sys_exit},  {sys_open},  {sys_close}, {sys_read},  {sys_write},
  {sys_lseek}, {sys_nosys}, {sys_nosys}, {sys_nosys}, {sys_fstat}, {sys_sbrk},
};<|MERGE_RESOLUTION|>--- conflicted
+++ resolved
@@ -74,16 +74,7 @@
 
   kprintf("[syscall] exit(%d)\n", status);
 
-<<<<<<< HEAD
-  td->td_exitcode = status;
-
-  if (ktest_test_running_flag)
-    sleepq_broadcast(td);
-
-  thread_exit();
-=======
   thread_exit(status);
->>>>>>> 62d70f86
   __builtin_unreachable();
 }
 
