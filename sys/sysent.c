#define KL_LOG KL_SYSCALL
#include <klog.h>
#include <sysent.h>
#include <systm.h>
#include <errno.h>
#include <thread.h>
#include <mman.h>
#include <vfs.h>
#include <vnode.h>
#include <fork.h>
#include <sbrk.h>
#include <signal.h>
#include <proc.h>
#include <systm.h>

/* Empty syscall handler, for unimplemented and deprecated syscall numbers. */
static int sys_nosys(thread_t *td, syscall_args_t *args) {
  klog("unimplemented system call %ld", args->code);
  return -ENOSYS;
};

static int sys_sbrk(thread_t *td, syscall_args_t *args) {
  intptr_t increment = (size_t)args->args[0];

  klog("sbrk(%zu)", increment);

  /* TODO: Shrinking sbrk is impossible, because it requires unmapping pages,
   * which is not yet implemented! */
  if (increment < 0) {
    klog("WARNING: sbrk called with a negative argument!");
    return -ENOMEM;
  }

  assert(td->td_proc);

  return sbrk_resize(td->td_proc->p_uspace, increment);
}

/* This is just a stub. A full implementation of this syscall will probably
   deserve a separate file. */
static int sys_exit(thread_t *td, syscall_args_t *args) {
  int status = args->args[0];

  klog("exit(%d)", status);

  thread_exit(status);
  __unreachable();
}

static int sys_fork(thread_t *td, syscall_args_t *args) {
  klog("fork()");
  return do_fork();
}

static int sys_getpid(thread_t *td, syscall_args_t *args) {
  klog("getpid()");
  return td->td_proc->p_pid;
}

<<<<<<< HEAD
static int sys_kill(thread_t *td, syscall_args_t *args) {
  pid_t pid = args->args[0];
  signo_t sig = args->args[1];
  klog("kill(%lu, %d)", pid, sig);
  return do_kill(pid, sig);
}

static int sys_sigaction(thread_t *td, syscall_args_t *args) {
  int signo = args->args[0];
  char *p_newact = (char *)args->args[1];
  char *p_oldact = (char *)args->args[2];

  klog("sigaction(%d, %p, %p)", signo, p_newact, p_oldact);

  sigaction_t newact;
  sigaction_t oldact;
  copyin(p_newact, &newact, sizeof(sigaction_t));

  int res = do_sigaction(signo, &newact, &oldact);
  if (res < 0)
    return res;

  if (p_oldact != NULL)
    copyout(&oldact, p_oldact, sizeof(sigaction_t));

  return res;
}

static int sys_sigreturn(thread_t *td, syscall_args_t *args) {
  klog("sigreturn()");
  return do_sigreturn();
}

=======
static int sys_mmap(thread_t *td, syscall_args_t *args) {
  vm_addr_t addr = args->args[0];
  size_t length = args->args[1];
  vm_prot_t prot = args->args[2];
  int flags = args->args[3];

  klog("mmap(%p, %zu, %d, %d)", (void *)addr, length, prot, flags);

  int error = 0;
  vm_addr_t result = do_mmap(addr, length, prot, flags, &error);
  if (error < 0)
    return -error;
  return result;
}

static int sys_open(thread_t *td, syscall_args_t *args) {
  char *user_pathname = (char *)args->args[0];
  int flags = args->args[1];
  int mode = args->args[2];

  int error = 0;
  char pathname[256];
  size_t n = 0;

  /* Copyout pathname. */
  error = copyinstr(user_pathname, pathname, sizeof(pathname), &n);
  if (error < 0)
    return error;

  klog("open(\"%s\", %d, %d)", pathname, flags, mode);

  int fd;
  error = do_open(td, pathname, flags, mode, &fd);
  if (error)
    return error;
  return fd;
}

static int sys_close(thread_t *td, syscall_args_t *args) {
  int fd = args->args[0];

  klog("close(%d)", fd);

  return do_close(td, fd);
}

static int sys_read(thread_t *td, syscall_args_t *args) {
  int fd = args->args[0];
  char *ubuf = (char *)(uintptr_t)args->args[1];
  size_t count = args->args[2];

  klog("sys_read(%d, %p, %zu)", fd, ubuf, count);

  uio_t uio;
  uio = UIO_SINGLE_USER(UIO_READ, 0, ubuf, count);
  int error = do_read(td, fd, &uio);
  if (error)
    return error;
  return count - uio.uio_resid;
}

static int sys_write(thread_t *td, syscall_args_t *args) {
  int fd = args->args[0];
  char *ubuf = (char *)(uintptr_t)args->args[1];
  size_t count = args->args[2];

  klog("sys_write(%d, %p, %zu)", fd, ubuf, count);

  uio_t uio;
  uio = UIO_SINGLE_USER(UIO_WRITE, 0, ubuf, count);
  int error = do_write(td, fd, &uio);
  if (error)
    return error;
  return count - uio.uio_resid;
}

static int sys_lseek(thread_t *td, syscall_args_t *args) {
  int fd = args->args[0];
  off_t offset = args->args[1];
  int whence = args->args[2];

  klog("sys_lseek(%d, %ld, %d)", fd, offset, whence);

  return do_lseek(td, fd, offset, whence);
}

static int sys_fstat(thread_t *td, syscall_args_t *args) {
  int fd = args->args[0];
  char *buf = (char *)args->args[1];

  klog("sys_fstat(%d, %p)", fd, buf);

  vattr_t attr_buf;
  int error = do_fstat(td, fd, &attr_buf);
  if (error)
    return error;
  error = copyout(&attr_buf, buf, sizeof(vattr_t));
  if (error < 0)
    return error;
  return 0;
}

static int sys_mount(thread_t *td, syscall_args_t *args) {
  char *user_fsysname = (char *)args->args[0];
  char *user_pathname = (char *)args->args[1];

  int error = 0;
  const int PATHSIZE_MAX = 256;
  char *fsysname = kmalloc(M_TEMP, PATHSIZE_MAX, 0);
  char *pathname = kmalloc(M_TEMP, PATHSIZE_MAX, 0);
  size_t n = 0;

  /* Copyout fsysname. */
  error = copyinstr(user_fsysname, fsysname, sizeof(fsysname), &n);
  if (error < 0)
    goto end;
  n = 0;
  /* Copyout pathname. */
  error = copyinstr(user_pathname, pathname, sizeof(pathname), &n);
  if (error < 0)
    goto end;

  klog("mount(\"%s\", \"%s\")", pathname, fsysname);

  error = do_mount(td, fsysname, pathname);
end:
  kfree(M_TEMP, fsysname);
  kfree(M_TEMP, pathname);
  return error;
}

static int sys_getdirentries(thread_t *td, syscall_args_t *args) {
  int fd = args->args[0];
  char *ubuf = (char *)args->args[1];
  size_t count = args->args[2];
  off_t *basep = (off_t *)args->args[3];
  off_t base;

  klog("getdirentries(%d, %p, %zu, %p)", fd, ubuf, count, basep);

  base = fuword32(basep);
  if (base == -1)
    return EFAULT;
  uio_t uio = UIO_SINGLE_USER(UIO_READ, 0, ubuf, count);
  int res = do_getdirentries(td, fd, &uio, &base);
  if (res < 0)
    return res;
  if (suword32(basep, base) == -1)
    return EFAULT;
  return res;
}

static int sys_dup(thread_t *td, syscall_args_t *args) {
  int old = args->args[0];
  klog("dup(%d)", old);
  return do_dup(td, old);
}

static int sys_dup2(thread_t *td, syscall_args_t *args) {
  int old = args->args[0];
  int new = args->args[1];
  klog("dup2(%d, %d)", old, new);
  return do_dup2(td, old, new);
}

/* clang-format hates long arrays. */
>>>>>>> 0faaa66d
sysent_t sysent[] = {[SYS_EXIT] = {sys_exit},
                     [SYS_OPEN] = {sys_open},
                     [SYS_CLOSE] = {sys_close},
                     [SYS_READ] = {sys_read},
                     [SYS_WRITE] = {sys_write},
                     [SYS_LSEEK] = {sys_lseek},
                     [SYS_UNLINK] = {sys_nosys},
                     [SYS_GETPID] = {sys_getpid},
                     [SYS_KILL] = {sys_kill},
                     [SYS_FSTAT] = {sys_fstat},
                     [SYS_SBRK] = {sys_sbrk},
                     [SYS_MMAP] = {sys_mmap},
                     [SYS_FORK] = {sys_fork},
                     [SYS_MOUNT] = {sys_mount},
                     [SYS_GETDENTS] = {sys_getdirentries},
<<<<<<< HEAD
                     [SYS_SIGACTION] = {sys_sigaction},
                     [SYS_SIGRETURN] = {sys_sigreturn}};
=======
                     [SYS_DUP] = {sys_dup},
                     [SYS_DUP2] = {sys_dup2}};
>>>>>>> 0faaa66d
<|MERGE_RESOLUTION|>--- conflicted
+++ resolved
@@ -57,7 +57,6 @@
   return td->td_proc->p_pid;
 }
 
-<<<<<<< HEAD
 static int sys_kill(thread_t *td, syscall_args_t *args) {
   pid_t pid = args->args[0];
   signo_t sig = args->args[1];
@@ -91,7 +90,6 @@
   return do_sigreturn();
 }
 
-=======
 static int sys_mmap(thread_t *td, syscall_args_t *args) {
   vm_addr_t addr = args->args[0];
   size_t length = args->args[1];
@@ -258,7 +256,6 @@
 }
 
 /* clang-format hates long arrays. */
->>>>>>> 0faaa66d
 sysent_t sysent[] = {[SYS_EXIT] = {sys_exit},
                      [SYS_OPEN] = {sys_open},
                      [SYS_CLOSE] = {sys_close},
@@ -274,10 +271,7 @@
                      [SYS_FORK] = {sys_fork},
                      [SYS_MOUNT] = {sys_mount},
                      [SYS_GETDENTS] = {sys_getdirentries},
-<<<<<<< HEAD
                      [SYS_SIGACTION] = {sys_sigaction},
-                     [SYS_SIGRETURN] = {sys_sigreturn}};
-=======
+                     [SYS_SIGRETURN] = {sys_sigreturn},
                      [SYS_DUP] = {sys_dup},
-                     [SYS_DUP2] = {sys_dup2}};
->>>>>>> 0faaa66d
+                     [SYS_DUP2] = {sys_dup2}};