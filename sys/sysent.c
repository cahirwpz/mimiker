--- conflicted
+++ resolved
@@ -5,11 +5,8 @@
 #include <vm_map.h>
 #include <vm_pager.h>
 #include <sched.h>
-<<<<<<< HEAD
 #include <sys_mmap.h>
-=======
 #include <systm.h>
->>>>>>> 8627063f
 
 int sys_nosys(thread_t *td, syscall_args_t *args) {
   kprintf("[syscall] unimplemented system call %ld\n", args->code);
