#define KL_LOG KL_SYSCALL
#include <klog.h>
#include <sysent.h>
#include <systm.h>
#include <errno.h>
#include <thread.h>
#include <mman.h>
#include <vfs.h>
#include <vnode.h>
#include <fork.h>
#include <sbrk.h>
#include <signal.h>
#include <proc.h>
#include <stat.h>
#include <systm.h>
#include <wait.h>
#include <pipe.h>

#define PATH_MAX 1024

/* Empty syscall handler, for unimplemented and deprecated syscall numbers. */
int sys_nosys(thread_t *td, syscall_args_t *args) {
  klog("unimplemented system call %ld", args->code);
  return -ENOSYS;
};

static int sys_sbrk(thread_t *td, syscall_args_t *args) {
  intptr_t increment = (size_t)args->args[0];

  klog("sbrk(%d)", increment);

  return sbrk_resize(td->td_proc, increment);
}

static int sys_exit(thread_t *td, syscall_args_t *args) {
  int status = args->args[0];

  klog("exit(%d)", status);

  proc_exit(MAKE_STATUS_EXIT(status));
  __unreachable();
}

static int sys_fork(thread_t *td, syscall_args_t *args) {
  klog("fork()");
  return do_fork();
}

static int sys_getpid(thread_t *td, syscall_args_t *args) {
  klog("getpid()");
  return td->td_proc->p_pid;
}

static int sys_kill(thread_t *td, syscall_args_t *args) {
  pid_t pid = args->args[0];
  signo_t sig = args->args[1];
  klog("kill(%lu, %d)", pid, sig);
  return do_kill(pid, sig);
}

static int sys_sigaction(thread_t *td, syscall_args_t *args) {
  int signo = args->args[0];
  char *p_newact = (char *)args->args[1];
  char *p_oldact = (char *)args->args[2];

  klog("sigaction(%d, %p, %p)", signo, p_newact, p_oldact);

  sigaction_t newact;
  sigaction_t oldact;
  int error;
  if ((error = copyin_s(p_newact, newact)))
    return error;

  int res = do_sigaction(signo, &newact, &oldact);
  if (res < 0)
    return res;

  if (p_oldact != NULL)
    if ((error = copyout_s(oldact, p_oldact)))
      return error;

  return res;
}

static int sys_sigreturn(thread_t *td, syscall_args_t *args) {
  klog("sigreturn()");
  return do_sigreturn();
}

static int sys_mmap(thread_t *td, syscall_args_t *args) {
  vm_addr_t addr = args->args[0];
  size_t length = args->args[1];
  vm_prot_t prot = args->args[2];
  int flags = args->args[3];

  klog("mmap(%p, %u, %d, %d)", (void *)addr, length, prot, flags);

  int error = 0;
  vm_addr_t result = do_mmap(addr, length, prot, flags, &error);
  if (error < 0)
    return -error;
  return result;
}

static int sys_open(thread_t *td, syscall_args_t *args) {
  char *user_pathname = (char *)args->args[0];
  int flags = args->args[1];
  mode_t mode = args->args[2];

  int result = 0;
  char *pathname = kmalloc(M_TEMP, PATH_MAX, 0); /* TODO: with statement? */
  size_t n = 0;

  /* Copyout pathname. */
  result = copyinstr(user_pathname, pathname, PATH_MAX, &n);
  if (result < 0)
    goto end;

  klog("open(\"%s\", %d, %d)", pathname, flags, mode);

  int fd;
  result = do_open(td, pathname, flags, mode, &fd);
  if (result == 0)
    result = fd;

end:
  kfree(M_TEMP, pathname);
  return result;
}

static int sys_close(thread_t *td, syscall_args_t *args) {
  int fd = args->args[0];

  klog("close(%d)", fd);

  return do_close(td, fd);
}

static int sys_read(thread_t *td, syscall_args_t *args) {
  int fd = args->args[0];
  char *ubuf = (char *)(uintptr_t)args->args[1];
  size_t count = args->args[2];

  klog("read(%d, %p, %u)", fd, ubuf, count);

  uio_t uio;
  uio = UIO_SINGLE_USER(UIO_READ, 0, ubuf, count);
  int error = do_read(td, fd, &uio);
  if (error)
    return error;
  return count - uio.uio_resid;
}

static int sys_write(thread_t *td, syscall_args_t *args) {
  int fd = args->args[0];
  char *ubuf = (char *)(uintptr_t)args->args[1];
  size_t count = args->args[2];

  klog("write(%d, %p, %u)", fd, ubuf, count);

  uio_t uio;
  uio = UIO_SINGLE_USER(UIO_WRITE, 0, ubuf, count);
  int error = do_write(td, fd, &uio);
  if (error)
    return error;
  return count - uio.uio_resid;
}

static int sys_lseek(thread_t *td, syscall_args_t *args) {
  int fd = args->args[0];
  off_t offset = args->args[1];
  int whence = args->args[2];

  klog("lseek(%d, %ld, %d)", fd, offset, whence);

  return do_lseek(td, fd, offset, whence);
}

static int sys_fstat(thread_t *td, syscall_args_t *args) {
  int fd = args->args[0];
  stat_t *statbuf_p = (stat_t *)args->args[1];

  klog("fstat(%d, %p)", fd, statbuf_p);

  stat_t statbuf;
  int error = do_fstat(td, fd, &statbuf);
  if (error)
    return error;
  error = copyout_s(statbuf, statbuf_p);
  if (error < 0)
    return error;
  return 0;
}

static int sys_stat(thread_t *td, syscall_args_t *args) {
  char *user_path = (char *)args->args[0];
  stat_t *statbuf_p = (stat_t *)args->args[1];

  char *path = kmalloc(M_TEMP, PATH_MAX, 0);
  size_t path_len = 0;
  int result;

  result = copyinstr(user_path, path, PATH_MAX, &path_len);
  if (result < 0)
    goto end;

  klog("stat(\"%s\", %p)", path, statbuf_p);

  stat_t statbuf;
  if ((result = do_stat(td, path, &statbuf)))
    goto end;
  result = copyout_s(statbuf, statbuf_p);
  if (result < 0)
    goto end;
  result = 0;

end:
  kfree(M_TEMP, path);
  return result;
}

static int sys_mount(thread_t *td, syscall_args_t *args) {
  char *user_fsysname = (char *)args->args[0];
  char *user_pathname = (char *)args->args[1];

  int error = 0;
  char *fsysname = kmalloc(M_TEMP, PATH_MAX, 0);
  char *pathname = kmalloc(M_TEMP, PATH_MAX, 0);
  size_t n = 0;

  /* Copyout fsysname. */
  error = copyinstr(user_fsysname, fsysname, PATH_MAX, &n);
  if (error < 0)
    goto end;
  n = 0;
  /* Copyout pathname. */
  error = copyinstr(user_pathname, pathname, PATH_MAX, &n);
  if (error < 0)
    goto end;

  klog("mount(\"%s\", \"%s\")", pathname, fsysname);

  error = do_mount(td, fsysname, pathname);
end:
  kfree(M_TEMP, fsysname);
  kfree(M_TEMP, pathname);
  return error;
}

static int sys_getdirentries(thread_t *td, syscall_args_t *args) {
  int fd = args->args[0];
  char *ubuf = (char *)args->args[1];
  size_t count = args->args[2];
  off_t *base_p = (off_t *)args->args[3];
  off_t base;

  klog("getdirentries(%d, %p, %u, %p)", fd, ubuf, count, base_p);

  uio_t uio = UIO_SINGLE_USER(UIO_READ, 0, ubuf, count);
  int res = do_getdirentries(td, fd, &uio, &base);
  if (res < 0)
    return res;
  if (base_p != NULL) {
    int error = copyout_s(base, base_p);
    if (error)
      return error;
  }
  return res;
}

static int sys_dup(thread_t *td, syscall_args_t *args) {
  int old = args->args[0];
  klog("dup(%d)", old);
  return do_dup(td, old);
}

static int sys_dup2(thread_t *td, syscall_args_t *args) {
  int old = args->args[0];
  int new = args->args[1];
  klog("dup2(%d, %d)", old, new);
  return do_dup2(td, old, new);
}

static int sys_waitpid(thread_t *td, syscall_args_t *args) {
  pid_t pid = args->args[0];
  int *status_p = (int *)args->args[1];
  int options = args->args[2];
  int status = 0;

  klog("waitpid(%d, %x, %d)", pid, status_p, options);

  int res = do_waitpid(pid, &status, options);
  if (res < 0)
    return res;
  if (status_p != NULL) {
    int error = copyout_s(status, status_p);
    if (error)
      return error;
  }
  return res;
}

static int sys_pipe(thread_t *td, syscall_args_t *args) {
  int pipe_fds[2];

  int error = copyin((void *)args->args[0], pipe_fds, 2 * sizeof(int));
  if (error)
    return error;

  klog("pipe()");

  error = do_pipe(td, pipe_fds);
  if (error)
    return error;

  return copyout(pipe_fds, (void *)args->args[0], 2 * sizeof(int));
}

static int sys_unlink(thread_t *td, syscall_args_t *args) {
  char *user_pathname = (char *)args->args[0];
  char *pathname = kmalloc(M_TEMP, PATH_MAX, 0);
  size_t n = 0;
  int result = 0;

  /* Copyout pathname. */
  result = copyinstr(user_pathname, pathname, PATH_MAX, &n);
  if (result < 0)
    goto end;

  klog("unlink(%s)", pathname);

  result = do_unlink(td, pathname);

end:
  kfree(M_TEMP, pathname);
  return result;
}

static int sys_mkdir(thread_t *td, syscall_args_t *args) {
  char *user_pathname = (char *)args->args[0];
  mode_t mode = (int)args->args[1];
  char *pathname = kmalloc(M_TEMP, PATH_MAX, 0);
  size_t n = 0;
  int result = 0;

  /* Copyout pathname. */
  result = copyinstr(user_pathname, pathname, PATH_MAX, &n);
  if (result < 0)
    goto end;

  klog("mkdir(%s, %d)", user_pathname, mode);

  result = do_mkdir(td, pathname, mode);

end:
  kfree(M_TEMP, pathname);
  return result;
}

static int sys_rmdir(thread_t *td, syscall_args_t *args) {
  char *user_pathname = (char *)args->args[0];
  char *pathname = kmalloc(M_TEMP, PATH_MAX, 0);
  size_t n = 0;
  int result = 0;

  /* Copyout pathname. */
  result = copyinstr(user_pathname, pathname, PATH_MAX, &n);
  if (result < 0)
    goto end;

  klog("rmdir(%s)", pathname);

  result = do_rmdir(td, pathname);

end:
  kfree(M_TEMP, pathname);
  return result;
}

static int sys_access(thread_t *td, syscall_args_t *args) {
  char *user_pathname = (char *)args->args[0];
  mode_t mode = args->args[1];

  int result = 0;
  char *pathname = kmalloc(M_TEMP, PATH_MAX, 0);

  result = copyinstr(user_pathname, pathname, PATH_MAX, NULL);
  if (result < 0)
    goto end;

  klog("access(\"%s\", %d)", pathname, mode);

  result = do_access(td, pathname, mode);

end:
  kfree(M_TEMP, pathname);
  return result;
}

/* clang-format hates long arrays. */
<<<<<<< HEAD
sysent_t sysent[] = {[SYS_EXIT] = {sys_exit},
                     [SYS_OPEN] = {sys_open},
                     [SYS_CLOSE] = {sys_close},
                     [SYS_READ] = {sys_read},
                     [SYS_WRITE] = {sys_write},
                     [SYS_LSEEK] = {sys_lseek},
                     [SYS_UNLINK] = {sys_unlink},
                     [SYS_GETPID] = {sys_getpid},
                     [SYS_KILL] = {sys_kill},
                     [SYS_FSTAT] = {sys_fstat},
                     [SYS_SBRK] = {sys_sbrk},
                     [SYS_MMAP] = {sys_mmap},
                     [SYS_FORK] = {sys_fork},
                     [SYS_MOUNT] = {sys_mount},
                     [SYS_GETDENTS] = {sys_getdirentries},
                     [SYS_SIGACTION] = {sys_sigaction},
                     [SYS_SIGRETURN] = {sys_sigreturn},
                     [SYS_DUP] = {sys_dup},
                     [SYS_DUP2] = {sys_dup2},
                     [SYS_WAITPID] = {sys_waitpid},
                     [SYS_MKDIR] = {sys_mkdir},
                     [SYS_RMDIR] = {sys_rmdir},
                     [SYS_PIPE] = {sys_pipe}};
=======
sysent_t sysent[] = {
    [SYS_EXIT] = {sys_exit},
    [SYS_OPEN] = {sys_open},
    [SYS_CLOSE] = {sys_close},
    [SYS_READ] = {sys_read},
    [SYS_WRITE] = {sys_write},
    [SYS_LSEEK] = {sys_lseek},
    [SYS_UNLINK] = {sys_unlink},
    [SYS_GETPID] = {sys_getpid},
    [SYS_KILL] = {sys_kill},
    [SYS_FSTAT] = {sys_fstat},
    [SYS_STAT] = {sys_stat},
    [SYS_SBRK] = {sys_sbrk},
    [SYS_MMAP] = {sys_mmap},
    [SYS_FORK] = {sys_fork},
    [SYS_MOUNT] = {sys_mount},
    [SYS_GETDENTS] = {sys_getdirentries},
    [SYS_SIGACTION] = {sys_sigaction},
    [SYS_SIGRETURN] = {sys_sigreturn},
    [SYS_DUP] = {sys_dup},
    [SYS_DUP2] = {sys_dup2},
    [SYS_WAITPID] = {sys_waitpid},
    [SYS_MKDIR] = {sys_mkdir},
    [SYS_RMDIR] = {sys_rmdir},
    [SYS_ACCESS] = {sys_access},
};
>>>>>>> 92aa111f
<|MERGE_RESOLUTION|>--- conflicted
+++ resolved
@@ -397,32 +397,6 @@
   return result;
 }
 
-/* clang-format hates long arrays. */
-<<<<<<< HEAD
-sysent_t sysent[] = {[SYS_EXIT] = {sys_exit},
-                     [SYS_OPEN] = {sys_open},
-                     [SYS_CLOSE] = {sys_close},
-                     [SYS_READ] = {sys_read},
-                     [SYS_WRITE] = {sys_write},
-                     [SYS_LSEEK] = {sys_lseek},
-                     [SYS_UNLINK] = {sys_unlink},
-                     [SYS_GETPID] = {sys_getpid},
-                     [SYS_KILL] = {sys_kill},
-                     [SYS_FSTAT] = {sys_fstat},
-                     [SYS_SBRK] = {sys_sbrk},
-                     [SYS_MMAP] = {sys_mmap},
-                     [SYS_FORK] = {sys_fork},
-                     [SYS_MOUNT] = {sys_mount},
-                     [SYS_GETDENTS] = {sys_getdirentries},
-                     [SYS_SIGACTION] = {sys_sigaction},
-                     [SYS_SIGRETURN] = {sys_sigreturn},
-                     [SYS_DUP] = {sys_dup},
-                     [SYS_DUP2] = {sys_dup2},
-                     [SYS_WAITPID] = {sys_waitpid},
-                     [SYS_MKDIR] = {sys_mkdir},
-                     [SYS_RMDIR] = {sys_rmdir},
-                     [SYS_PIPE] = {sys_pipe}};
-=======
 sysent_t sysent[] = {
     [SYS_EXIT] = {sys_exit},
     [SYS_OPEN] = {sys_open},
@@ -448,5 +422,5 @@
     [SYS_MKDIR] = {sys_mkdir},
     [SYS_RMDIR] = {sys_rmdir},
     [SYS_ACCESS] = {sys_access},
-};
->>>>>>> 92aa111f
+    [SYS_PIPE] = {sys_pipe},
+};