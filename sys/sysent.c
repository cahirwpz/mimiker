#define KL_LOG KL_SYSCALL
#include <klog.h>
#include <sysent.h>
#include <systm.h>
#include <errno.h>
#include <thread.h>
#include <mman.h>
#include <vfs.h>
#include <vnode.h>
#include <fork.h>
#include <sbrk.h>
#include <signal.h>
#include <proc.h>
<<<<<<< HEAD
#include <wait.h>
=======
#include <systm.h>
>>>>>>> 54b34ec0

/* Empty syscall handler, for unimplemented and deprecated syscall numbers. */
static int sys_nosys(thread_t *td, syscall_args_t *args) {
  klog("unimplemented system call %ld", args->code);
  return -ENOSYS;
};

static int sys_sbrk(thread_t *td, syscall_args_t *args) {
  intptr_t increment = (size_t)args->args[0];

  klog("sbrk(%zu)", increment);

  /* TODO: Shrinking sbrk is impossible, because it requires unmapping pages,
   * which is not yet implemented! */
  if (increment < 0) {
    klog("WARNING: sbrk called with a negative argument!");
    return -ENOMEM;
  }

  assert(td->td_proc);

  return sbrk_resize(td->td_proc->p_uspace, increment);
}

/* This is just a stub. A full implementation of this syscall will probably
   deserve a separate file. */
static int sys_exit(thread_t *td, syscall_args_t *args) {
  int status = args->args[0];

  klog("exit(%d)", status);

  do_exit(status);
  __unreachable();
}

static int sys_fork(thread_t *td, syscall_args_t *args) {
  klog("fork()");
  return do_fork();
}

static int sys_getpid(thread_t *td, syscall_args_t *args) {
  klog("getpid()");
  return td->td_proc->p_pid;
}

static int sys_kill(thread_t *td, syscall_args_t *args) {
  pid_t pid = args->args[0];
  signo_t sig = args->args[1];
  klog("kill(%lu, %d)", pid, sig);
  return do_kill(pid, sig);
}

static int sys_sigaction(thread_t *td, syscall_args_t *args) {
  int signo = args->args[0];
  char *p_newact = (char *)args->args[1];
  char *p_oldact = (char *)args->args[2];

  klog("sigaction(%d, %p, %p)", signo, p_newact, p_oldact);

  sigaction_t newact;
  sigaction_t oldact;
  int error;
  if ((error = copyin(p_newact, &newact, sizeof(sigaction_t))))
    return error;

  int res = do_sigaction(signo, &newact, &oldact);
  if (res < 0)
    return res;

  if (p_oldact != NULL)
    if ((error = copyout(&oldact, p_oldact, sizeof(sigaction_t))))
      return error;

  return res;
}

static int sys_sigreturn(thread_t *td, syscall_args_t *args) {
  klog("sigreturn()");
  return do_sigreturn();
}

static int sys_mmap(thread_t *td, syscall_args_t *args) {
  vm_addr_t addr = args->args[0];
  size_t length = args->args[1];
  vm_prot_t prot = args->args[2];
  int flags = args->args[3];

  klog("mmap(%p, %zu, %d, %d)", (void *)addr, length, prot, flags);

  int error = 0;
  vm_addr_t result = do_mmap(addr, length, prot, flags, &error);
  if (error < 0)
    return -error;
  return result;
}

static int sys_open(thread_t *td, syscall_args_t *args) {
  char *user_pathname = (char *)args->args[0];
  int flags = args->args[1];
  int mode = args->args[2];

  int error = 0;
  char pathname[256];
  size_t n = 0;

  /* Copyout pathname. */
  error = copyinstr(user_pathname, pathname, sizeof(pathname), &n);
  if (error < 0)
    return error;

  klog("open(\"%s\", %d, %d)", pathname, flags, mode);

  int fd;
  error = do_open(td, pathname, flags, mode, &fd);
  if (error)
    return error;
  return fd;
}

static int sys_close(thread_t *td, syscall_args_t *args) {
  int fd = args->args[0];

  klog("close(%d)", fd);

  return do_close(td, fd);
}

static int sys_read(thread_t *td, syscall_args_t *args) {
  int fd = args->args[0];
  char *ubuf = (char *)(uintptr_t)args->args[1];
  size_t count = args->args[2];

  klog("sys_read(%d, %p, %zu)", fd, ubuf, count);

  uio_t uio;
  uio = UIO_SINGLE_USER(UIO_READ, 0, ubuf, count);
  int error = do_read(td, fd, &uio);
  if (error)
    return error;
  return count - uio.uio_resid;
}

static int sys_write(thread_t *td, syscall_args_t *args) {
  int fd = args->args[0];
  char *ubuf = (char *)(uintptr_t)args->args[1];
  size_t count = args->args[2];

  klog("sys_write(%d, %p, %zu)", fd, ubuf, count);

  uio_t uio;
  uio = UIO_SINGLE_USER(UIO_WRITE, 0, ubuf, count);
  int error = do_write(td, fd, &uio);
  if (error)
    return error;
  return count - uio.uio_resid;
}

static int sys_lseek(thread_t *td, syscall_args_t *args) {
  int fd = args->args[0];
  off_t offset = args->args[1];
  int whence = args->args[2];

  klog("sys_lseek(%d, %ld, %d)", fd, offset, whence);

  return do_lseek(td, fd, offset, whence);
}

static int sys_fstat(thread_t *td, syscall_args_t *args) {
  int fd = args->args[0];
  char *buf = (char *)args->args[1];

  klog("sys_fstat(%d, %p)", fd, buf);

  vattr_t attr_buf;
  int error = do_fstat(td, fd, &attr_buf);
  if (error)
    return error;
  error = copyout(&attr_buf, buf, sizeof(vattr_t));
  if (error < 0)
    return error;
  return 0;
}

static int sys_mount(thread_t *td, syscall_args_t *args) {
  char *user_fsysname = (char *)args->args[0];
  char *user_pathname = (char *)args->args[1];

  int error = 0;
  const int PATHSIZE_MAX = 256;
  char *fsysname = kmalloc(M_TEMP, PATHSIZE_MAX, 0);
  char *pathname = kmalloc(M_TEMP, PATHSIZE_MAX, 0);
  size_t n = 0;

  /* Copyout fsysname. */
  error = copyinstr(user_fsysname, fsysname, sizeof(fsysname), &n);
  if (error < 0)
    goto end;
  n = 0;
  /* Copyout pathname. */
  error = copyinstr(user_pathname, pathname, sizeof(pathname), &n);
  if (error < 0)
    goto end;

  klog("mount(\"%s\", \"%s\")", pathname, fsysname);

  error = do_mount(td, fsysname, pathname);
end:
  kfree(M_TEMP, fsysname);
  kfree(M_TEMP, pathname);
  return error;
}

static int sys_getdirentries(thread_t *td, syscall_args_t *args) {
  int fd = args->args[0];
  char *ubuf = (char *)args->args[1];
  size_t count = args->args[2];
  off_t *basep = (off_t *)args->args[3];
  off_t base;

  klog("getdirentries(%d, %p, %zu, %p)", fd, ubuf, count, basep);

  base = fuword32(basep);
  if (base == -1)
    return EFAULT;
  uio_t uio = UIO_SINGLE_USER(UIO_READ, 0, ubuf, count);
  int res = do_getdirentries(td, fd, &uio, &base);
  if (res < 0)
    return res;
  if (suword32(basep, base) == -1)
    return EFAULT;
  return res;
}

static int sys_dup(thread_t *td, syscall_args_t *args) {
  int old = args->args[0];
  klog("dup(%d)", old);
  return do_dup(td, old);
}

static int sys_dup2(thread_t *td, syscall_args_t *args) {
  int old = args->args[0];
  int new = args->args[1];
  klog("dup2(%d, %d)", old, new);
  return do_dup2(td, old, new);
}

static int sys_wait(thread_t *td, syscall_args_t *args) {
  int *user_status = (int *)args->args[0];
  klog("wait(%x)", user_status);
  int status = 0, res;

  res = do_waitpid(-1, &status, 0);
  if (res < 0)
    return res;

  if (suword32(user_status, status) < 0)
    return EFAULT;
  return res;
}

static int sys_waitpid(thread_t *td, syscall_args_t *args) {
  pid_t pid = args->args[0];
  int *user_status = (int *)args->args[1];
  int options = args->args[2];

  klog("waitpid(%d, %x, %d)", pid, user_status, options);
  int status = 0, res;

  res = do_waitpid(pid, &status, options);
  if (res < 0)
    return res;

  if (suword32(user_status, status) < 0)
    return EFAULT;
  return res;
}

/* clang-format hates long arrays. */
sysent_t sysent[] = {[SYS_EXIT] = {sys_exit},
                     [SYS_OPEN] = {sys_open},
                     [SYS_CLOSE] = {sys_close},
                     [SYS_READ] = {sys_read},
                     [SYS_WRITE] = {sys_write},
                     [SYS_LSEEK] = {sys_lseek},
                     [SYS_UNLINK] = {sys_nosys},
                     [SYS_GETPID] = {sys_getpid},
                     [SYS_KILL] = {sys_kill},
                     [SYS_FSTAT] = {sys_fstat},
                     [SYS_SBRK] = {sys_sbrk},
                     [SYS_MMAP] = {sys_mmap},
                     [SYS_FORK] = {sys_fork},
                     [SYS_MOUNT] = {sys_mount},
                     [SYS_GETDENTS] = {sys_getdirentries},
                     [SYS_SIGACTION] = {sys_sigaction},
                     [SYS_SIGRETURN] = {sys_sigreturn},
                     [SYS_DUP] = {sys_dup},
                     [SYS_DUP2] = {sys_dup2},
                     [SYS_WAIT] = {sys_wait},
                     [SYS_WAITPID] = {sys_waitpid}};<|MERGE_RESOLUTION|>--- conflicted
+++ resolved
@@ -11,11 +11,8 @@
 #include <sbrk.h>
 #include <signal.h>
 #include <proc.h>
-<<<<<<< HEAD
+#include <systm.h>
 #include <wait.h>
-=======
-#include <systm.h>
->>>>>>> 54b34ec0
 
 /* Empty syscall handler, for unimplemented and deprecated syscall numbers. */
 static int sys_nosys(thread_t *td, syscall_args_t *args) {
