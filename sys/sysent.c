#define KL_LOG KL_SYSCALL
#include <klog.h>
#include <sysent.h>
#include <systm.h>
#include <errno.h>
#include <thread.h>
#include <mman.h>
#include <vfs.h>
#include <vnode.h>
#include <fork.h>
#include <sbrk.h>
#include <signal.h>
#include <proc.h>
#include <stat.h>
#include <systm.h>
#include <wait.h>
<<<<<<< HEAD
#include <time.h>

#define PATH_MAX 1024
=======
#include <syslimits.h>
>>>>>>> e98068da

/* Empty syscall handler, for unimplemented and deprecated syscall numbers. */
int sys_nosys(thread_t *td, syscall_args_t *args) {
  klog("unimplemented system call %ld", args->code);
  return -ENOSYS;
};

static int sys_sbrk(thread_t *td, syscall_args_t *args) {
  intptr_t increment = (size_t)args->args[0];

  klog("sbrk(%d)", increment);

  return sbrk_resize(td->td_proc, increment);
}

static int sys_exit(thread_t *td, syscall_args_t *args) {
  int status = args->args[0];

  klog("exit(%d)", status);

  proc_exit(MAKE_STATUS_EXIT(status));
  __unreachable();
}

static int sys_fork(thread_t *td, syscall_args_t *args) {
  klog("fork()");
  return do_fork();
}

static int sys_getpid(thread_t *td, syscall_args_t *args) {
  klog("getpid()");
  return td->td_proc->p_pid;
}

static int sys_kill(thread_t *td, syscall_args_t *args) {
  pid_t pid = args->args[0];
  signo_t sig = args->args[1];
  klog("kill(%lu, %d)", pid, sig);
  return do_kill(pid, sig);
}

static int sys_sigaction(thread_t *td, syscall_args_t *args) {
  int signo = args->args[0];
  char *p_newact = (char *)args->args[1];
  char *p_oldact = (char *)args->args[2];

  klog("sigaction(%d, %p, %p)", signo, p_newact, p_oldact);

  sigaction_t newact;
  sigaction_t oldact;
  int error;
  if ((error = copyin_s(p_newact, newact)))
    return error;

  int res = do_sigaction(signo, &newact, &oldact);
  if (res < 0)
    return res;

  if (p_oldact != NULL)
    if ((error = copyout_s(oldact, p_oldact)))
      return error;

  return res;
}

static int sys_sigreturn(thread_t *td, syscall_args_t *args) {
  klog("sigreturn()");
  return do_sigreturn();
}

static int sys_mmap(thread_t *td, syscall_args_t *args) {
  vm_addr_t addr = args->args[0];
  size_t length = args->args[1];
  vm_prot_t prot = args->args[2];
  int flags = args->args[3];

  klog("mmap(%p, %u, %d, %d)", (void *)addr, length, prot, flags);

  int error = 0;
  vm_addr_t result = do_mmap(addr, length, prot, flags, &error);
  if (error < 0)
    return -error;
  return result;
}

static int sys_open(thread_t *td, syscall_args_t *args) {
  char *user_pathname = (char *)args->args[0];
  int flags = args->args[1];
  mode_t mode = args->args[2];

  int result = 0;
  char *pathname = kmalloc(M_TEMP, PATH_MAX, 0); /* TODO: with statement? */
  size_t n = 0;

  /* Copyout pathname. */
  result = copyinstr(user_pathname, pathname, PATH_MAX, &n);
  if (result < 0)
    goto end;

  klog("open(\"%s\", %d, %d)", pathname, flags, mode);

  int fd;
  result = do_open(td, pathname, flags, mode, &fd);
  if (result == 0)
    result = fd;

end:
  kfree(M_TEMP, pathname);
  return result;
}

static int sys_close(thread_t *td, syscall_args_t *args) {
  int fd = args->args[0];

  klog("close(%d)", fd);

  return do_close(td, fd);
}

static int sys_read(thread_t *td, syscall_args_t *args) {
  int fd = args->args[0];
  char *ubuf = (char *)(uintptr_t)args->args[1];
  size_t count = args->args[2];

  klog("read(%d, %p, %u)", fd, ubuf, count);

  uio_t uio;
  uio = UIO_SINGLE_USER(UIO_READ, 0, ubuf, count);
  int error = do_read(td, fd, &uio);
  if (error)
    return error;
  return count - uio.uio_resid;
}

static int sys_write(thread_t *td, syscall_args_t *args) {
  int fd = args->args[0];
  char *ubuf = (char *)(uintptr_t)args->args[1];
  size_t count = args->args[2];

  klog("write(%d, %p, %u)", fd, ubuf, count);

  uio_t uio;
  uio = UIO_SINGLE_USER(UIO_WRITE, 0, ubuf, count);
  int error = do_write(td, fd, &uio);
  if (error)
    return error;
  return count - uio.uio_resid;
}

static int sys_lseek(thread_t *td, syscall_args_t *args) {
  int fd = args->args[0];
  off_t offset = args->args[1];
  int whence = args->args[2];

  klog("lseek(%d, %ld, %d)", fd, offset, whence);

  return do_lseek(td, fd, offset, whence);
}

static int sys_fstat(thread_t *td, syscall_args_t *args) {
  int fd = args->args[0];
  stat_t *statbuf_p = (stat_t *)args->args[1];

  klog("fstat(%d, %p)", fd, statbuf_p);

  stat_t statbuf;
  int error = do_fstat(td, fd, &statbuf);
  if (error)
    return error;
  error = copyout_s(statbuf, statbuf_p);
  if (error < 0)
    return error;
  return 0;
}

static int sys_stat(thread_t *td, syscall_args_t *args) {
  char *user_path = (char *)args->args[0];
  stat_t *statbuf_p = (stat_t *)args->args[1];

  char *path = kmalloc(M_TEMP, PATH_MAX, 0);
  size_t path_len = 0;
  int result;

  result = copyinstr(user_path, path, PATH_MAX, &path_len);
  if (result < 0)
    goto end;

  klog("stat(\"%s\", %p)", path, statbuf_p);

  stat_t statbuf;
  if ((result = do_stat(td, path, &statbuf)))
    goto end;
  result = copyout_s(statbuf, statbuf_p);
  if (result < 0)
    goto end;
  result = 0;

end:
  kfree(M_TEMP, path);
  return result;
}

static int sys_mount(thread_t *td, syscall_args_t *args) {
  char *user_fsysname = (char *)args->args[0];
  char *user_pathname = (char *)args->args[1];

  int error = 0;
  char *fsysname = kmalloc(M_TEMP, PATH_MAX, 0);
  char *pathname = kmalloc(M_TEMP, PATH_MAX, 0);
  size_t n = 0;

  /* Copyout fsysname. */
  error = copyinstr(user_fsysname, fsysname, PATH_MAX, &n);
  if (error < 0)
    goto end;
  n = 0;
  /* Copyout pathname. */
  error = copyinstr(user_pathname, pathname, PATH_MAX, &n);
  if (error < 0)
    goto end;

  klog("mount(\"%s\", \"%s\")", pathname, fsysname);

  error = do_mount(td, fsysname, pathname);
end:
  kfree(M_TEMP, fsysname);
  kfree(M_TEMP, pathname);
  return error;
}

static int sys_getdirentries(thread_t *td, syscall_args_t *args) {
  int fd = args->args[0];
  char *ubuf = (char *)args->args[1];
  size_t count = args->args[2];
  off_t *base_p = (off_t *)args->args[3];
  off_t base;

  klog("getdirentries(%d, %p, %u, %p)", fd, ubuf, count, base_p);

  uio_t uio = UIO_SINGLE_USER(UIO_READ, 0, ubuf, count);
  int res = do_getdirentries(td, fd, &uio, &base);
  if (res < 0)
    return res;
  if (base_p != NULL) {
    int error = copyout_s(base, base_p);
    if (error)
      return error;
  }
  return res;
}

static int sys_dup(thread_t *td, syscall_args_t *args) {
  int old = args->args[0];
  klog("dup(%d)", old);
  return do_dup(td, old);
}

static int sys_dup2(thread_t *td, syscall_args_t *args) {
  int old = args->args[0];
  int new = args->args[1];
  klog("dup2(%d, %d)", old, new);
  return do_dup2(td, old, new);
}

static int sys_waitpid(thread_t *td, syscall_args_t *args) {
  pid_t pid = args->args[0];
  int *status_p = (int *)args->args[1];
  int options = args->args[2];
  int status = 0;

  klog("waitpid(%d, %x, %d)", pid, status_p, options);

  int res = do_waitpid(pid, &status, options);
  if (res < 0)
    return res;
  if (status_p != NULL) {
    int error = copyout_s(status, status_p);
    if (error)
      return error;
  }
  return res;
}

static int sys_unlink(thread_t *td, syscall_args_t *args) {
  char *user_pathname = (char *)args->args[0];
  char *pathname = kmalloc(M_TEMP, PATH_MAX, 0);
  size_t n = 0;
  int result = 0;

  /* Copyout pathname. */
  result = copyinstr(user_pathname, pathname, PATH_MAX, &n);
  if (result < 0)
    goto end;

  klog("unlink(%s)", pathname);

  result = do_unlink(td, pathname);

end:
  kfree(M_TEMP, pathname);
  return result;
}

static int sys_mkdir(thread_t *td, syscall_args_t *args) {
  char *user_pathname = (char *)args->args[0];
  mode_t mode = (int)args->args[1];
  char *pathname = kmalloc(M_TEMP, PATH_MAX, 0);
  size_t n = 0;
  int result = 0;

  /* Copyout pathname. */
  result = copyinstr(user_pathname, pathname, PATH_MAX, &n);
  if (result < 0)
    goto end;

  klog("mkdir(%s, %d)", user_pathname, mode);

  result = do_mkdir(td, pathname, mode);

end:
  kfree(M_TEMP, pathname);
  return result;
}

static int sys_rmdir(thread_t *td, syscall_args_t *args) {
  char *user_pathname = (char *)args->args[0];
  char *pathname = kmalloc(M_TEMP, PATH_MAX, 0);
  size_t n = 0;
  int result = 0;

  /* Copyout pathname. */
  result = copyinstr(user_pathname, pathname, PATH_MAX, &n);
  if (result < 0)
    goto end;

  klog("rmdir(%s)", pathname);

  result = do_rmdir(td, pathname);

end:
  kfree(M_TEMP, pathname);
  return result;
}

static int sys_access(thread_t *td, syscall_args_t *args) {
  char *user_pathname = (char *)args->args[0];
  mode_t mode = args->args[1];

  int result = 0;
  char *pathname = kmalloc(M_TEMP, PATH_MAX, 0);

  result = copyinstr(user_pathname, pathname, PATH_MAX, NULL);
  if (result < 0)
    goto end;

  klog("access(\"%s\", %d)", pathname, mode);

  result = do_access(td, pathname, mode);

end:
  kfree(M_TEMP, pathname);
  return result;
}

static int sys_clock_gettime(thread_t *td, syscall_args_t *args) {
  clockid_t clk = (clockid_t)args->args[0];
  timespec_t *uts = (timespec_t *)args->args[1];
  timespec_t kts;
  int result = do_clock_gettime(clk, &kts);
  if (result != 0)
    return result;
  return copyout_s(kts, uts);
}

static int sys_clock_nanosleep(thread_t *td, syscall_args_t *args) {
  clockid_t clk = (clockid_t)args->args[0];
  int flags = (int)args->args[1];
  timespec_t *urqtp = (timespec_t *)args->args[2];
  timespec_t krqtp;
  int result = copyin_s(urqtp, krqtp);
  if (result != 0)
    return result;
  return do_clock_nanosleep(clk, flags, &krqtp, NULL);
}

/* clang-format hates long arrays. */
sysent_t sysent[] = {
    [SYS_EXIT] = {sys_exit},
    [SYS_OPEN] = {sys_open},
    [SYS_CLOSE] = {sys_close},
    [SYS_READ] = {sys_read},
    [SYS_WRITE] = {sys_write},
    [SYS_LSEEK] = {sys_lseek},
    [SYS_UNLINK] = {sys_unlink},
    [SYS_GETPID] = {sys_getpid},
    [SYS_KILL] = {sys_kill},
    [SYS_FSTAT] = {sys_fstat},
    [SYS_STAT] = {sys_stat},
    [SYS_SBRK] = {sys_sbrk},
    [SYS_MMAP] = {sys_mmap},
    [SYS_FORK] = {sys_fork},
    [SYS_MOUNT] = {sys_mount},
    [SYS_GETDENTS] = {sys_getdirentries},
    [SYS_SIGACTION] = {sys_sigaction},
    [SYS_SIGRETURN] = {sys_sigreturn},
    [SYS_DUP] = {sys_dup},
    [SYS_DUP2] = {sys_dup2},
    [SYS_WAITPID] = {sys_waitpid},
    [SYS_MKDIR] = {sys_mkdir},
    [SYS_RMDIR] = {sys_rmdir},
    [SYS_ACCESS] = {sys_access},
    [SYS_CLOCKGETTIME] = {sys_clock_gettime},
    [SYS_CLOCKNANOSLEEP] = {sys_clock_nanosleep},
};<|MERGE_RESOLUTION|>--- conflicted
+++ resolved
@@ -14,13 +14,8 @@
 #include <stat.h>
 #include <systm.h>
 #include <wait.h>
-<<<<<<< HEAD
 #include <time.h>
-
-#define PATH_MAX 1024
-=======
 #include <syslimits.h>
->>>>>>> e98068da
 
 /* Empty syscall handler, for unimplemented and deprecated syscall numbers. */
 int sys_nosys(thread_t *td, syscall_args_t *args) {
