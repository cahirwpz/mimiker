#include <sysent.h>
#include <stdc.h>
#include <errno.h>
#include <thread.h>
#include <vm_map.h>
#include <vm_pager.h>
#include <mmap.h>
#include <vfs_syscalls.h>
#include <fork.h>
#include <sbrk.h>
#include <proc.h>

int sys_nosys(thread_t *td, syscall_args_t *args) {
  kprintf("[syscall] unimplemented system call %ld\n", args->code);
  return -ENOSYS;
};

int sys_sbrk(thread_t *td, syscall_args_t *args) {
  intptr_t increment = (size_t)args->args[0];

  kprintf("[syscall] sbrk(%zu)\n", increment);

  /* TODO: Shrinking sbrk is impossible, because it requires unmapping pages,
   * which is not yet implemented! */
  if (increment < 0) {
    log("WARNING: sbrk called with a negative argument!");
    return -ENOMEM;
  }

  assert(td->td_uspace);

  return sbrk_resize(td->td_uspace, increment);
}

/* This is just a stub. A full implementation of this syscall will probably
   deserve a separate file. */
int sys_exit(thread_t *td, syscall_args_t *args) {
  int status = args->args[0];

  kprintf("[syscall] exit(%d)\n", status);

  thread_exit(status);
  __builtin_unreachable();
}

int sys_fork(thread_t *td, syscall_args_t *args) {
  kprintf("[syscall] fork()\n");
  return do_fork();
}

int sys_getpid(thread_t *td, syscall_args_t *args) {
  kprintf("[syscall] fork()\n");
  return td->td_proc->p_pid;
}

/* clang-format hates long arrays. */
<<<<<<< HEAD
sysent_t sysent[] =
  {[SYS_EXIT] = {sys_exit},    [SYS_OPEN] = {sys_open},
   [SYS_CLOSE] = {sys_close},  [SYS_READ] = {sys_read},
   [SYS_WRITE] = {sys_write},  [SYS_LSEEK] = {sys_lseek},
   [SYS_UNLINK] = {sys_nosys}, [SYS_GETPID] = {sys_nosys},
   [SYS_KILL] = {sys_nosys},   [SYS_FSTAT] = {sys_fstat},
   [SYS_SBRK] = {sys_sbrk},    [SYS_MMAP] = {sys_mmap},
   [SYS_FORK] = {sys_fork},    [SYS_GETDENTS] = {sys_getdirentries}};
=======
sysent_t sysent[] = {[SYS_EXIT] = {sys_exit},    [SYS_OPEN] = {sys_open},
                     [SYS_CLOSE] = {sys_close},  [SYS_READ] = {sys_read},
                     [SYS_WRITE] = {sys_write},  [SYS_LSEEK] = {sys_lseek},
                     [SYS_UNLINK] = {sys_nosys}, [SYS_GETPID] = {sys_getpid},
                     [SYS_KILL] = {sys_nosys},   [SYS_FSTAT] = {sys_fstat},
                     [SYS_SBRK] = {sys_sbrk},    [SYS_MMAP] = {sys_mmap},
                     [SYS_FORK] = {sys_fork}};
>>>>>>> 13429649
<|MERGE_RESOLUTION|>--- conflicted
+++ resolved
@@ -54,21 +54,10 @@
 }
 
 /* clang-format hates long arrays. */
-<<<<<<< HEAD
-sysent_t sysent[] =
-  {[SYS_EXIT] = {sys_exit},    [SYS_OPEN] = {sys_open},
-   [SYS_CLOSE] = {sys_close},  [SYS_READ] = {sys_read},
-   [SYS_WRITE] = {sys_write},  [SYS_LSEEK] = {sys_lseek},
-   [SYS_UNLINK] = {sys_nosys}, [SYS_GETPID] = {sys_nosys},
-   [SYS_KILL] = {sys_nosys},   [SYS_FSTAT] = {sys_fstat},
-   [SYS_SBRK] = {sys_sbrk},    [SYS_MMAP] = {sys_mmap},
-   [SYS_FORK] = {sys_fork},    [SYS_GETDENTS] = {sys_getdirentries}};
-=======
 sysent_t sysent[] = {[SYS_EXIT] = {sys_exit},    [SYS_OPEN] = {sys_open},
                      [SYS_CLOSE] = {sys_close},  [SYS_READ] = {sys_read},
                      [SYS_WRITE] = {sys_write},  [SYS_LSEEK] = {sys_lseek},
                      [SYS_UNLINK] = {sys_nosys}, [SYS_GETPID] = {sys_getpid},
                      [SYS_KILL] = {sys_nosys},   [SYS_FSTAT] = {sys_fstat},
                      [SYS_SBRK] = {sys_sbrk},    [SYS_MMAP] = {sys_mmap},
-                     [SYS_FORK] = {sys_fork}};
->>>>>>> 13429649
+                     [SYS_FORK] = {sys_fork},    [SYS_GETDENTS] = {sys_getdirentries}};