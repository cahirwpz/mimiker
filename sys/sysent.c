#define KL_LOG KL_SYSCALL
#include <klog.h>
#include <sysent.h>
#include <systm.h>
#include <errno.h>
#include <thread.h>
#include <mman.h>
#include <vfs.h>
#include <vnode.h>
#include <fork.h>
#include <sbrk.h>
#include <signal.h>
#include <proc.h>
#include <stat.h>
#include <systm.h>
#include <wait.h>
<<<<<<< HEAD
#include <time.h>
=======
#include <pipe.h>
>>>>>>> c9068b7b
#include <syslimits.h>

/* Empty syscall handler, for unimplemented and deprecated syscall numbers. */
int sys_nosys(thread_t *td, syscall_args_t *args) {
  klog("unimplemented system call %ld", args->code);
  return -ENOSYS;
};

static int sys_sbrk(thread_t *td, syscall_args_t *args) {
  intptr_t increment = (size_t)args->args[0];

  klog("sbrk(%d)", increment);

  return sbrk_resize(td->td_proc, increment);
}

static int sys_exit(thread_t *td, syscall_args_t *args) {
  int status = args->args[0];
  klog("exit(%d)", status);
  proc_exit(MAKE_STATUS_EXIT(status));
  __unreachable();
}

static int sys_fork(thread_t *td, syscall_args_t *args) {
  klog("fork()");
  return do_fork();
}

static int sys_getpid(thread_t *td, syscall_args_t *args) {
  klog("getpid()");
  return td->td_proc->p_pid;
}

static int sys_kill(thread_t *td, syscall_args_t *args) {
  pid_t pid = args->args[0];
  signo_t sig = args->args[1];
  klog("kill(%lu, %d)", pid, sig);
  return do_kill(pid, sig);
}

static int sys_sigaction(thread_t *td, syscall_args_t *args) {
  int signo = args->args[0];
  char *p_newact = (char *)args->args[1];
  char *p_oldact = (char *)args->args[2];

  klog("sigaction(%d, %p, %p)", signo, p_newact, p_oldact);

  sigaction_t newact;
  sigaction_t oldact;
  int error;
  if ((error = copyin_s(p_newact, newact)))
    return error;

  int res = do_sigaction(signo, &newact, &oldact);
  if (res < 0)
    return res;

  if (p_oldact != NULL)
    if ((error = copyout_s(oldact, p_oldact)))
      return error;

  return res;
}

static int sys_sigreturn(thread_t *td, syscall_args_t *args) {
  klog("sigreturn()");
  return do_sigreturn();
}

static int sys_mmap(thread_t *td, syscall_args_t *args) {
  vaddr_t addr = args->args[0];
  size_t length = args->args[1];
  vm_prot_t prot = args->args[2];
  int flags = args->args[3];

  klog("mmap(%p, %u, %d, %d)", (void *)addr, length, prot, flags);

  int error = do_mmap(&addr, length, prot, flags);
  if (error < 0)
    return error;
  return addr;
}

static int sys_open(thread_t *td, syscall_args_t *args) {
  char *user_pathname = (char *)args->args[0];
  int flags = args->args[1];
  mode_t mode = args->args[2];

  int result = 0;
  char *pathname = kmalloc(M_TEMP, PATH_MAX, 0); /* TODO: with statement? */
  size_t n = 0;

  /* Copyout pathname. */
  result = copyinstr(user_pathname, pathname, PATH_MAX, &n);
  if (result < 0)
    goto end;

  klog("open(\"%s\", %d, %d)", pathname, flags, mode);

  int fd;
  result = do_open(td, pathname, flags, mode, &fd);
  if (result == 0)
    result = fd;

end:
  kfree(M_TEMP, pathname);
  return result;
}

static int sys_close(thread_t *td, syscall_args_t *args) {
  int fd = args->args[0];

  klog("close(%d)", fd);

  return do_close(td, fd);
}

static int sys_read(thread_t *td, syscall_args_t *args) {
  int fd = args->args[0];
  char *ubuf = (char *)(uintptr_t)args->args[1];
  size_t count = args->args[2];

  klog("read(%d, %p, %u)", fd, ubuf, count);

  uio_t uio;
  uio = UIO_SINGLE_USER(UIO_READ, 0, ubuf, count);
  int error = do_read(td, fd, &uio);
  if (error)
    return error;
  return count - uio.uio_resid;
}

static int sys_write(thread_t *td, syscall_args_t *args) {
  int fd = args->args[0];
  char *ubuf = (char *)(uintptr_t)args->args[1];
  size_t count = args->args[2];

  klog("write(%d, %p, %u)", fd, ubuf, count);

  uio_t uio;
  uio = UIO_SINGLE_USER(UIO_WRITE, 0, ubuf, count);
  int error = do_write(td, fd, &uio);
  if (error)
    return error;
  return count - uio.uio_resid;
}

static int sys_lseek(thread_t *td, syscall_args_t *args) {
  int fd = args->args[0];
  off_t offset = args->args[1];
  int whence = args->args[2];

  klog("lseek(%d, %ld, %d)", fd, offset, whence);

  return do_lseek(td, fd, offset, whence);
}

static int sys_fstat(thread_t *td, syscall_args_t *args) {
  int fd = args->args[0];
  stat_t *statbuf_p = (stat_t *)args->args[1];

  klog("fstat(%d, %p)", fd, statbuf_p);

  stat_t statbuf;
  int error = do_fstat(td, fd, &statbuf);
  if (error)
    return error;
  error = copyout_s(statbuf, statbuf_p);
  if (error < 0)
    return error;
  return 0;
}

static int sys_stat(thread_t *td, syscall_args_t *args) {
  char *user_path = (char *)args->args[0];
  stat_t *statbuf_p = (stat_t *)args->args[1];

  char *path = kmalloc(M_TEMP, PATH_MAX, 0);
  size_t path_len = 0;
  int result;

  result = copyinstr(user_path, path, PATH_MAX, &path_len);
  if (result < 0)
    goto end;

  klog("stat(\"%s\", %p)", path, statbuf_p);

  stat_t statbuf;
  if ((result = do_stat(td, path, &statbuf)))
    goto end;
  result = copyout_s(statbuf, statbuf_p);
  if (result < 0)
    goto end;
  result = 0;

end:
  kfree(M_TEMP, path);
  return result;
}

static int sys_mount(thread_t *td, syscall_args_t *args) {
  char *user_fsysname = (char *)args->args[0];
  char *user_pathname = (char *)args->args[1];

  int error = 0;
  char *fsysname = kmalloc(M_TEMP, PATH_MAX, 0);
  char *pathname = kmalloc(M_TEMP, PATH_MAX, 0);
  size_t n = 0;

  /* Copyout fsysname. */
  error = copyinstr(user_fsysname, fsysname, PATH_MAX, &n);
  if (error < 0)
    goto end;
  n = 0;
  /* Copyout pathname. */
  error = copyinstr(user_pathname, pathname, PATH_MAX, &n);
  if (error < 0)
    goto end;

  klog("mount(\"%s\", \"%s\")", pathname, fsysname);

  error = do_mount(td, fsysname, pathname);
end:
  kfree(M_TEMP, fsysname);
  kfree(M_TEMP, pathname);
  return error;
}

static int sys_getdirentries(thread_t *td, syscall_args_t *args) {
  int fd = args->args[0];
  char *ubuf = (char *)args->args[1];
  size_t count = args->args[2];
  off_t *base_p = (off_t *)args->args[3];
  off_t base;

  klog("getdirentries(%d, %p, %u, %p)", fd, ubuf, count, base_p);

  uio_t uio = UIO_SINGLE_USER(UIO_READ, 0, ubuf, count);
  int res = do_getdirentries(td, fd, &uio, &base);
  if (res < 0)
    return res;
  if (base_p != NULL) {
    int error = copyout_s(base, base_p);
    if (error)
      return error;
  }
  return res;
}

static int sys_dup(thread_t *td, syscall_args_t *args) {
  int old = args->args[0];
  klog("dup(%d)", old);
  return do_dup(td, old);
}

static int sys_dup2(thread_t *td, syscall_args_t *args) {
  int old = args->args[0];
  int new = args->args[1];
  klog("dup2(%d, %d)", old, new);
  return do_dup2(td, old, new);
}

static int sys_waitpid(thread_t *td, syscall_args_t *args) {
  pid_t pid = args->args[0];
  int *status_p = (int *)args->args[1];
  int options = args->args[2];
  int status = 0;

  klog("waitpid(%d, %x, %d)", pid, status_p, options);

  int res = do_waitpid(pid, &status, options);
  if (res < 0)
    return res;
  if (status_p != NULL) {
    int error = copyout_s(status, status_p);
    if (error)
      return error;
  }
  return res;
}

static int sys_pipe(thread_t *td, syscall_args_t *args) {
  int *fds_p = (void *)args->args[0];
  int fds[2];

  klog("pipe(%x)", fds_p);

  int error = do_pipe(td, fds);
  if (error)
    return error;
  return copyout(fds, fds_p, 2 * sizeof(int));
}

static int sys_unlink(thread_t *td, syscall_args_t *args) {
  char *user_pathname = (char *)args->args[0];
  char *pathname = kmalloc(M_TEMP, PATH_MAX, 0);
  size_t n = 0;
  int result = 0;

  /* Copyout pathname. */
  result = copyinstr(user_pathname, pathname, PATH_MAX, &n);
  if (result < 0)
    goto end;

  klog("unlink(%s)", pathname);

  result = do_unlink(td, pathname);

end:
  kfree(M_TEMP, pathname);
  return result;
}

static int sys_mkdir(thread_t *td, syscall_args_t *args) {
  char *user_pathname = (char *)args->args[0];
  mode_t mode = (int)args->args[1];
  char *pathname = kmalloc(M_TEMP, PATH_MAX, 0);
  size_t n = 0;
  int result = 0;

  /* Copyout pathname. */
  result = copyinstr(user_pathname, pathname, PATH_MAX, &n);
  if (result < 0)
    goto end;

  klog("mkdir(%s, %d)", user_pathname, mode);

  result = do_mkdir(td, pathname, mode);

end:
  kfree(M_TEMP, pathname);
  return result;
}

static int sys_rmdir(thread_t *td, syscall_args_t *args) {
  char *user_pathname = (char *)args->args[0];
  char *pathname = kmalloc(M_TEMP, PATH_MAX, 0);
  size_t n = 0;
  int result = 0;

  /* Copyout pathname. */
  result = copyinstr(user_pathname, pathname, PATH_MAX, &n);
  if (result < 0)
    goto end;

  klog("rmdir(%s)", pathname);

  result = do_rmdir(td, pathname);

end:
  kfree(M_TEMP, pathname);
  return result;
}

static int sys_access(thread_t *td, syscall_args_t *args) {
  char *user_pathname = (char *)args->args[0];
  mode_t mode = args->args[1];

  int result = 0;
  char *pathname = kmalloc(M_TEMP, PATH_MAX, 0);

  result = copyinstr(user_pathname, pathname, PATH_MAX, NULL);
  if (result < 0)
    goto end;

  klog("access(\"%s\", %d)", pathname, mode);

  result = do_access(td, pathname, mode);

end:
  kfree(M_TEMP, pathname);
  return result;
}

static int sys_clock_gettime(thread_t *td, syscall_args_t *args) {
  clockid_t clk = (clockid_t)args->args[0];
  timespec_t *uts = (timespec_t *)args->args[1];
  timespec_t kts;
  int result = do_clock_gettime(clk, &kts);
  if (result != 0)
    return result;
  return copyout_s(kts, uts);
}

static int sys_clock_nanosleep(thread_t *td, syscall_args_t *args) {
  clockid_t clk = (clockid_t)args->args[0];
  int flags = (int)args->args[1];
  timespec_t *urqtp = (timespec_t *)args->args[2];
  timespec_t krqtp;
  int result = copyin_s(urqtp, krqtp);
  if (result != 0)
    return result;
  return do_clock_nanosleep(clk, flags, &krqtp, NULL);
}

/* clang-format hates long arrays. */
sysent_t sysent[] = {
    [SYS_EXIT] = {sys_exit},
    [SYS_OPEN] = {sys_open},
    [SYS_CLOSE] = {sys_close},
    [SYS_READ] = {sys_read},
    [SYS_WRITE] = {sys_write},
    [SYS_LSEEK] = {sys_lseek},
    [SYS_UNLINK] = {sys_unlink},
    [SYS_GETPID] = {sys_getpid},
    [SYS_KILL] = {sys_kill},
    [SYS_FSTAT] = {sys_fstat},
    [SYS_STAT] = {sys_stat},
    [SYS_SBRK] = {sys_sbrk},
    [SYS_MMAP] = {sys_mmap},
    [SYS_FORK] = {sys_fork},
    [SYS_MOUNT] = {sys_mount},
    [SYS_GETDENTS] = {sys_getdirentries},
    [SYS_SIGACTION] = {sys_sigaction},
    [SYS_SIGRETURN] = {sys_sigreturn},
    [SYS_DUP] = {sys_dup},
    [SYS_DUP2] = {sys_dup2},
    [SYS_WAITPID] = {sys_waitpid},
    [SYS_MKDIR] = {sys_mkdir},
    [SYS_RMDIR] = {sys_rmdir},
    [SYS_ACCESS] = {sys_access},
<<<<<<< HEAD
    [SYS_CLOCKGETTIME] = {sys_clock_gettime},
    [SYS_CLOCKNANOSLEEP] = {sys_clock_nanosleep},
=======
    [SYS_PIPE] = {sys_pipe},
>>>>>>> c9068b7b
};<|MERGE_RESOLUTION|>--- conflicted
+++ resolved
@@ -14,11 +14,8 @@
 #include <stat.h>
 #include <systm.h>
 #include <wait.h>
-<<<<<<< HEAD
 #include <time.h>
-=======
 #include <pipe.h>
->>>>>>> c9068b7b
 #include <syslimits.h>
 
 /* Empty syscall handler, for unimplemented and deprecated syscall numbers. */
@@ -440,10 +437,7 @@
     [SYS_MKDIR] = {sys_mkdir},
     [SYS_RMDIR] = {sys_rmdir},
     [SYS_ACCESS] = {sys_access},
-<<<<<<< HEAD
+    [SYS_PIPE] = {sys_pipe},
     [SYS_CLOCKGETTIME] = {sys_clock_gettime},
     [SYS_CLOCKNANOSLEEP] = {sys_clock_nanosleep},
-=======
-    [SYS_PIPE] = {sys_pipe},
->>>>>>> c9068b7b
 };