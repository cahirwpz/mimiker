--- conflicted
+++ resolved
@@ -14,13 +14,10 @@
 #include <stat.h>
 #include <systm.h>
 #include <wait.h>
-<<<<<<< HEAD
 #include <pipe.h>
 
 #define PATH_MAX 1024
-=======
 #include <syslimits.h>
->>>>>>> 06a26661
 
 /* Empty syscall handler, for unimplemented and deprecated syscall numbers. */
 int sys_nosys(thread_t *td, syscall_args_t *args) {
@@ -401,6 +398,7 @@
   return result;
 }
 
+/* clang-format hates long arrays. */
 sysent_t sysent[] = {
     [SYS_EXIT] = {sys_exit},
     [SYS_OPEN] = {sys_open},
