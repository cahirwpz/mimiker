--- conflicted
+++ resolved
@@ -283,20 +283,6 @@
 
 static int sys_unlink(thread_t *td, syscall_args_t *args) {
   char *user_pathname = (char *)args->args[0];
-<<<<<<< HEAD
-  char pathname[256];
-  size_t n = 0;
-  int error = 0;
-
-  /* Copyout pathname. */
-  error = copyinstr(user_pathname, pathname, sizeof(pathname), &n);
-  if (error < 0)
-    return error;
-
-  klog("unlink(%s)", pathname);
-
-  return do_unlink(td, pathname);
-=======
   char *pathname = kmalloc(M_TEMP, PATH_MAX, 0);
   size_t n = 0;
   int result = 0;
@@ -313,26 +299,11 @@
 end:
   kfree(M_TEMP, pathname);
   return result;
->>>>>>> 0bb05a09
 }
 
 static int sys_mkdir(thread_t *td, syscall_args_t *args) {
   char *user_pathname = (char *)args->args[0];
   mode_t mode = (int)args->args[1];
-<<<<<<< HEAD
-  char pathname[256];
-  size_t n = 0;
-  int error = 0;
-
-  /* Copyout pathname. */
-  error = copyinstr(user_pathname, pathname, sizeof(pathname), &n);
-  if (error < 0)
-    return error;
-
-  klog("mkdir(%s, %d)", user_pathname, mode);
-
-  return do_mkdir(td, pathname, mode);
-=======
   char *pathname = kmalloc(M_TEMP, PATH_MAX, 0);
   size_t n = 0;
   int result = 0;
@@ -349,25 +320,10 @@
 end:
   kfree(M_TEMP, pathname);
   return result;
->>>>>>> 0bb05a09
 }
 
 static int sys_rmdir(thread_t *td, syscall_args_t *args) {
   char *user_pathname = (char *)args->args[0];
-<<<<<<< HEAD
-  char pathname[256];
-  size_t n = 0;
-  int error = 0;
-
-  /* Copyout pathname. */
-  error = copyinstr(user_pathname, pathname, sizeof(pathname), &n);
-  if (error < 0)
-    return error;
-
-  klog("rmdir(%s)", pathname);
-
-  return do_rmdir(td, pathname);
-=======
   char *pathname = kmalloc(M_TEMP, PATH_MAX, 0);
   size_t n = 0;
   int result = 0;
@@ -384,7 +340,6 @@
 end:
   kfree(M_TEMP, pathname);
   return result;
->>>>>>> 0bb05a09
 }
 
 /* clang-format hates long arrays. */
