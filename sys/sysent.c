--- conflicted
+++ resolved
@@ -207,17 +207,26 @@
   return res;
 }
 
+int sys_dup(thread_t *td, syscall_args_t *args) {
+  int old = args->args[0];
+
+  klog("sys_dup(%d)", old);
+
+  return do_dup(td, old);
+}
+
+int sys_dup2(thread_t *td, syscall_args_t *args) {
+  int old = args->args[0];
+  int new = args->args[1];
+
+  klog("sys_dup2(%d, %d)", old, new);
+
+  return do_dup2(td, old, new);
+}
+
+
 /* clang-format hates long arrays. */
-<<<<<<< HEAD
-sysent_t sysent[] = {[SYS_EXIT] = {sys_exit},    [SYS_OPEN] = {sys_open},
-                     [SYS_CLOSE] = {sys_close},  [SYS_READ] = {sys_read},
-                     [SYS_WRITE] = {sys_write},  [SYS_LSEEK] = {sys_lseek},
-                     [SYS_UNLINK] = {sys_nosys}, [SYS_GETPID] = {sys_getpid},
-                     [SYS_KILL] = {sys_nosys},   [SYS_FSTAT] = {sys_fstat},
-                     [SYS_SBRK] = {sys_sbrk},    [SYS_MMAP] = {sys_mmap},
-                     [SYS_FORK] = {sys_fork},    [SYS_DUP] = {sys_dup},
-                     [SYS_DUP2] = {sys_dup2}};
-=======
+
 sysent_t sysent[] = {[SYS_EXIT] = {sys_exit},
                      [SYS_OPEN] = {sys_open},
                      [SYS_CLOSE] = {sys_close},
@@ -232,5 +241,6 @@
                      [SYS_MMAP] = {sys_mmap},
                      [SYS_FORK] = {sys_fork},
                      [SYS_MOUNT] = {sys_mount},
-                     [SYS_GETDENTS] = {sys_getdirentries}};
->>>>>>> 7a4eb161
+                     [SYS_GETDENTS] = {sys_getdirentries},
+                     [SYS_DUP] = {sys_dup},
+                     [SYS_DUP2] = {sys_dup2}}
