#include <sysent.h>
#include <stdc.h>
#include <errno.h>
#include <thread.h>
#include <vm_map.h>
#include <vm_pager.h>
#include <vfs_syscalls.h>
<<<<<<< HEAD
#include <fork.h>
=======
#include <sbrk.h>
>>>>>>> c2acadc4

int sys_nosys(thread_t *td, syscall_args_t *args) {
  kprintf("[syscall] unimplemented system call %ld\n", args->code);
  return -ENOSYS;
};

int sys_sbrk(thread_t *td, syscall_args_t *args) {
  intptr_t increment = (size_t)args->args[0];

  kprintf("[syscall] sbrk(%zu)\n", increment);

  /* TODO: Shrinking sbrk is impossible, because it requires unmapping pages,
   * which is not yet implemented! */
  if (increment < 0) {
    log("WARNING: sbrk called with a negative argument!");
    return -ENOMEM;
  }

  assert(td->td_uspace);

  return sbrk_resize(td->td_uspace, increment);
}

/* This is just a stub. A full implementation of this syscall will probably
   deserve a separate file. */
int sys_exit(thread_t *td, syscall_args_t *args) {
  int status = args->args[0];

  kprintf("[syscall] exit(%d)\n", status);

  thread_exit(status);
  __builtin_unreachable();
}

int sys_fork(thread_t *td, syscall_args_t *args) {
  kprintf("[syscall] fork()\n");
  return do_fork();
}

/* clang-format hates long arrays. */
sysent_t sysent[] = {{sys_nosys}, {sys_exit},  {sys_open},  {sys_close},
                     {sys_read},  {sys_write}, {sys_lseek}, {sys_nosys},
                     {sys_nosys}, {sys_nosys}, {sys_fstat}, {sys_sbrk},
                     {sys_fork}};<|MERGE_RESOLUTION|>--- conflicted
+++ resolved
@@ -5,11 +5,8 @@
 #include <vm_map.h>
 #include <vm_pager.h>
 #include <vfs_syscalls.h>
-<<<<<<< HEAD
 #include <fork.h>
-=======
 #include <sbrk.h>
->>>>>>> c2acadc4
 
 int sys_nosys(thread_t *td, syscall_args_t *args) {
   kprintf("[syscall] unimplemented system call %ld\n", args->code);
