--- conflicted
+++ resolved
@@ -3,17 +3,13 @@
 #include <sys/signal.h>
 #include <sys/thread.h>
 #include <sys/klog.h>
-#include <sys/context.h>
 #include <sys/errno.h>
 #include <sys/proc.h>
-
-#define SIG_CTX_MAGIC 0xDACBAEE3
+#include <sys/ucontext.h>
 
 typedef struct sig_ctx {
-  uint32_t magic; /* Integrity control. */
-  siginfo_t info;
-  user_ctx_t uctx;
-  sigset_t mask; /* signal mask to restore in sigreturn() */
+  ucontext_t sc_uc;
+  siginfo_t sc_info;
 } sig_ctx_t;
 
 static void stack_unusable(thread_t *td, register_t sp) {
@@ -24,65 +20,57 @@
 
 int sig_send(signo_t sig, sigset_t *mask, sigaction_t *sa, ksiginfo_t *ksi) {
   thread_t *td = thread_self();
-  user_ctx_t *uctx = td->td_uctx;
+  mcontext_t *uctx = td->td_uctx;
 
-  sig_ctx_t ksc = {
-    .magic = SIG_CTX_MAGIC, .info = ksi->ksi_info, .mask = *mask};
-  user_ctx_copy(&ksc.uctx, uctx);
+  /* Copyout sigcode to user stack. */
+  unsigned sigcode_size = esigcode - sigcode;
+  void *sp = (void *)_REG(uctx, SP);
+  sp -= sigcode_size;
+  void *sigcode_ptr = sp;
 
-  size_t sigcode_size = esigcode - sigcode;
-  void *sp = (void *)_REG(uctx, SP) - sigcode_size;
-  void *sigcode_sp = sp;
-
-  if (copyout(sigcode, sigcode_sp, sigcode_size))
+  if (copyout(sigcode, sigcode_ptr, sigcode_size))
     stack_unusable(td, _REG(uctx, SP));
 
-  sig_ctx_t *cp = (sig_ctx_t *)sp;
-  cp--;
+  /* Prepare signal context and copy it to user stack. */
+  sig_ctx_t ksc = {.sc_info = ksi->ksi_info};
+  mcontext_copy(&ksc.sc_uc.uc_mcontext, uctx);
+  ksc.sc_uc.uc_sigmask = *mask;
+  sp -= sizeof(sig_ctx_t);
+  sig_ctx_t *cp = sp;
   if (copyout(&ksc, cp, sizeof(sig_ctx_t)))
     stack_unusable(td, _REG(uctx, SP));
 
   _REG(uctx, PC) = (register_t)sa->sa_handler;
   _REG(uctx, X0) = sig;
-  _REG(uctx, X1) = (register_t)&cp->info;
-  _REG(uctx, X2) = (register_t)&cp->uctx;
+  _REG(uctx, X1) = (register_t)&cp->sc_info;
+  _REG(uctx, X2) = (register_t)&cp->sc_uc.uc_mcontext;
 
-  _REG(uctx, SP) = (register_t)((uintptr_t *)cp - 1);
-  _REG(uctx, LR) = (register_t)sigcode_sp;
+  _REG(uctx, SP) = (register_t)(sp - sizeof(intptr_t *));
+  _REG(uctx, LR) = (register_t)sigcode_ptr;
 
   return 0;
 }
 
-<<<<<<< HEAD
-int sig_return(void) {
+/* TODO(pj): could we make it machine independent? */
+int do_sigreturn(ucontext_t *ucp) {
   int error = 0;
   thread_t *td = thread_self();
-  sig_ctx_t ksc;
+  ucontext_t uc;
 
-  user_ctx_t *uctx = td->td_uctx;
-  sig_ctx_t *scp = (sig_ctx_t *)((uintptr_t *)_REG(uctx, SP) + 1);
-  error = copyin_s(scp, ksc);
+  mcontext_t *uctx = td->td_uctx;
+
+  error = copyin_s(ucp, uc);
   if (error)
     return error;
 
-  if (ksc.magic != SIG_CTX_MAGIC) {
-    klog("User context at %p corrupted!", scp);
-    sig_trap((ctx_t *)uctx, SIGILL);
-    return EINVAL;
-  }
+  /* Restore user context. */
+  mcontext_copy(uctx, &uc.uc_mcontext);
 
-  user_ctx_copy(uctx, &ksc.uctx);
-
-  WITH_MTX_LOCK (&td->td_proc->p_lock) {
-    error = do_sigprocmask(SIG_SETMASK, &ksc.mask, NULL);
-  }
+  WITH_MTX_LOCK (&td->td_proc->p_lock)
+    error = do_sigprocmask(SIG_SETMASK, &uc.uc_sigmask, NULL);
   assert(error == 0);
 
   return EJUSTRETURN;
-=======
-int do_sigreturn(ucontext_t *ucp) {
-  panic("Not implemented!");
->>>>>>> af434c77
 }
 
 void sig_trap(ctx_t *ctx, signo_t sig) {
