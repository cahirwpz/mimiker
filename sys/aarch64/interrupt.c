--- conflicted
+++ resolved
@@ -1,15 +1,6 @@
 #include <sys/mimiker.h>
 #include <aarch64/interrupt.h>
 #include <aarch64/armreg.h>
-<<<<<<< HEAD
-
-void cpu_intr_disable(void) {
-  __asm __volatile("msr daifset, #2");
-}
-
-void cpu_intr_enable(void) {
-  __asm __volatile("msr daifclr, #2");
-=======
 
 #define _DAIF(x) ((DAIF_##x##_MASKED) >> 6)
 
@@ -19,14 +10,9 @@
 
 void cpu_intr_enable(void) {
   __asm __volatile("msr daifclr, %0" ::"i"(_DAIF(I)));
->>>>>>> 91d391c6
 }
 
 bool cpu_intr_disabled(void) {
   uint32_t daif = READ_SPECIALREG(daif);
-<<<<<<< HEAD
-  return (daif & 2) == 0;
-=======
   return (daif & DAIF_I_MASKED) == 0;
->>>>>>> 91d391c6
 }