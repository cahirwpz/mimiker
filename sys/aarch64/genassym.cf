include <stddef.h>
include <aarch64/context.h>

<<<<<<< HEAD
define EXC_SP offsetof(exc_frame_t, sp)
define EXC_LF offsetof(exc_frame_t, lr)
define EXC_FAR offsetof(exc_frame_t, far)
define EXC_ELR offsetof(exc_frame_t, pc)
define EXC_PC offsetof(exc_frame_t, pc)
define EXC_SPSR offsetof(exc_frame_t, spsr)
define EXC_ESR offsetof(exc_frame_t, esr)
define EXC_X offsetof(exc_frame_t, x)
=======
define CTX_SP offsetof(ctx_t, sp)
define CTX_LF offsetof(ctx_t, lr)
define CTX_FAR offsetof(ctx_t, far)
define CTX_ELR offsetof(ctx_t, elr)
define CTX_SPSR offsetof(ctx_t, spsr)
define CTX_ESR offsetof(ctx_t, esr)
define CTX_X offsetof(ctx_t, x)
>>>>>>> 91d391c6

define CTX_SIZE sizeof(ctx_t)<|MERGE_RESOLUTION|>--- conflicted
+++ resolved
@@ -1,16 +1,6 @@
 include <stddef.h>
 include <aarch64/context.h>
 
-<<<<<<< HEAD
-define EXC_SP offsetof(exc_frame_t, sp)
-define EXC_LF offsetof(exc_frame_t, lr)
-define EXC_FAR offsetof(exc_frame_t, far)
-define EXC_ELR offsetof(exc_frame_t, pc)
-define EXC_PC offsetof(exc_frame_t, pc)
-define EXC_SPSR offsetof(exc_frame_t, spsr)
-define EXC_ESR offsetof(exc_frame_t, esr)
-define EXC_X offsetof(exc_frame_t, x)
-=======
 define CTX_SP offsetof(ctx_t, sp)
 define CTX_LF offsetof(ctx_t, lr)
 define CTX_FAR offsetof(ctx_t, far)
@@ -18,6 +8,5 @@
 define CTX_SPSR offsetof(ctx_t, spsr)
 define CTX_ESR offsetof(ctx_t, esr)
 define CTX_X offsetof(ctx_t, x)
->>>>>>> 91d391c6
 
 define CTX_SIZE sizeof(ctx_t)