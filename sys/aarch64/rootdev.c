--- conflicted
+++ resolved
@@ -314,16 +314,6 @@
     {
       [DIF_BUS] = &rootdev_bus_if,
     },
-<<<<<<< HEAD
 };
 
-static device_t rootdev = (device_t){
-  .children = TAILQ_HEAD_INITIALIZER(rootdev.children),
-  .driver = (driver_t *)&rootdev_driver,
-  .state = &(rootdev_t){},
-  .devclass = &DEVCLASS(root),
-=======
->>>>>>> 4a06989b
-};
-
 DEVCLASS_CREATE(root);