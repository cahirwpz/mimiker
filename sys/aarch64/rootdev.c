--- conflicted
+++ resolved
@@ -10,35 +10,6 @@
 #include <sys/interrupt.h>
 
 /*
-<<<<<<< HEAD
- * located at BCM2835_ARMICU_BASE
- * accessed by BCM2835_PERIPHERALS_BASE NOT by BCM2835_PERIPHERALS_BASE_BUS
- * 32 GPU0 interrupts -- 0x204 offset from address; 0 in table
- * 32 GPU1 interrupts -- 0x208 offset from address; 32 in table
- * 32 base interrupts -- 0x200 offset from address; 64 in table
- *
- * located at BCM2836_ARM_LOCAL_BASE
- * 32 local interrupts -- one per CPU but now we only support 1 CPU
- * It is different than bcm2835reg.h layout where we have:
- *  - 4x32 base interrupts
- *  - 32 GPU0 interrupts -- 128 offset in table
- *  - 32 GPU1 interrupts -- 160 offset in table
- *  - 32 base interrupts -- 192 offset in table
- */
-#define N_IRQ (BCM2835_NIRQ + BCM2836_NIRQPERCPU)
-
-/* These should be exposed for the children of rootdev. */
-#define GPU0_OFFSET 0
-#define GPU1_OFFSET 32
-#define BASE_OFFSET 64
-#define LOCAL_OFFSET 96
-
-/*
- * Because we use relative virtual addresses for interrupt management we need
- * only offset from absolute addresses from bcm2835reg.h.
- */
-#define OFFSET_MASK (PAGESIZE - 1)
-=======
  * located at BCM2836_ARM_LOCAL_BASE
  * 32 local interrupts -- one per CPU but now we only support 1 CPU
  *
@@ -50,16 +21,11 @@
  */
 
 #define NIRQ (BCM2835_NIRQ + BCM2836_NIRQ)
->>>>>>> df2bd8b6
 
 typedef struct rootdev {
   rman_t local_rm;
   rman_t shared_rm;
-<<<<<<< HEAD
-  intr_event_t intr_event[N_IRQ];
-=======
   intr_event_t intr_event[NIRQ];
->>>>>>> df2bd8b6
   vaddr_t arm_base;
 } rootdev_t;
 
@@ -99,11 +65,7 @@
                                intr_handler_t *handler) {
   rootdev_t *rd = dev->parent->state;
 
-<<<<<<< HEAD
-  assert(num < N_IRQ);
-=======
   assert(num < NIRQ);
->>>>>>> df2bd8b6
   intr_event_t *event = &rd->intr_event[num];
   intr_event_add_handler(event, handler);
 }
@@ -112,22 +74,7 @@
   intr_event_remove_handler(handler);
 }
 
-/* Read 32 bit pending register located at va and run handlers. */
-<<<<<<< HEAD
-static inline void intr_handle(vaddr_t va, intr_event_t *events) {
-  assert(va != 0);
-  assert(events != NULL);
-
-  uint32_t pending = *(uint32_t *)va;
-
-  for (int irq = ffs(pending) - 1; irq != -1; irq = ffs(pending) - 1) {
-    intr_event_run_handlers(&events[irq]);
-    pending -= (1 << irq);
-  }
-}
-
-static void rootdev_intr_handler(device_t *dev, void *arg) {
-=======
+/* Read 32 bit pending register located at irqpendr and run handlers. */
 static void bcm2835_intr_handle(vaddr_t irqpendr, intr_event_t *events) {
   uint32_t pending = *(uint32_t *)irqpendr;
 
@@ -139,30 +86,10 @@
 }
 
 static void rootdev_intr_handler(ctx_t *ctx, device_t *dev, void *arg) {
->>>>>>> df2bd8b6
   assert(dev != NULL);
   rootdev_t *rd = dev->state;
 
   /* Handle local interrupts. */
-<<<<<<< HEAD
-  intr_handle(rootdev_local_handle + BCM2836_LOCAL_INTC_IRQPENDINGN(0),
-              &rd->intr_event[LOCAL_OFFSET]);
-
-  /* Handle base interrupts. */
-  intr_handle(rd->arm_base + ((BCM2835_ARMICU_BASE + BCM2835_INTC_IRQBPENDING) &
-                              OFFSET_MASK),
-              &rd->intr_event[BASE_OFFSET]);
-
-  /* Handle GPU0 interrupts. */
-  intr_handle(rd->arm_base + ((BCM2835_ARMICU_BASE + BCM2835_INTC_IRQ1PENDING) &
-                              OFFSET_MASK),
-              &rd->intr_event[GPU0_OFFSET]);
-
-  /* Handle GPU1 interrupts. */
-  intr_handle(rd->arm_base + ((BCM2835_ARMICU_BASE + BCM2835_INTC_IRQ2PENDING) &
-                              OFFSET_MASK),
-              &rd->intr_event[GPU1_OFFSET]);
-=======
   bcm2835_intr_handle(rootdev_local_handle + BCM2836_LOCAL_INTC_IRQPENDINGN(0),
                       &rd->intr_event[BCM2836_INT_BASECPUN(0)]);
 
@@ -180,7 +107,6 @@
   bcm2835_intr_handle(rd->arm_base +
                         (BCM2835_ARMICU_OFFSET + BCM2835_INTC_IRQBPENDING),
                       &rd->intr_event[BCM2835_INT_BASICBASE]);
->>>>>>> df2bd8b6
 }
 
 static int rootdev_attach(device_t *bus) {
