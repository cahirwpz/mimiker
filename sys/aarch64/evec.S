--- conflicted
+++ resolved
@@ -103,53 +103,6 @@
         .global kern_exc_leave
         .global user_exc_leave
 
-<<<<<<< HEAD
-ASENTRY(handle_kern_trap)
-        .cfi_startproc
-        .cfi_signal_frame
-        save_ctx 1
-        mov     x0, sp
-        bl kern_trap_handler
-kern_exc_leave:
-        load_ctx 1
-        eret
-        .cfi_endproc
-ASEND(handle_kern_trap)
-
-ASENTRY(handle_kern_intr)
-        .cfi_startproc
-        .cfi_signal_frame
-        save_ctx 1
-        mov     x0, sp
-        bl cpu_intr_handler
-        load_ctx 1
-        eret
-        .cfi_endproc
-ASEND(handle_kern_intr)
-
-ASENTRY(handle_user_trap)
-        .cfi_startproc
-        .cfi_signal_frame
-        save_ctx 0
-        mov     x0, sp
-        bl user_trap_handler
-user_exc_leave:
-        load_ctx 0
-        eret
-        .cfi_endproc
-ASEND(handle_kern_trap)
-
-ASENTRY(handle_user_intr)
-        .cfi_startproc
-        .cfi_signal_frame
-        save_ctx 0
-        mov     x0, sp
-        bl cpu_intr_handler
-        load_ctx 0
-        eret
-        .cfi_endproc
-ASEND(handle_kern_intr)
-=======
 ENTRY(handle_kern_trap)
         .cfi_signal_frame
         save_ctx 1
@@ -187,7 +140,6 @@
         load_ctx 0
         ERET
 END(handle_user_intr)
->>>>>>> 85cadb1c
 
 .macro  VECKERN name
         b       handle_kern_\name
