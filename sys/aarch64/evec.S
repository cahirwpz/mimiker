--- conflicted
+++ resolved
@@ -4,30 +4,6 @@
 
 /* Heavily inspired by FreeBSD sys/arm64/arm64/exceptions.S */
 
-<<<<<<< HEAD
-.macro  save_kern_ctx
-        sub     sp, sp, #(CTX_SIZE)
-        stp     x28, x29, [sp, #(CTX_X + 28 * 8)]
-        stp     x26, x27, [sp, #(CTX_X + 26 * 8)]
-        stp     x24, x25, [sp, #(CTX_X + 24 * 8)]
-        stp     x22, x23, [sp, #(CTX_X + 22 * 8)]
-        stp     x20, x21, [sp, #(CTX_X + 20 * 8)]
-        stp     x18, x19, [sp, #(CTX_X + 18 * 8)]
-        stp     x16, x17, [sp, #(CTX_X + 16 * 8)]
-        stp     x14, x15, [sp, #(CTX_X + 14 * 8)]
-        stp     x12, x13, [sp, #(CTX_X + 12 * 8)]
-        stp     x10, x11, [sp, #(CTX_X + 10 * 8)]
-        stp     x8,  x9,  [sp, #(CTX_X + 8  * 8)]
-        stp     x6,  x7,  [sp, #(CTX_X + 6  * 8)]
-        stp     x4,  x5,  [sp, #(CTX_X + 4  * 8)]
-        stp     x2,  x3,  [sp, #(CTX_X + 2  * 8)]
-        stp     x0,  x1,  [sp, #(CTX_X + 0  * 8)]
-        mrs     x10, elr_el1
-        mrs     x11, spsr_el1
-        stp     x10, x11, [sp, #(CTX_ELR)]
-        add     x18, sp, #(CTX_SIZE)
-        stp     x18, lr, [sp, #(CTX_SP)]
-=======
 .macro  save_ctx el
         sub     sp, sp, #CTX_SIZE
         stp     x28, x29, [sp, #CTX_X28]
@@ -55,7 +31,6 @@
 .endif
         stp      lr, x18, [sp, #CTX_LR]
         mrs     x18, tpidr_el1
->>>>>>> b6ac9cd9
 .endm
 
 .macro  load_ctx el
