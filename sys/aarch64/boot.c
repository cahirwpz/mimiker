--- conflicted
+++ resolved
@@ -5,11 +5,7 @@
 #include <aarch64/armreg.h>
 #include <aarch64/vm_param.h>
 #include <aarch64/pmap.h>
-<<<<<<< HEAD
-#include <aarch64/pte.h>
-=======
 #include <aarch64/kasan.h>
->>>>>>> b4d81697
 
 #define __tlbi(x) __asm__ volatile("TLBI " x)
 #define __dsb(x) __asm__ volatile("DSB " x)
@@ -196,15 +192,15 @@
    * vm_boot_alloc() which can't extend the shadow map, as the VM system isn't
    * fully initialized yet. */
   size_t kasan_sanitized_size =
-    2 * SUPERPAGESIZE + roundup2(va - KASAN_SANITIZED_START,
+    2 * SUPERPAGESIZE + roundup2(va - KASAN_MD_SANITIZED_START,
                                  SUPERPAGESIZE * KASAN_SHADOW_SCALE_SIZE);
   size_t kasan_shadow_size = kasan_sanitized_size / KASAN_SHADOW_SCALE_SIZE;
-  vaddr_t kasan_shadow_end = KASAN_SHADOW_START + kasan_shadow_size;
-  va = KASAN_SHADOW_START;
+  vaddr_t kasan_shadow_end = KASAN_MD_SHADOW_START + kasan_shadow_size;
+  va = KASAN_MD_SHADOW_START;
   /* XXX _kasan_sanitized_end is at a high address which is not mapped yet,
    * so we access it using its physical address instead. */
   *(vaddr_t *)AARCH64_PHYSADDR(&_kasan_sanitized_end) =
-    KASAN_SANITIZED_START + kasan_sanitized_size;
+    KASAN_MD_SANITIZED_START + kasan_sanitized_size;
   /* Allocate physical memory for shadow area */
   pa = (paddr_t)bootmem_alloc(kasan_shadow_size);
 
