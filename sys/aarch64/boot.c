#include <sys/mimiker.h>
#include <sys/pcpu.h>
#include <sys/pmap.h>
#include <sys/kasan.h>
#include <aarch64/armreg.h>
#include <aarch64/vm_param.h>
#include <aarch64/pmap.h>
<<<<<<< HEAD
#include <aarch64/pte.h>
=======
>>>>>>> 568f6866

#define __tlbi(x) __asm__ volatile("TLBI " x)
#define __dsb(x) __asm__ volatile("DSB " x)
#define __isb() __asm__ volatile("ISB")
#define __eret() __asm__ volatile("ERET")
#define __sp()                                                                 \
  ({                                                                           \
    uint64_t __rv;                                                             \
    __asm __volatile("mov %0, sp" : "=r"(__rv));                               \
    __rv;                                                                      \
  })

/* Last physical address used by kernel for boot memory allocation. */
__boot_data void *_bootmem_end;

static alignas(PAGESIZE) uint8_t _boot_stack[PAGESIZE];

extern char exception_vectors[];
extern char hypervisor_vectors[];

__boot_text static void halt(void) {
  for (;;)
    continue;
}

/* Allocates & clears pages in physical memory just after kernel image end. */
static __boot_text void *bootmem_alloc(size_t bytes) {
  uint64_t *addr = _bootmem_end;
  _bootmem_end += bytes;
  for (unsigned i = 0; i < bytes / sizeof(uint64_t); i++)
    addr[i] = 0;
  return addr;
}

__boot_text static void configure_cpu(void) {
  /* Enable hw management of data coherency with other cores in the cluster. */
  WRITE_SPECIALREG(S3_1_C15_c2_1, READ_SPECIALREG(S3_1_C15_C2_1) | SMPEN);
  __dsb("sy");
  __isb();

  /* TODO(pj) update ASFLAGS in build system. */
#if 0
  /* We don't support ARMv8.2 Reliability, Availability, and Serviceability. */
  uint64_t pfr0 = READ_SPECIALREG(ID_AA64PFR0_EL1);
  if (ID_AA64PFR0_RAS_VAL(pfr0) != ID_AA64PFR0_RAS_NONE)
    halt();
#endif

  WRITE_SPECIALREG(tpidr_el1, _pcpu_data);
}

__boot_text static void drop_to_el1(void) {
  uint64_t CurrentEl = READ_SPECIALREG(CurrentEl) >> 2;
  if (CurrentEl > 2) {
    /* --- Execution state control for lower Exception levels.
     * The next lower level is AArch64
     * --- Non-secure bit.
     * Indicates that Exception levels lower than EL3 are in Non-secure state,
     * and so memory accesses from those Exception levels cannot access Secure
     * memory.
     */
    WRITE_SPECIALREG(SCR_EL3, SCR_RW | SCR_NS);

    /* Prepare for jump into EL2. */
    WRITE_SPECIALREG(SP_EL2, __sp());
    WRITE_SPECIALREG(SPSR_EL3, PSR_DAIF | PSR_M_EL2h);
    WRITE_SPECIALREG(ELR_EL3, &&el2_entry);
    __isb();
    __eret();
  }

el2_entry:
  if (CurrentEl > 1) {
    /* The Execution state for EL1 is AArch64. The Execution state for EL0 is
     * determined by the current value of PSTATE.nRW when executing at EL0.
     */
    WRITE_SPECIALREG(HCR_EL2, HCR_RW);

    /* Load the Virtualization Process ID Register. */
    WRITE_SPECIALREG(VPIDR_EL2, READ_SPECIALREG(MIDR_EL1));

    /* Load the Virtualization Multiprocess ID Register. */
    WRITE_SPECIALREG(VMPIDR_EL2, READ_SPECIALREG(MPIDR_EL1));

    /* Don't trap to EL2 for CP15 traps */
    WRITE_SPECIALREG(HSTR_EL2, 0);

    /* Enable access to the physical timers at EL1. */
    uint64_t cnthctl = READ_SPECIALREG(CNTHCTL_EL2);
    cnthctl |= CNTHCTL_EL1PCTEN | CNTHCTL_EL1PCEN;
    WRITE_SPECIALREG(CNTHCTL_EL2, cnthctl);

    /* Set the counter offset to a known value */
    WRITE_SPECIALREG(CNTVOFF_EL2, 0);

    /* Hypervisor trap functions. */
    WRITE_SPECIALREG(VBAR_EL2, hypervisor_vectors);

    /* Prepare for jump into EL1. */
    WRITE_SPECIALREG(SP_EL1, __sp());
    WRITE_SPECIALREG(SPSR_EL2, PSR_DAIF | PSR_M_EL1h);
    WRITE_SPECIALREG(ELR_EL2, &&el1_entry);
    __isb();
    __eret();
  }

el1_entry:
  return;
}

#define AARCH64_PHYSADDR(x) ((paddr_t)(x) & (~KERNEL_SPACE_BEGIN))

__boot_text static void clear_bss(void) {
  uint64_t *ptr = (uint64_t *)AARCH64_PHYSADDR(__bss);
  uint64_t *end = (uint64_t *)AARCH64_PHYSADDR(__ebss);
  while (ptr < end)
    *ptr++ = 0;
}

/* Create direct map of whole physical memory located at DMAP_BASE virtual
 * address. We will use this mapping later in pmap module. */

__boot_text static paddr_t build_page_table(void) {
  /* l0 entry is 512GB */
  volatile pde_t *l0 = bootmem_alloc(PAGESIZE);
  /* l1 entry is 1GB */
  volatile pde_t *l1 = bootmem_alloc(PAGESIZE);
  /* l2 entry is 2MB */
  volatile pde_t *l2 = bootmem_alloc(PAGESIZE);
  /* l3 entry is 4KB */
  volatile pte_t *l3 = bootmem_alloc(PAGESIZE);

  paddr_t text = AARCH64_PHYSADDR(__text);
  paddr_t data = AARCH64_PHYSADDR(__data);
  paddr_t ebss = AARCH64_PHYSADDR(roundup((vaddr_t)__ebss, PAGESIZE));
  vaddr_t va = KERNEL_SPACE_BEGIN + (vaddr_t)__boot;

  l0[L0_INDEX(va)] = (pde_t)l1 | L0_TABLE;
  l1[L1_INDEX(va)] = (pde_t)l2 | L1_TABLE;
  l2[L2_INDEX(va)] = (pde_t)l3 | L2_TABLE;

  /* TODO(pj) imitate pmap_growkernel from NetBSD */
  l2[L2_INDEX(0)] = (pde_t)bootmem_alloc(PAGESIZE) | L2_TABLE;
  for (int i = 0; i < 32; i++) {
    l2[L2_INDEX(0xffff000000400000 + i * PAGESIZE * PT_ENTRIES)] =
      (pde_t)bootmem_alloc(PAGESIZE) | L2_TABLE;
  }

  const pte_t pte_default =
    L3_PAGE | ATTR_AF | ATTR_SH_IS | ATTR_IDX(ATTR_NORMAL_MEM_WB);

  paddr_t pa = (paddr_t)__boot;

  /* boot sections */
  for (; pa < text; pa += PAGESIZE, va += PAGESIZE)
    l3[L3_INDEX(va)] = pa | ATTR_AP_RW | pte_default;

  /* text section */
  for (; pa < data; pa += PAGESIZE, va += PAGESIZE)
    l3[L3_INDEX(va)] = pa | ATTR_AP_RO | pte_default;

  /* data & bss sections */
  for (; pa < ebss; pa += PAGESIZE, va += PAGESIZE)
    l3[L3_INDEX(va)] = pa | ATTR_AP_RW | ATTR_XN | pte_default;

  /* direct map construction */
  volatile pde_t *l1d = bootmem_alloc(DMAP_L1_SIZE);
  volatile pde_t *l2d = bootmem_alloc(DMAP_L2_SIZE);
  volatile pde_t *l3d = bootmem_alloc(DMAP_L3_SIZE);

  for (intptr_t i = 0; i < DMAP_L3_ENTRIES; i++)
    l3d[i] = (i * PAGESIZE) | ATTR_AP_RW | ATTR_XN | pte_default;

  for (intptr_t i = 0; i < DMAP_L2_ENTRIES; i++)
    l2d[i] = (pde_t)&l3d[i * PT_ENTRIES] | L2_TABLE;

  for (intptr_t i = 0; i < DMAP_L1_ENTRIES; i++)
    l1d[i] = (pde_t)&l2d[i * PT_ENTRIES] | L1_TABLE;

  l0[L0_INDEX(DMAP_BASE)] = (pde_t)l1d | L0_TABLE;

#if KASAN /* Prepare KASAN shadow mappings */
  /* XXX we add 2 * SUPERPAGESIZE to account for future allocations made with
   * vm_boot_alloc() which can't extend the shadow map, as the VM system isn't
   * fully initialized yet. */
  size_t kasan_sanitized_size =
    2 * SUPERPAGESIZE + roundup2(va - KASAN_SANITIZED_START,
                                 SUPERPAGESIZE * KASAN_SHADOW_SCALE_SIZE);
  size_t kasan_shadow_size = kasan_sanitized_size / KASAN_SHADOW_SCALE_SIZE;
  vaddr_t kasan_shadow_end = KASAN_SHADOW_START + kasan_shadow_size;
  va = KASAN_SHADOW_START;
  /* XXX _kasan_sanitized_end is at a high address which is not mapped yet,
   * so we access it using its physical address instead. */
  *(vaddr_t *)AARCH64_PHYSADDR(&_kasan_sanitized_end) =
    KASAN_SANITIZED_START + kasan_sanitized_size;
  /* Allocate physical memory for shadow area */
  pa = (paddr_t)bootmem_alloc(kasan_shadow_size);

  while (va < kasan_shadow_end) {
    if (l0[L0_INDEX(va)] == 0)
      l0[L0_INDEX(va)] = (pde_t)bootmem_alloc(PAGESIZE) | L0_TABLE;

    pde_t *l1k = (pde_t *)PTE_FRAME_ADDR(l0[L0_INDEX(va)]);
    if (l1k[L1_INDEX(va)] == 0)
      l1k[L1_INDEX(va)] = (pde_t)bootmem_alloc(PAGESIZE) | L1_TABLE;

    pde_t *l2k = (pde_t *)PTE_FRAME_ADDR(l1k[L1_INDEX(va)]);
    if (l2k[L2_INDEX(va)] == 0)
      l2k[L2_INDEX(va)] = (pde_t)bootmem_alloc(PAGESIZE) | L2_TABLE;

    pde_t *l3k = (pde_t *)PTE_FRAME_ADDR(l2k[L2_INDEX(va)]);

    for (int j = 0; va < kasan_shadow_end && j < PT_ENTRIES; j++) {
      l3k[L3_INDEX(va)] = pa | ATTR_AP_RW | ATTR_XN | pte_default;
      va += PAGESIZE;
      pa += PAGESIZE;
    }
  }
#endif /* KASAN */

  return (paddr_t)l0;
}

/* Based on locore.S from FreeBSD. */
__boot_text static void enable_mmu(paddr_t pde) {
  __dsb("sy");

  WRITE_SPECIALREG(VBAR_EL1, exception_vectors);
  WRITE_SPECIALREG(TTBR0_EL1, pde);
  WRITE_SPECIALREG(TTBR1_EL1, pde);
  __isb();

  /* Clear the Monitor Debug System control register. */
  WRITE_SPECIALREG(MDSCR_EL1, 0);

  __tlbi("vmalle1is");

  /* Define memory attributes that will be used in page descriptors. */
  uint64_t mair = MAIR_ATTR(MAIR_DEVICE_nGnRnE, ATTR_DEVICE_MEM) |
                  MAIR_ATTR(MAIR_NORMAL_NC, ATTR_NORMAL_MEM_NC) |
                  MAIR_ATTR(MAIR_NORMAL_WB, ATTR_NORMAL_MEM_WB) |
                  MAIR_ATTR(MAIR_NORMAL_WT, ATTR_NORMAL_MEM_WT);
  WRITE_SPECIALREG(MAIR_EL1, mair);

  uint64_t mmfr0 = READ_SPECIALREG(id_aa64mmfr0_el1);
  uint64_t mmfr1 = READ_SPECIALREG(id_aa64mmfr1_el1);

  /* CPU must support 16 bits ASIDs. */
  if (ID_AA64MMFR0_ASIDBits_VAL(mmfr0) != ID_AA64MMFR0_ASIDBits_16)
    halt();

  /* CPU must support 4kB granules. */
  if (ID_AA64MMFR0_TGran4_VAL(mmfr0) != ID_AA64MMFR0_TGran4_IMPL)
    halt();

  /* Let's assume that the hardware doesn't support updates to Access flag and
   * Dirty state in translation tables. */
  if (ID_AA64MMFR1_HAFDBS_VAL(mmfr1) != ID_AA64MMFR1_HAFDBS_NONE)
    halt();

  /* Copy Intermediate Physical Address Size. */
  uint64_t tcr = ID_AA64MMFR0_PARange_VAL(mmfr0) << TCR_IPS_SHIFT;
  /* Use 16 bits ASIDs. */
  tcr |= TCR_ASID_16;
  /* Set user & kernel address space to have 2^48 addresses. */
  tcr |= TCR_T0SZ(16ULL) | TCR_T1SZ(16ULL);
  /* Set user & kernel granule to have 4kB. */
  tcr |= TCR_TG0_4K | TCR_TG1_4K;
  /* How TTBRx page tables will be cached (write-back write-allocate). */
  tcr |= TCR_IRGN0_WBWA | TCR_IRGN1_WBWA | TCR_ORGN0_WBWA | TCR_ORGN1_WBWA;
  /* How TTBR0 & TTBR1 page tables will be synchronized between CPUs. */
  tcr |= TCR_SH0_IS | TCR_SH1_IS;
  WRITE_SPECIALREG(tcr_el1, tcr);

  /* --- more magic bits
   * M   - MMU enable for EL1 and EL0 stage 1 address translation.
   * I   - Cacheability control.
   * C   - Cacheability control, for data accesses.
   * A   - Alignment check.
   * SA  - SP alignment check - EL1.
   * SA0 - SP alignment check - EL0.
   *
   */
  WRITE_SPECIALREG(sctlr_el1, SCTLR_M | SCTLR_I | SCTLR_C | SCTLR_A | SCTLR_SA |
                                SCTLR_SA0);
  __isb();

  pmap_bootstrap(pde, (pde_t *)(pde + DMAP_BASE));
}

__boot_text void *aarch64_init(void) {
  drop_to_el1();
  configure_cpu();
  clear_bss();

  /* Set end address of kernel for boot allocation purposes. */
  _bootmem_end = (void *)align(AARCH64_PHYSADDR(__ebss), PAGESIZE);

  enable_mmu(build_page_table());
  return &_boot_stack[PAGESIZE];
}

/* TODO(pj) Remove those after architecture split of gdb debug scripts. */
typedef struct {
} tlbentry_t;

static __unused __boot_data volatile tlbentry_t _gdb_tlb_entry;<|MERGE_RESOLUTION|>--- conflicted
+++ resolved
@@ -5,10 +5,6 @@
 #include <aarch64/armreg.h>
 #include <aarch64/vm_param.h>
 #include <aarch64/pmap.h>
-<<<<<<< HEAD
-#include <aarch64/pte.h>
-=======
->>>>>>> 568f6866
 
 #define __tlbi(x) __asm__ volatile("TLBI " x)
 #define __dsb(x) __asm__ volatile("DSB " x)
@@ -150,13 +146,6 @@
   l1[L1_INDEX(va)] = (pde_t)l2 | L1_TABLE;
   l2[L2_INDEX(va)] = (pde_t)l3 | L2_TABLE;
 
-  /* TODO(pj) imitate pmap_growkernel from NetBSD */
-  l2[L2_INDEX(0)] = (pde_t)bootmem_alloc(PAGESIZE) | L2_TABLE;
-  for (int i = 0; i < 32; i++) {
-    l2[L2_INDEX(0xffff000000400000 + i * PAGESIZE * PT_ENTRIES)] =
-      (pde_t)bootmem_alloc(PAGESIZE) | L2_TABLE;
-  }
-
   const pte_t pte_default =
     L3_PAGE | ATTR_AF | ATTR_SH_IS | ATTR_IDX(ATTR_NORMAL_MEM_WB);
 
@@ -191,12 +180,8 @@
   l0[L0_INDEX(DMAP_BASE)] = (pde_t)l1d | L0_TABLE;
 
 #if KASAN /* Prepare KASAN shadow mappings */
-  /* XXX we add 2 * SUPERPAGESIZE to account for future allocations made with
-   * vm_boot_alloc() which can't extend the shadow map, as the VM system isn't
-   * fully initialized yet. */
-  size_t kasan_sanitized_size =
-    2 * SUPERPAGESIZE + roundup2(va - KASAN_SANITIZED_START,
-                                 SUPERPAGESIZE * KASAN_SHADOW_SCALE_SIZE);
+  size_t kasan_sanitized_size = roundup2(
+    va - KASAN_SANITIZED_START, SUPERPAGESIZE * KASAN_SHADOW_SCALE_SIZE);
   size_t kasan_shadow_size = kasan_sanitized_size / KASAN_SHADOW_SCALE_SIZE;
   vaddr_t kasan_shadow_end = KASAN_SHADOW_START + kasan_shadow_size;
   va = KASAN_SHADOW_START;
