--- conflicted
+++ resolved
@@ -5,11 +5,6 @@
 #include <aarch64/armreg.h>
 #include <aarch64/vm_param.h>
 #include <aarch64/pmap.h>
-<<<<<<< HEAD
-#include <aarch64/pte.h>
-=======
-#include <aarch64/kasan.h>
->>>>>>> b4d81697
 
 #define __tlbi(x) __asm__ volatile("TLBI " x)
 #define __dsb(x) __asm__ volatile("DSB " x)
