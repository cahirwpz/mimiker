--- conflicted
+++ resolved
@@ -12,12 +12,8 @@
 #include <sys/interrupt.h>
 #include <sys/ringbuf.h>
 #include <sys/tty.h>
-<<<<<<< HEAD
 #include <sys/uart.h>
 #include <sys/uart_tty.h>
-=======
-#include <sys/sched.h>
->>>>>>> 42c91de7
 #include <aarch64/bcm2835reg.h>
 #include <aarch64/bcm2835_gpioreg.h>
 #include <aarch64/plcomreg.h>
@@ -28,46 +24,12 @@
 
 static inline void set4(resource_t *r, int o, uint32_t v) {
   bus_write_4(r, o, bus_read_4(r, o) | v);
-<<<<<<< HEAD
-=======
 }
 
 static inline void clr4(resource_t *r, int o, uint32_t v) {
   bus_write_4(r, o, bus_read_4(r, o) & ~v);
 }
 
-typedef struct pl011_state {
-  spin_t lock;
-  ringbuf_t rx_buf;
-  ringbuf_t tx_buf;
-  resource_t *regs;
-  resource_t *irq;
-  tty_t *tty;
-  condvar_t tty_thread_cv;
-  uint8_t tty_thread_flags;
-} pl011_state_t;
-
-/* tty->t_outq -> tx_buf */
-#define TTY_THREAD_TXRDY 0x1
-/* rx_buf -> tty->t_inq */
-#define TTY_THREAD_RXRDY 0x2
-#define TTY_THREAD_WORK_MASK (TTY_THREAD_TXRDY | TTY_THREAD_RXRDY)
-/* If cleared, don't wake up worker thread from pl011_intr. */
-#define TTY_THREAD_OUTQ_NONEMPTY 0x4
-
-/* Return true if we can write. */
-static bool pl011_wready(pl011_state_t *state) {
-  resource_t *r = state->regs;
-  uint32_t reg = bus_read_4(r, PL01XCOM_FR);
-  return (reg & PL01X_FR_TXFF) == 0;
->>>>>>> 42c91de7
-}
-
-static inline void clr4(resource_t *r, int o, uint32_t v) {
-  bus_write_4(r, o, bus_read_4(r, o) & ~v);
-}
-
-<<<<<<< HEAD
 typedef struct pl011_state {
   resource_t *regs;
   resource_t *irq;
@@ -101,146 +63,6 @@
 static void pl011_tx_disable(void *state) {
   pl011_state_t *pl011 = state;
   clr4(pl011->regs, PL011COM_CR, PL011_CR_TXE);
-=======
-/* Return true if we can read. */
-static bool pl011_rready(pl011_state_t *state) {
-  resource_t *r = state->regs;
-  uint32_t reg = bus_read_4(r, PL01XCOM_FR);
-  return (reg & PL01X_FR_RXFE) == 0;
-}
-
-static uint32_t pl011_getc(pl011_state_t *state) {
-  assert(pl011_rready(state));
-
-  resource_t *r = state->regs;
-  return bus_read_4(r, PL01XCOM_DR);
-}
-
-static intr_filter_t pl011_intr(void *data /* device_t* */) {
-  pl011_state_t *pl011 = ((device_t *)data)->state;
-  intr_filter_t res = IF_STRAY;
-
-  WITH_SPIN_LOCK (&pl011->lock) {
-    if (pl011_rready(pl011)) {
-      ringbuf_putb(&pl011->rx_buf, pl011_getc(pl011));
-      pl011->tty_thread_flags |= TTY_THREAD_RXRDY;
-      cv_signal(&pl011->tty_thread_cv);
-      res = IF_FILTERED;
-    }
-
-    if (pl011_wready(pl011)) {
-      uint8_t byte;
-      while (pl011_wready(pl011) && ringbuf_getb(&pl011->tx_buf, &byte)) {
-        pl011_putc(pl011, byte);
-      }
-      if (ringbuf_empty(&pl011->tx_buf)) {
-        /* If we're out of characters and there are characters
-         * in the tty's output queue, signal the tty thread to refill. */
-        if (pl011->tty_thread_flags & TTY_THREAD_OUTQ_NONEMPTY) {
-          pl011->tty_thread_flags |= TTY_THREAD_TXRDY;
-          cv_signal(&pl011->tty_thread_cv);
-        }
-        /* Disable TXRDY interrupts - the tty thread will re-enable them
-         * after filling tx_buf. */
-        clr4(pl011->regs, PL011COM_CR, PL011_CR_TXE);
-      }
-      res = IF_FILTERED;
-    }
-  }
-
-  return res;
-}
-
-/*
- * If tx_buf is empty, we can try to write characters directly from tty->t_outq.
- * This routine attempts to do just that.
- * Must be called with both tty->t_lock and pl011->lock held.
- */
-static void pl011_try_bypass_txbuf(pl011_state_t *pl011, tty_t *tty) {
-  uint8_t byte;
-
-  if (!ringbuf_empty(&pl011->tx_buf))
-    return;
-
-  while (pl011_wready(pl011) && ringbuf_getb(&tty->t_outq, &byte)) {
-    pl011_putc(pl011, byte);
-  }
-}
-
-static void pl011_set_tty_outq_nonempty_flag(pl011_state_t *pl011, tty_t *tty) {
-  if (ringbuf_empty(&tty->t_outq))
-    pl011->tty_thread_flags &= ~TTY_THREAD_OUTQ_NONEMPTY;
-  else
-    pl011->tty_thread_flags |= TTY_THREAD_OUTQ_NONEMPTY;
-}
-
-/*
- * Move characters from tty->t_outq to pl011->tx_buf.
- * Must by called with tty->t_lock held.
- */
-static void pl011_fill_txbuf(pl011_state_t *pl011, tty_t *tty) {
-  uint8_t byte;
-
-  while (true) {
-    SCOPED_SPIN_LOCK(&pl011->lock);
-    pl011_try_bypass_txbuf(pl011, tty);
-    if (ringbuf_full(&pl011->tx_buf) || !ringbuf_getb(&tty->t_outq, &byte)) {
-      if (!ringbuf_empty(&pl011->tx_buf))
-        set4(pl011->regs, PL011COM_CR, PL011_CR_TXE);
-      pl011_set_tty_outq_nonempty_flag(pl011, tty);
-      break;
-    }
-    pl011_set_tty_outq_nonempty_flag(pl011, tty);
-    ringbuf_putb(&pl011->tx_buf, byte);
-  }
-  tty_getc_done(tty);
-}
-
-static bool pl011_getb_lock(pl011_state_t *pl011, uint8_t *byte_p) {
-  SCOPED_SPIN_LOCK(&pl011->lock);
-  return ringbuf_getb(&pl011->rx_buf, byte_p);
-}
-
-/* TODO: revisit after per-intr_event ithreads are implemented. */
-static void pl011_tty_thread(void *arg) {
-  pl011_state_t *pl011 = (pl011_state_t *)arg;
-  tty_t *tty = pl011->tty;
-  uint8_t work, byte;
-
-  while (true) {
-    WITH_SPIN_LOCK (&pl011->lock) {
-      /* Sleep until there's work for us to do. */
-      while ((work = pl011->tty_thread_flags & TTY_THREAD_WORK_MASK) == 0)
-        cv_wait(&pl011->tty_thread_cv, &pl011->lock);
-      pl011->tty_thread_flags &= ~TTY_THREAD_WORK_MASK;
-    }
-    WITH_MTX_LOCK (&tty->t_lock) {
-      if (work & TTY_THREAD_RXRDY) {
-        /* Move characters from rx_buf into the tty's input queue. */
-        while (pl011_getb_lock(pl011, &byte))
-          if (!tty_input(tty, byte))
-            klog("dropped character %hhx", byte);
-      }
-      if (work & TTY_THREAD_TXRDY) {
-        pl011_fill_txbuf(pl011, tty);
-      }
-    }
-  }
-}
-
-/*
- * New characters have appeared in the tty's output queue.
- * Fill the UART's tx_buf and enable TXRDY interrupts.
- * Called with `tty->t_lock` held.
- */
-static void pl011_notify_out(tty_t *tty) {
-  pl011_state_t *pl011 = tty->t_data;
-
-  if (ringbuf_empty(&tty->t_outq))
-    return;
-
-  pl011_fill_txbuf(pl011, tty);
->>>>>>> 42c91de7
 }
 
 static int pl011_probe(device_t *dev) {
@@ -257,23 +79,7 @@
   tty->t_termios.c_ospeed = 115200;
   tty->t_ops.t_notify_out = uart_tty_notify_out;
 
-<<<<<<< HEAD
   uart_init(dev, "pl011", UART_BUFSIZE, pl011, tty);
-=======
-  spin_init(&state->lock, 0);
-
-  tty_t *tty = tty_alloc();
-  tty->t_termios.c_ispeed = 115200;
-  tty->t_termios.c_ospeed = 115200;
-  tty->t_ops.t_notify_out = pl011_notify_out;
-  tty->t_data = state;
-  state->tty = tty;
-
-  cv_init(&state->tty_thread_cv, "PL011 TTY thread notification");
-  thread_t *tty_thread = thread_create("pl011-tty-worker", pl011_tty_thread,
-                                       state, prio_ithread(PRIO_ITHRD_QTY - 1));
-  sched_add(tty_thread);
->>>>>>> 42c91de7
 
   resource_t *r = device_take_memory(dev, 0, 0);
 
