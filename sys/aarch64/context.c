#include <sys/libkern.h>
#include <sys/mimiker.h>
#include <sys/thread.h>
#include <aarch64/context.h>
<<<<<<< HEAD
#include <sys/libkern.h>
=======
>>>>>>> b703c690
#include <aarch64/armreg.h>

void user_ctx_init(user_ctx_t *ctx, void *pc, void *sp) {
  bzero(ctx, sizeof(user_ctx_t));

  _REG(ctx, PC) = (register_t)pc;
  _REG(ctx, SP) = (register_t)sp;
}

void user_ctx_copy(user_ctx_t *to, user_ctx_t *from) {
  memcpy(to, from, sizeof(user_ctx_t));
}

void user_ctx_set_retval(user_ctx_t *ctx, register_t value, register_t error) {
  _REG(ctx, X0) = value;
  _REG(ctx, X1) = error;
  _REG(ctx, PC) += 4;
}

void user_exc_leave(void) {
  panic("Not implemented!");
}

void kern_exc_leave(void) {
  panic("Not implemented!");
}

void ctx_setup_call(ctx_t *ctx, register_t retaddr, register_t arg) {
  _REG(ctx, LR) = retaddr;
  _REG(ctx, X0) = arg;
}

void ctx_init(ctx_t *ctx, void *pc, void *sp) {
  bzero(ctx, sizeof(ctx_t));

<<<<<<< HEAD
  ctx->pc = (register_t)pc;
  ctx->sp = (register_t)sp;

  ctx->spsr = PSR_F | PSR_M_EL1h;
}

void ctx_set_retval(ctx_t *ctx, long value) {
  ctx->x[0] = value;
=======
  _REG(ctx, PC) = (register_t)pc;
  _REG(ctx, SP) = (register_t)sp;
  
  _REG(ctx, SPSR) = PSR_F | PSR_M_EL1h;
}

void ctx_set_retval(ctx_t *ctx, long value) {
  _REG(ctx, X0) = value;
>>>>>>> b703c690
}

long ctx_switch(thread_t *from, thread_t *to) {
  panic("Not implemented!");
}<|MERGE_RESOLUTION|>--- conflicted
+++ resolved
@@ -2,10 +2,7 @@
 #include <sys/mimiker.h>
 #include <sys/thread.h>
 #include <aarch64/context.h>
-<<<<<<< HEAD
 #include <sys/libkern.h>
-=======
->>>>>>> b703c690
 #include <aarch64/armreg.h>
 
 void user_ctx_init(user_ctx_t *ctx, void *pc, void *sp) {
@@ -41,16 +38,6 @@
 void ctx_init(ctx_t *ctx, void *pc, void *sp) {
   bzero(ctx, sizeof(ctx_t));
 
-<<<<<<< HEAD
-  ctx->pc = (register_t)pc;
-  ctx->sp = (register_t)sp;
-
-  ctx->spsr = PSR_F | PSR_M_EL1h;
-}
-
-void ctx_set_retval(ctx_t *ctx, long value) {
-  ctx->x[0] = value;
-=======
   _REG(ctx, PC) = (register_t)pc;
   _REG(ctx, SP) = (register_t)sp;
   
@@ -59,7 +46,6 @@
 
 void ctx_set_retval(ctx_t *ctx, long value) {
   _REG(ctx, X0) = value;
->>>>>>> b703c690
 }
 
 long ctx_switch(thread_t *from, thread_t *to) {
