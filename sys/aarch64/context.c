--- conflicted
+++ resolved
@@ -1,53 +1,4 @@
 #include <sys/libkern.h>
-<<<<<<< HEAD
-#include <sys/mimiker.h>
-#include <sys/thread.h>
-#include <aarch64/context.h>
-#include <sys/libkern.h>
-#include <aarch64/armreg.h>
-
-void user_ctx_init(user_ctx_t *ctx, void *pc, void *sp) {
-  bzero(ctx, sizeof(user_ctx_t));
-
-  _REG(ctx, PC) = (register_t)pc;
-  _REG(ctx, SP) = (register_t)sp;
-}
-
-void user_ctx_copy(user_ctx_t *to, user_ctx_t *from) {
-  memcpy(to, from, sizeof(user_ctx_t));
-}
-
-void user_ctx_set_retval(user_ctx_t *ctx, register_t value, register_t error) {
-  _REG(ctx, X0) = value;
-  _REG(ctx, X1) = error;
-  _REG(ctx, PC) += 4;
-}
-
-void user_exc_leave(void) {
-  panic("Not implemented!");
-}
-
-void kern_exc_leave(void) {
-  panic("Not implemented!");
-}
-
-void ctx_setup_call(ctx_t *ctx, register_t retaddr, register_t arg) {
-  _REG(ctx, LR) = retaddr;
-  _REG(ctx, X0) = arg;
-}
-
-void ctx_init(ctx_t *ctx, void *pc, void *sp) {
-  bzero(ctx, sizeof(ctx_t));
-
-  _REG(ctx, PC) = (register_t)pc;
-  _REG(ctx, SP) = (register_t)sp;
-
-  _REG(ctx, SPSR) = PSR_F | PSR_M_EL1h;
-}
-
-void ctx_set_retval(ctx_t *ctx, long value) {
-  _REG(ctx, X0) = value;
-=======
 #include <aarch64/context.h>
 #include <aarch64/armreg.h>
 
@@ -78,7 +29,6 @@
 
   _REG(ctx, PC) = (register_t)pc;
   _REG(ctx, SP) = (register_t)sp;
->>>>>>> b6ac9cd9
 }
 
 void user_ctx_set_retval(user_ctx_t *ctx, register_t value, register_t error) {
