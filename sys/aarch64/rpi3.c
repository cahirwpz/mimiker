--- conflicted
+++ resolved
@@ -2,10 +2,7 @@
 #include <sys/cmdline.h>
 #include <sys/libkern.h>
 #include <sys/klog.h>
-<<<<<<< HEAD
-=======
 #include <sys/initrd.h>
->>>>>>> 4b7c7134
 #include <sys/thread.h>
 #include <sys/vm_physmem.h>
 #include <aarch64/atags.h>
@@ -83,35 +80,6 @@
   }
 }
 
-<<<<<<< HEAD
-size_t ramdisk_get_size(void) {
-  return align(kenv_get_ulong("rd_size"), PAGESIZE);
-}
-
-extern void *_kernel_end_boot;
-extern char __boot[];
-
-static void rpi3_physmem(void) {
-  paddr_t ram_start = 0;
-  paddr_t ram_end = kenv_get_ulong("memsize");
-  paddr_t kern_start = (paddr_t)__boot;
-  paddr_t kern_end = (paddr_t)_kernel_end_boot;
-  paddr_t rd_start = ramdisk_get_start();
-  paddr_t rd_end = rd_start + ramdisk_get_size();
-
-  vm_physseg_plug(ram_start, kern_start);
-
-  if (rd_start != rd_end) {
-    vm_physseg_plug(kern_end, rd_start);
-    vm_physseg_plug_used(rd_start, rd_end);
-    vm_physseg_plug(rd_end, ram_end);
-  } else {
-    vm_physseg_plug(kern_end, ram_end);
-  }
-}
-
-=======
->>>>>>> 4b7c7134
 __noreturn void board_init(void) {
   init_klog();
   rpi3_physmem();
