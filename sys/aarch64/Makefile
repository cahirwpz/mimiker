# vim: tabstop=8 shiftwidth=8 noexpandtab:

TOPDIR = $(realpath ../..)

<<<<<<< HEAD
SOURCES = boot.c \
	  context.c \
	  copy.S \
	  bcm_emmc.c \
	  evec.S \
	  interrupt.c \
	  gpio.c \
	  pl011.c \
	  pmap.c \
	  rootdev.c \
	  $(BOARD).c \
	  sigcode.S \
	  signal.c \
	  start.S \
	  switch.S \
	  timer.c \
	  thread.c \
	  tlb.c \
	  trap.c
=======
SOURCES-AARCH64 = \
	board.c \
	boot.c \
	context.c \
	copy.S \
	evec.S \
	interrupt.c \
	pmap.c \
	sigcode.S \
	signal.c \
	start.S \
	switch.S \
	timer.c \
	thread.c \
	tlb.c \
	trap.c
>>>>>>> ecd5ed94

CFLAGS.boot.c = -mcmodel=large
CFLAGS.board.c = -mcmodel=large

CLEAN-FILES += assym.h

CPPFLAGS += -D_MACHDEP

include $(TOPDIR)/build/build.kern.mk

$(SOURCES-AARCH64): assym.h

boot.o : CFLAGS_KASAN =<|MERGE_RESOLUTION|>--- conflicted
+++ resolved
@@ -2,27 +2,6 @@
 
 TOPDIR = $(realpath ../..)
 
-<<<<<<< HEAD
-SOURCES = boot.c \
-	  context.c \
-	  copy.S \
-	  bcm_emmc.c \
-	  evec.S \
-	  interrupt.c \
-	  gpio.c \
-	  pl011.c \
-	  pmap.c \
-	  rootdev.c \
-	  $(BOARD).c \
-	  sigcode.S \
-	  signal.c \
-	  start.S \
-	  switch.S \
-	  timer.c \
-	  thread.c \
-	  tlb.c \
-	  trap.c
-=======
 SOURCES-AARCH64 = \
 	board.c \
 	boot.c \
@@ -39,7 +18,6 @@
 	thread.c \
 	tlb.c \
 	trap.c
->>>>>>> ecd5ed94
 
 CFLAGS.boot.c = -mcmodel=large
 CFLAGS.board.c = -mcmodel=large
