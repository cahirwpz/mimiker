--- conflicted
+++ resolved
@@ -46,7 +46,6 @@
     ATTR_AP_RW | ATTR_SW_READ | ATTR_SW_WRITE | ATTR_AF | pte_common,
 };
 
-<<<<<<< HEAD
 /*
  * Page directory.
  */
@@ -67,36 +66,13 @@
  * Page table.
  */
 
-=======
-/*
- * Page directory.
- */
-
-pde_t pde_make(unsigned lvl, paddr_t pa) {
-  if (lvl == 0)
-    return pa | L0_TABLE;
-  if (lvl == 1)
-    return pa | L1_TABLE;
-  return pa | L2_TABLE;
-}
-
-/*
- * Page table.
- */
-
->>>>>>> 0bb017fb
 pte_t pte_make(paddr_t pa, vm_prot_t prot, unsigned flags, bool kernel) {
   pte_t pte = pa | vm_prot_map[prot];
   if (!kernel) {
     pte |= ATTR_AP_USER;
     pte &= ~ATTR_AF;
   }
-<<<<<<< HEAD
-  unsigned cacheflags = flags & PMAP_CACHE_MASK;
-  if (cacheflags == PMAP_NOCACHE)
-=======
   if (flags & PMAP_NOCACHE)
->>>>>>> 0bb017fb
     return pte | ATTR_IDX(ATTR_NORMAL_MEM_NC);
   if (flags & PMAP_WRITE_THROUGH)
     return pte | ATTR_IDX(ATTR_NORMAL_MEM_WT);
