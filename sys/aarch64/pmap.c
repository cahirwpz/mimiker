--- conflicted
+++ resolved
@@ -88,11 +88,7 @@
 /* this lock is used to protect the vm_page::pv_list field */
 /* the order of acquiring locks is as follows: firstly pv_list_lock and then
  * pmap_t::mtx */
-<<<<<<< HEAD
-static mtx_t *pv_list_lock = &MTX_INITIALIZER(pv_list_lock, 0);
-=======
 static MTX_DEFINE(pv_list_lock, 0);
->>>>>>> 3547949d
 
 #define PTE_FRAME_ADDR(pte) ((pte)&PA_MASK)
 #define PAGE_OFFSET(x) ((x) & (PAGESIZE - 1))
