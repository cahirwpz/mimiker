#define KL_LOG KL_PMAP
#include <sys/klog.h>
#include <sys/mimiker.h>
#include <sys/libkern.h>
#include <sys/pool.h>
#include <aarch64/armreg.h>
#include <aarch64/pte.h>
#include <aarch64/tlb.h>
#include <aarch64/pmap.h>
#include <sys/pcpu.h>
#include <sys/pmap.h>
#include <sys/mutex.h>
#include <sys/sched.h>
#include <sys/vm_physmem.h>
#include <bitstring.h>
#include <sys/errno.h>

typedef struct pmap {
  mtx_t mtx;                      /* protects all fields in this structure */
  asid_t asid;                    /* address space identifier */
  paddr_t pde;                    /* directory page table physical address */
  vm_pagelist_t pte_pages;        /* pages we allocate in page table */
  TAILQ_HEAD(, pv_entry) pv_list; /* all pages mapped by this physical map */
} pmap_t;

typedef struct pv_entry {
  TAILQ_ENTRY(pv_entry) pmap_link; /* link on pmap::pv_list */
  TAILQ_ENTRY(pv_entry) page_link; /* link on vm_page::pv_list */
  pmap_t *pmap;                    /* page is mapped in this pmap */
  vaddr_t va;                      /* under this address */
} pv_entry_t;

static POOL_DEFINE(P_PMAP, "pmap", sizeof(pmap_t));
static POOL_DEFINE(P_PV, "pv_entry", sizeof(pv_entry_t));

#define PA_MASK 0xfffffffff000
#define ADDR_MASK 0x8ffffffff000
#define DMAP_BASE 0xffffff8000000000 /* last 512GB */
#define PHYS_TO_DMAP(x) ((intptr_t)(x) + DMAP_BASE)

static const pte_t pte_default =
  L3_PAGE | ATTR_DBM | ATTR_AF | ATTR_SH(ATTR_SH_IS);
static const pte_t pte_noexec = ATTR_XN | ATTR_SW_NOEXEC;

static const pte_t vm_prot_map[] = {
  [VM_PROT_NONE] = ATTR_XN | pte_noexec | pte_default,
  [VM_PROT_READ] =
    ATTR_AP(ATTR_AP_RO) | ATTR_SW_READ | pte_noexec | pte_default,
  [VM_PROT_WRITE] =
    ATTR_AP(ATTR_AP_RW) | ATTR_SW_WRITE | pte_noexec | pte_default,
  [VM_PROT_READ | VM_PROT_WRITE] = ATTR_AP(ATTR_AP_RW) | ATTR_SW_READ |
                                   ATTR_SW_WRITE | pte_noexec | pte_default,
  [VM_PROT_EXEC] = pte_default,
  [VM_PROT_READ | VM_PROT_EXEC] =
    ATTR_AP(ATTR_AP_RO) | ATTR_SW_READ | pte_default,
  [VM_PROT_WRITE | VM_PROT_EXEC] =
    ATTR_AP(ATTR_AP_RW) | ATTR_SW_WRITE | pte_default,
  [VM_PROT_READ | VM_PROT_WRITE | VM_PROT_EXEC] =
    ATTR_AP(ATTR_AP_RW) | ATTR_SW_READ | ATTR_SW_WRITE | pte_default,
};

static pmap_t kernel_pmap;
paddr_t _kernel_pmap_pde;
static bitstr_t asid_used[bitstr_size(MAX_ASID)] = {0};
static spin_t *asid_lock = &SPIN_INITIALIZER(0);

/* this lock is used to protect the vm_page::pv_list field */
<<<<<<< HEAD
static mtx_t *pv_list_lock = &MTX_INITIALIZER(pv_list_lock, 0);
=======
/* the order of acquiring locks is as follows: firstly pv_list_lock and then
 * pmap_t::mtx */
static mtx_t *pv_list_lock = &MTX_INITIALIZER(0);
>>>>>>> b341b301

#define PTE_FRAME_ADDR(pte) ((pte)&PA_MASK)
#define PAGE_OFFSET(x) ((x) & (PAGESIZE - 1))
#define PG_DMAP_ADDR(pg) ((void *)((intptr_t)(pg)->paddr + DMAP_BASE))

/*
 * Helper functions.
 */
static bool user_addr_p(vaddr_t addr) {
  return (addr >= PMAP_USER_BEGIN) && (addr < PMAP_USER_END);
}

static bool kern_addr_p(vaddr_t addr) {
  return (addr >= PMAP_KERNEL_BEGIN) && (addr < PMAP_KERNEL_END);
}

inline vaddr_t pmap_start(pmap_t *pmap) {
  return pmap->asid ? PMAP_USER_BEGIN : PMAP_KERNEL_BEGIN;
}

inline vaddr_t pmap_end(pmap_t *pmap) {
  return pmap->asid ? PMAP_USER_END : PMAP_KERNEL_END;
}

inline bool pmap_address_p(pmap_t *pmap, vaddr_t va) {
  return pmap_start(pmap) <= va && va < pmap_end(pmap);
}

inline bool pmap_contains_p(pmap_t *pmap, vaddr_t start, vaddr_t end) {
  return pmap_start(pmap) <= start && end <= pmap_end(pmap);
}

inline pmap_t *pmap_kernel(void) {
  return &kernel_pmap;
}

inline pmap_t *pmap_user(void) {
  return PCPU_GET(curpmap);
}

pmap_t *pmap_lookup(vaddr_t addr) {
  if (kern_addr_p(addr))
    return pmap_kernel();
  if (user_addr_p(addr))
    return pmap_user();
  return NULL;
}

/*
 * Address space identifiers management.
 */

static asid_t alloc_asid(void) {
  int free = 0;
  WITH_SPIN_LOCK (asid_lock) {
    bit_ffc(asid_used, MAX_ASID, &free);
    if (free < 0)
      panic("Out of asids!");
    bit_set(asid_used, free);
  }
  klog("alloc_asid() = %d", free);
  return free;
}

static void free_asid(asid_t asid) {
  klog("free_asid(%d)", asid);
  SCOPED_SPIN_LOCK(asid_lock);
  bit_clear(asid_used, (unsigned)asid);
  tlb_invalidate_asid(asid);
}

/*
 * Physical-to-virtual entries are managed for all pageable mappings.
 */

static void pv_add(pmap_t *pmap, vaddr_t va, vm_page_t *pg) {
  assert(mtx_owned(pv_list_lock));
  pv_entry_t *pv = pool_alloc(P_PV, M_ZERO);
  pv->pmap = pmap;
  pv->va = va;
  TAILQ_INSERT_TAIL(&pg->pv_list, pv, page_link);
  TAILQ_INSERT_TAIL(&pmap->pv_list, pv, pmap_link);
}

static pv_entry_t *pv_find(pmap_t *pmap, vaddr_t va, vm_page_t *pg) {
  assert(mtx_owned(pv_list_lock));
  pv_entry_t *pv;
  TAILQ_FOREACH (pv, &pg->pv_list, page_link) {
    if (pv->pmap == pmap && pv->va == va)
      return pv;
  }
  return NULL;
}

static void pv_remove(pmap_t *pmap, vaddr_t va, vm_page_t *pg) {
  assert(mtx_owned(pv_list_lock));
  pv_entry_t *pv = pv_find(pmap, va, pg);
  assert(pv != NULL);
  TAILQ_REMOVE(&pg->pv_list, pv, page_link);
  TAILQ_REMOVE(&pmap->pv_list, pv, pmap_link);
  pool_free(P_PV, pv);
}

/*
 * Routines for accessing page table entries.
 */

static vm_page_t *pmap_pagealloc(void) {
  vm_page_t *pg = vm_page_alloc(1);
  pmap_zero_page(pg);
  return pg;
}

static pte_t *pmap_lookup_pte(pmap_t *pmap, vaddr_t va) {
  pde_t *pdep;
  paddr_t pa = pmap->pde;

  /* Level 0 */
  pdep = (pde_t *)PHYS_TO_DMAP(pa) + L0_INDEX(va);
  if (!(pa = PTE_FRAME_ADDR(*pdep)))
    return NULL;

  /* Level 1 */
  pdep = (pde_t *)PHYS_TO_DMAP(pa) + L1_INDEX(va);
  if (!(pa = PTE_FRAME_ADDR(*pdep)))
    return NULL;

  /* Level 2 */
  pdep = (pde_t *)PHYS_TO_DMAP(pa) + L2_INDEX(va);
  if (!(pa = PTE_FRAME_ADDR(*pdep)))
    return NULL;

  /* Level 3 */
  return (pde_t *)PHYS_TO_DMAP(pa) + L3_INDEX(va);
}

static paddr_t pmap_alloc_pde(pmap_t *pmap, vaddr_t vaddr) {
  vm_page_t *pg = pmap_pagealloc();

  TAILQ_INSERT_TAIL(&pmap->pte_pages, pg, pageq);

  klog("Page table for 0x%016lx allocated at 0x%016lx", vaddr, pg->paddr);

  return pg->paddr;
}

static pte_t make_pte(paddr_t pa, pte_t prot, unsigned flags) {
  pte_t pte = pa | prot;
  unsigned cacheflags = flags & PMAP_CACHE_MASK;
  if (cacheflags == PMAP_NOCACHE)
    return pte | ATTR_IDX(ATTR_NORMAL_MEM_NC);
  if (cacheflags == PMAP_WRITE_THROUGH)
    return pte | ATTR_IDX(ATTR_NORMAL_MEM_WT);
  return pte | ATTR_IDX(ATTR_NORMAL_MEM_WB);
}

static void pmap_write_pte(pmap_t *pmap, pte_t *ptep, pte_t pte, vaddr_t va) {
  if (pmap != pmap_kernel())
    pte |= ATTR_AP(ATTR_AP_USER);
  *ptep = pte;
  tlb_invalidate(va, pmap->asid);
}

/*
 * Return pointer to entry of va in level 3 of page table. Allocate space if
 * needed.
 */

static pte_t *pmap_ensure_pte(pmap_t *pmap, vaddr_t va) {
  pde_t *pdep;
  paddr_t pa = pmap->pde;

  /* Level 0 */
  pdep = (pde_t *)PHYS_TO_DMAP(pa) + L0_INDEX(va);
  if (!(pa = PTE_FRAME_ADDR(*pdep))) {
    pa = pmap_alloc_pde(pmap, va);
    *pdep = pa | L0_TABLE;
  }

  /* Level 1 */
  pdep = (pde_t *)PHYS_TO_DMAP(pa) + L1_INDEX(va);
  if (!(pa = PTE_FRAME_ADDR(*pdep))) {
    pa = pmap_alloc_pde(pmap, va);
    *pdep = pa | L1_TABLE;
  }

  /* Level 2 */
  pdep = (pde_t *)PHYS_TO_DMAP(pa) + L2_INDEX(va);
  if (!(pa = PTE_FRAME_ADDR(*pdep))) {
    pa = pmap_alloc_pde(pmap, va);
    *pdep = pa | L2_TABLE;
  }

  /* Level 3 */
  return (pde_t *)PHYS_TO_DMAP(pa) + L3_INDEX(va);
}

void pmap_activate(pmap_t *umap) {
  SCOPED_NO_PREEMPTION();

  PCPU_SET(curpmap, umap);

  uint64_t tcr = READ_SPECIALREG(TCR_EL1);

  if (umap == NULL) {
    WRITE_SPECIALREG(TCR_EL1, tcr | TCR_EPD0);
  } else {
    uint64_t ttbr0 = ((uint64_t)umap->asid << ASID_SHIFT) | umap->pde;
    WRITE_SPECIALREG(TTBR0_EL1, ttbr0);
    WRITE_SPECIALREG(TCR_EL1, tcr & ~TCR_EPD0);
  }
}

/*
 * Wired memory interface.
 */

void pmap_kenter(vaddr_t va, paddr_t pa, vm_prot_t prot, unsigned flags) {
  pmap_t *pmap = pmap_kernel();

  assert(page_aligned_p(pa) && page_aligned_p(va));
  assert(pmap_address_p(pmap, va));
  assert(pa != 0);

  klog("Enter unmanaged mapping from %p to %p", va, pa);

  pte_t pte = make_pte(pa, vm_prot_map[prot], flags);

  WITH_MTX_LOCK (&pmap->mtx) {
    pte_t *ptep = pmap_ensure_pte(pmap, va);
    pmap_write_pte(pmap, ptep, pte, va);
  }
}

void pmap_kremove(vaddr_t va, size_t size) {
  pmap_t *pmap = pmap_kernel();

  assert(page_aligned_p(va) && page_aligned_p(size));
  assert(pmap_contains_p(pmap, va, va + size));

  klog("%s: remove unmanaged mapping for %p - %p range", __func__, va,
       va + size - 1);

  WITH_MTX_LOCK (&pmap->mtx) {
    for (size_t off = 0; off < size; off += PAGESIZE) {
      pte_t *ptep = pmap_lookup_pte(pmap, va);
      assert(ptep != NULL);
      pmap_write_pte(pmap, ptep, 0, va);
    }
  }
}

bool pmap_kextract(vaddr_t va, paddr_t *pap) {
  return pmap_extract(pmap_kernel(), va, pap);
}

/*
 * Pageable (user & kernel) memory interface.
 */

static bool pmap_extract_nolock(pmap_t *pmap, vaddr_t va, paddr_t *pap) {
  if (!pmap_address_p(pmap, va))
    return false;

  pte_t *ptep = pmap_lookup_pte(pmap, va);
  if (ptep == NULL)
    return false;
  paddr_t pa = PTE_FRAME_ADDR(*ptep);
  if (pa == 0)
    return false;
  *pap = pa | PAGE_OFFSET(va);
  return true;
}

void pmap_enter(pmap_t *pmap, vaddr_t va, vm_page_t *pg, vm_prot_t prot,
                unsigned flags) {
  paddr_t pa = pg->paddr;

  assert(page_aligned_p(va));
  assert(pmap_address_p(pmap, va));

  klog("Enter virtual mapping %p for frame %p", va, pa);

  bool kern_mapping = (pmap == pmap_kernel());

  /* Mark user pages as non-referenced & non-modified. */
  pte_t mask = kern_mapping ? 0UL : (ATTR_AF | ATTR_DBM);
  pte_t pte = make_pte(pa, vm_prot_map[prot] & ~mask, flags);

  WITH_MTX_LOCK (pv_list_lock) {
    WITH_MTX_LOCK (&pmap->mtx) {
      pv_entry_t *pv = pv_find(pmap, va, pg);
      if (pv == NULL)
        pv_add(pmap, va, pg);
      if (kern_mapping)
        pg->flags |= PG_MODIFIED | PG_REFERENCED;
      else
        pg->flags &= ~(PG_MODIFIED | PG_REFERENCED);
      pte_t *ptep = pmap_ensure_pte(pmap, va);
      pmap_write_pte(pmap, ptep, pte, va);
    }
  }
}

void pmap_remove(pmap_t *pmap, vaddr_t start, vaddr_t end) {
  assert(page_aligned_p(start) && page_aligned_p(end) && start < end);
  assert(pmap_contains_p(pmap, start, end));

  klog("Remove page mapping for address range %p-%p", start, end);

  WITH_MTX_LOCK (pv_list_lock) {
    WITH_MTX_LOCK (&pmap->mtx) {
      for (vaddr_t va = start; va < end; va += PAGESIZE) {
        pte_t *ptep = pmap_lookup_pte(pmap, va);
        if (ptep == NULL)
          continue;
        paddr_t pa = PTE_FRAME_ADDR(*ptep);
        if (pa == 0)
          continue;
        vm_page_t *pg = vm_page_find(pa);
        pv_remove(pmap, va, pg);
        pmap_write_pte(pmap, ptep, 0, va);
      }
    }
  }
}

void pmap_protect(pmap_t *pmap, vaddr_t start, vaddr_t end, vm_prot_t prot) {
  assert(page_aligned_p(start) && page_aligned_p(end) && start < end);
  assert(pmap_contains_p(pmap, start, end));

  klog("Change protection bits to %x for address range %p-%p", prot, start,
       end);

  WITH_MTX_LOCK (&pmap->mtx) {
    for (vaddr_t va = start; va < end; va += PAGESIZE) {
      pte_t *ptep = pmap_lookup_pte(pmap, va);
      if (ptep == NULL)
        continue;
      pte_t pte = vm_prot_map[prot] | (*ptep & (~ATTR_AP_MASK & ~ATTR_XN));
      pmap_write_pte(pmap, ptep, pte, va);
    }
  }
}

bool pmap_extract(pmap_t *pmap, vaddr_t va, paddr_t *pap) {
  SCOPED_MTX_LOCK(&pmap->mtx);
  return pmap_extract_nolock(pmap, va, pap);
}

void pmap_page_remove(vm_page_t *pg) {
  SCOPED_MTX_LOCK(pv_list_lock);

  while (!TAILQ_EMPTY(&pg->pv_list)) {
    pv_entry_t *pv = TAILQ_FIRST(&pg->pv_list);
    pmap_t *pmap = pv->pmap;
    vaddr_t va = pv->va;
    WITH_MTX_LOCK (&pmap->mtx) {
      TAILQ_REMOVE(&pg->pv_list, pv, page_link);
      TAILQ_REMOVE(&pmap->pv_list, pv, pmap_link);
      pte_t *ptep = pmap_lookup_pte(pmap, va);
      assert(ptep != NULL);
      pmap_write_pte(pmap, ptep, 0, va);
    }
    pool_free(P_PV, pv);
  }
}

void pmap_zero_page(vm_page_t *pg) {
  bzero(PG_DMAP_ADDR(pg), PAGESIZE);
}

void pmap_copy_page(vm_page_t *src, vm_page_t *dst) {
  memcpy(PG_DMAP_ADDR(dst), PG_DMAP_ADDR(src), PAGESIZE);
}

static void pmap_modify_flags(vm_page_t *pg, pte_t set, pte_t clr) {
  SCOPED_MTX_LOCK(pv_list_lock);
  pv_entry_t *pv;
  TAILQ_FOREACH (pv, &pg->pv_list, page_link) {
    pmap_t *pmap = pv->pmap;
    vaddr_t va = pv->va;
    WITH_MTX_LOCK (&pmap->mtx) {
      pte_t *ptep = pmap_lookup_pte(pmap, va);
      assert(ptep != NULL);
      pte_t pte = *ptep;
      pte |= set;
      pte &= ~clr;
      *ptep = pte;
      tlb_invalidate(va, pmap->asid);
    }
  }
}

bool pmap_clear_referenced(vm_page_t *pg) {
  bool prev = pmap_is_referenced(pg);
  pg->flags &= ~PG_REFERENCED;
  pmap_modify_flags(pg, 0, ATTR_AF);
  return prev;
}

bool pmap_clear_modified(vm_page_t *pg) {
  bool prev = pmap_is_modified(pg);
  pg->flags &= ~PG_MODIFIED;
  pmap_modify_flags(pg, ATTR_AP(ATTR_AP_RO), ATTR_DBM);
  return prev;
}

bool pmap_is_referenced(vm_page_t *pg) {
  return pg->flags & PG_REFERENCED;
}

bool pmap_is_modified(vm_page_t *pg) {
  return pg->flags & PG_MODIFIED;
}

void pmap_set_referenced(vm_page_t *pg) {
  pg->flags |= PG_REFERENCED;
  pmap_modify_flags(pg, ATTR_AF, 0);
}

void pmap_set_modified(vm_page_t *pg) {
  pg->flags |= PG_MODIFIED;
  pmap_modify_flags(pg, ATTR_DBM, ATTR_AP(ATTR_AP_RO));
}

int pmap_emulate_bits(pmap_t *pmap, vaddr_t va, vm_prot_t prot) {
  paddr_t pa;

  WITH_MTX_LOCK (&pmap->mtx) {
    if (!pmap_extract_nolock(pmap, va, &pa))
      return EFAULT;

    pte_t pte = *pmap_lookup_pte(pmap, va);

    if ((prot & VM_PROT_READ) && !(pte & ATTR_SW_READ))
      return EACCES;

    if ((prot & VM_PROT_WRITE) && !(pte & ATTR_SW_WRITE))
      return EACCES;

    if ((prot & VM_PROT_EXEC) && (pte & ATTR_SW_NOEXEC))
      return EACCES;
  }

  vm_page_t *pg = vm_page_find(pa);
  assert(pg != NULL);

  WITH_MTX_LOCK (pv_list_lock) {
    /* Kernel non-pageable memory? */
    if (TAILQ_EMPTY(&pg->pv_list))
      return EINVAL;
  }

  pmap_set_referenced(pg);
  if (prot & VM_PROT_WRITE)
    pmap_set_modified(pg);

  return 0;
}

/*
 * Physical map management routines.
 */

static void pmap_setup(pmap_t *pmap) {
  pmap->asid = alloc_asid();
  mtx_init(&pmap->mtx, 0);
  TAILQ_INIT(&pmap->pte_pages);
  TAILQ_INIT(&pmap->pv_list);
}

void init_pmap(void) {
  pmap_setup(&kernel_pmap);
  kernel_pmap.pde = _kernel_pmap_pde;
}

pmap_t *pmap_new(void) {
  pmap_t *pmap = pool_alloc(P_PMAP, M_ZERO);
  pmap_setup(pmap);

  vm_page_t *pg = pmap_pagealloc();
  TAILQ_INSERT_TAIL(&pmap->pte_pages, pg, pageq);
  pmap->pde = pg->paddr;
  klog("Page directory table allocated at %p", pmap->pde);

  return pmap;
}

void pmap_delete(pmap_t *pmap) {
  assert(pmap != pmap_kernel());

  while (!TAILQ_EMPTY(&pmap->pv_list)) {
    pv_entry_t *pv = TAILQ_FIRST(&pmap->pv_list);
    vm_page_t *pg;
    paddr_t pa;
    pmap_extract_nolock(pmap, pv->va, &pa);
    pg = vm_page_find(pa);
    WITH_MTX_LOCK (pv_list_lock)
      TAILQ_REMOVE(&pg->pv_list, pv, page_link);
    TAILQ_REMOVE(&pmap->pv_list, pv, pmap_link);
    pool_free(P_PV, pv);
  }

  while (!TAILQ_EMPTY(&pmap->pte_pages)) {
    vm_page_t *pg = TAILQ_FIRST(&pmap->pte_pages);
    TAILQ_REMOVE(&pmap->pte_pages, pg, pageq);
    vm_page_free(pg);
  }

  free_asid(pmap->asid);
  pool_free(P_PMAP, pmap);
}<|MERGE_RESOLUTION|>--- conflicted
+++ resolved
@@ -65,13 +65,9 @@
 static spin_t *asid_lock = &SPIN_INITIALIZER(0);
 
 /* this lock is used to protect the vm_page::pv_list field */
-<<<<<<< HEAD
-static mtx_t *pv_list_lock = &MTX_INITIALIZER(pv_list_lock, 0);
-=======
 /* the order of acquiring locks is as follows: firstly pv_list_lock and then
  * pmap_t::mtx */
-static mtx_t *pv_list_lock = &MTX_INITIALIZER(0);
->>>>>>> b341b301
+static mtx_t *pv_list_lock = &MTX_INITIALIZER(pv_list_lock, 0);
 
 #define PTE_FRAME_ADDR(pte) ((pte)&PA_MASK)
 #define PAGE_OFFSET(x) ((x) & (PAGESIZE - 1))
