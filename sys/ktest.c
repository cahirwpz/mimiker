--- conflicted
+++ resolved
@@ -27,25 +27,15 @@
 /* If we get preempted while printing out the [TEST_PASSED] string, the monitor
    process might not find the pattern it's looking for. */
 static void ktest_atomically_print_success() {
-<<<<<<< HEAD
-  critical_enter();
-  kprintf(TEST_PASSED_STRING);
-  critical_leave();
-}
-static void ktest_atomically_print_failure() {
-  critical_enter();
-  kprintf(TEST_FAILED_STRING);
-  critical_leave();
-=======
   /* critical_enter(); */
   kprintf(TEST_PASSED_STRING);
   /* critical_leave(); */
 }
+
 static void ktest_atomically_print_failure() {
   /* critical_enter(); */
   kprintf(TEST_FAILED_STRING);
   /* critical_leave(); */
->>>>>>> a8675bec
 }
 
 void ktest_failure() {
