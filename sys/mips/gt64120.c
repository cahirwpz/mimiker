--- conflicted
+++ resolved
@@ -266,7 +266,7 @@
 static int gt_pci_attach(device_t *pcib) {
   gt_pci_state_t *gtpci = pcib->state;
 
-  gtpci->pci_mem = bus_alloc_resource(pcib, RT_MEMORY, 0, RF_NONE);
+  gtpci->pci_mem = bus_alloc_resource(pcib, RT_MEMORY, 0, 0);
   gtpci->pci_io = bus_alloc_resource(pcib, RT_MEMORY, 1, RF_ACTIVE);
   gtpci->corectrl = bus_alloc_resource(pcib, RT_MEMORY, 2, RF_ACTIVE);
 
@@ -278,8 +278,8 @@
   rman_init(&gtpci->pci_io_rman, "GT64120 PCI I/O ports");
   rman_manage_region(&gtpci->pci_io_rman, 0, 0x10000);
 
-  /* This will ensure absoulte addresses which is essential
-   * in order to staisfy memory alignment. */
+  /* This will ensure absolute addresses which is essential
+   * in order to satisfy memory alignment. */
   rman_init_from_resource(&gtpci->pci_mem_rman, "GT64120 PCI memory",
                           gtpci->pci_mem);
 
@@ -316,17 +316,17 @@
 
   /* Create atkbdc keyboard device and assing resources to it. */
   dev = pci_add_child(pcib, 0);
-  resource_list_add(dev, RT_IOPORTS, 0, IO_KBD, IO_KBDSIZE);
+  resource_list_add_range(dev, RT_IOPORTS, 0, IO_KBD, IO_KBDSIZE);
   resource_list_add_irq(dev, 0, 1);
 
   /* Create ns16550 device and assing resources to it. */
   dev = pci_add_child(pcib, 1);
-  resource_list_add(dev, RT_IOPORTS, 0, IO_COM1, IO_COMSIZE);
+  resource_list_add_range(dev, RT_IOPORTS, 0, IO_COM1, IO_COMSIZE);
   resource_list_add_irq(dev, 0, 4);
 
   /* Create rtc device and assing resources to it. */
   dev = pci_add_child(pcib, 2);
-  resource_list_add(dev, RT_IOPORTS, 0, IO_RTC, IO_RTCSIZE);
+  resource_list_add_range(dev, RT_IOPORTS, 0, IO_RTC, IO_RTCSIZE);
   resource_list_add_irq(dev, 0, 8);
 
   /* TODO: replace raw resource assignments by parsing FDT file. */
@@ -343,67 +343,31 @@
   device_t *pcib = dev->parent;
   gt_pci_state_t *gtpci = pcib->state;
   bus_space_handle_t bh = 0;
-  rman_t *from = NULL;
-  size_t alignment = 0;
+  rman_t *rman = NULL;
 
   if (type == RT_IOPORTS) {
-    from = &gtpci->pci_io_rman;
+    rman = &gtpci->pci_io_rman;
     bh = gtpci->pci_io->r_bus_handle;
   } else if (type == RT_IRQ) {
-    from = &gtpci->irq_rman;
+    rman = &gtpci->irq_rman;
   } else if (type == RT_MEMORY) {
-    from = &gtpci->pci_mem_rman;
-    bh = gtpci->pci_mem->r_start;
+    rman = &gtpci->pci_mem_rman;
   } else {
-<<<<<<< HEAD
     panic("Unknown PCI device type: %d", type);
   }
 
-  resource_t *r = resource_list_alloc(dev, from, type, rid, flags);
-=======
-    /* Now handle only PCI devices. */
-    pci_device_t *pcid = pci_device_of(dev);
-    /* Find identified bar by rid. */
-    assert(rid < PCI_BAR_MAX);
-    pci_bar_t *bar = &pcid->bar[rid];
-
-    if (bar->size == 0)
-      return NULL;
-
-    /* The size of allocated resource must not be larger than what was reported
-     * by corresponding BAR. */
-    size = min(size, bar->size);
-
-    if (type == RT_MEMORY) {
-      from = &gtpci->pci_mem_rman;
-      alignment = PAGESIZE;
-    } else if (type == RT_IOPORTS) {
-      assert(start >= IO_ISASIZE);
-      from = &gtpci->pci_io_rman;
-      bh = gtpci->pci_io->r_bus_handle;
-    } else {
-      panic("Unknown PCI device type: %d", type);
-    }
-  }
-
-  resource_t *r =
-    rman_reserve_resource(from, start, end, size, alignment, flags);
->>>>>>> 6da6392f
+  resource_t *r = resource_list_alloc(dev, rman, type, rid, flags);
   if (r == NULL)
     return NULL;
 
+  if (type != RT_IRQ) {
+    r->r_bus_tag = generic_bus_space;
+    r->r_bus_handle = bh + r->r_start;
+  }
+
   if (flags & RF_ACTIVE) {
-    if (type != RT_IRQ) {
-      r->r_bus_tag = generic_bus_space;
-      r->r_bus_handle = bh + r->r_start;
-    }
-
     if (bus_activate_resource(dev, type, rid, r)) {
-<<<<<<< HEAD
       resource_list_release(dev, type, rid, r);
-=======
-      rman_release_resource(r);
->>>>>>> 6da6392f
       return NULL;
     }
   }
@@ -413,13 +377,8 @@
 
 static void gt_pci_release_resource(device_t *dev, res_type_t type, int rid,
                                     resource_t *r) {
-<<<<<<< HEAD
   /* TODO: we should unmap mapped resources. */
   resource_list_release(dev, type, rid, r);
-=======
-  rman_deactivate_resource(r);
-  rman_release_resource(r);
->>>>>>> 6da6392f
 }
 
 static int gt_pci_activate_resource(device_t *dev, res_type_t type, int rid,
