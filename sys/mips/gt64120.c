--- conflicted
+++ resolved
@@ -355,15 +355,8 @@
 static resource_t *gt_pci_alloc_resource(device_t *dev, res_type_t type,
                                          int rid, rman_addr_t start,
                                          rman_addr_t end, size_t size,
-<<<<<<< HEAD
                                          res_flags_t flags) {
   assert(dev->bus == DEV_BUS_PCI);
-=======
-                                         rman_flags_t flags) {
-  /* Currently all devices are logicaly attached to PCI bus,
-   * because we don't have PCI-ISA bridge implemented. */
-  assert(dev->bus == DEV_BUS_PCI && dev->parent->bus == DEV_BUS_PCI);
->>>>>>> 89b93174
 
   device_t *pcib = dev->parent;
   gt_pci_state_t *gtpci = pcib->state;
