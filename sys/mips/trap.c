--- conflicted
+++ resolved
@@ -11,11 +11,7 @@
 #include <sys/vm_map.h>
 #include <sys/vm_physmem.h>
 
-<<<<<<< HEAD
-__no_instrument_function static inline unsigned exc_code(ctx_t *ctx) {
-=======
 __no_instrument_kgprof static inline unsigned exc_code(ctx_t *ctx) {
->>>>>>> d470b2bb
   return (_REG(ctx, CAUSE) & CR_X_MASK) >> CR_X_SHIFT;
 }
 
@@ -256,11 +252,7 @@
   }
 }
 
-<<<<<<< HEAD
-__no_instrument_function void mips_exc_handler(ctx_t *ctx) {
-=======
 __no_instrument_kgprof void mips_exc_handler(ctx_t *ctx) {
->>>>>>> d470b2bb
   assert(cpu_intr_disabled());
 
   bool user_mode = user_mode_p(ctx);
