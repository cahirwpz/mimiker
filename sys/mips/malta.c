--- conflicted
+++ resolved
@@ -138,14 +138,7 @@
   paddr_t ram_start = MALTA_PHYS_SDRAM_BASE + PAGESIZE;
   paddr_t ram_end = MALTA_PHYS_SDRAM_BASE + kenv_get_ulong("memsize");
   paddr_t kern_start = MIPS_KSEG0_TO_PHYS(__boot);
-<<<<<<< HEAD
-  paddr_t kern_end = align(MIPS_KSEG2_TO_PHYS(__ebss), PAGESIZE);
-#ifdef KASAN
-  kern_end += KASAN_MD_SHADOW_SIZE;
-#endif /* !KASAN */
-=======
   paddr_t kern_end = MIPS_KSEG0_TO_PHYS(_kernel_end_kseg0);
->>>>>>> 845c9f03
   paddr_t rd_start = ramdisk_get_start();
   paddr_t rd_end = rd_start + ramdisk_get_size();
 
