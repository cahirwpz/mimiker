--- conflicted
+++ resolved
@@ -29,8 +29,5 @@
 $(SOURCES-MIPS): assym.h
 
 boot.o : CFLAGS_KASAN =
-<<<<<<< HEAD
 boot.o : CFLAGS_KCSAN =
-=======
-boot.o : CFLAGS_KGPROF =
->>>>>>> 8ae97262
+boot.o : CFLAGS_KGPROF =