#define KL_LOG KL_PMAP
#include <sys/klog.h>
#include <sys/mimiker.h>
#include <sys/libkern.h>
#include <sys/pool.h>
#include <mips/mips.h>
#include <mips/tlb.h>
#include <mips/pmap.h>
#include <sys/pcpu.h>
#include <sys/pmap.h>
#include <sys/mutex.h>
#include <sys/sched.h>
#include <sys/vm_physmem.h>
#include <bitstring.h>
#include <errno.h>

typedef struct pmap {
  mtx_t mtx;                      /* protects all fields in this structure */
  asid_t asid;                    /* address space identifier */
  pde_t *pde;                     /* directory page table (kseg0) */
  vm_pagelist_t pte_pages;        /* pages we allocate in page table */
  TAILQ_HEAD(, pv_entry) pv_list; /* all pages mapped by this physical map */
} pmap_t;

typedef struct pv_entry {
  TAILQ_ENTRY(pv_entry) pmap_link; /* link on pmap::pv_list */
  TAILQ_ENTRY(pv_entry) page_link; /* link on vm_page::pv_list */
  pmap_t *pmap;                    /* page is mapped in this pmap */
  vaddr_t va;                      /* under this address */
} pv_entry_t;

static POOL_DEFINE(P_PMAP, "pmap", sizeof(pmap_t));
static POOL_DEFINE(P_PV, "pv_entry", sizeof(pv_entry_t));

static const pte_t vm_prot_map[] = {
  [VM_PROT_NONE] = PTE_SW_NOEXEC,
  [VM_PROT_READ] = PTE_VALID | PTE_SW_READ | PTE_SW_NOEXEC,
  [VM_PROT_WRITE] = PTE_VALID | PTE_DIRTY | PTE_SW_WRITE | PTE_SW_NOEXEC,
  [VM_PROT_READ | VM_PROT_WRITE] =
    PTE_VALID | PTE_DIRTY | PTE_SW_READ | PTE_SW_WRITE | PTE_SW_NOEXEC,
  [VM_PROT_EXEC] = PTE_VALID,
  [VM_PROT_READ | VM_PROT_EXEC] = PTE_VALID | PTE_SW_READ,
  [VM_PROT_WRITE | VM_PROT_EXEC] = PTE_VALID | PTE_DIRTY | PTE_SW_WRITE,
  [VM_PROT_READ | VM_PROT_WRITE | VM_PROT_EXEC] =
    PTE_VALID | PTE_DIRTY | PTE_SW_READ | PTE_SW_WRITE,
};

static pmap_t kernel_pmap;
pde_t *_kernel_pmap_pde;
static bitstr_t asid_used[bitstr_size(MAX_ASID)] = {0};
static spin_t *asid_lock = &SPIN_INITIALIZER(0);

/* this lock is used to protect the vm_page::pv_list field */
<<<<<<< HEAD
static mtx_t *pv_list_lock = &MTX_INITIALIZER(pv_list_lock, 0);
=======
/* the order of acquiring locks is as follows: firstly pv_list_lock and then
 * pmap_t::mtx */
static mtx_t *pv_list_lock = &MTX_INITIALIZER(0);
>>>>>>> b341b301

#define PDE_OF(pmap, vaddr) ((pmap)->pde[PDE_INDEX(vaddr)])
#define PT_BASE(pde) ((pte_t *)(((pde) >> PTE_PFN_SHIFT) << PTE_INDEX_SHIFT))
#define PTE_OF(pde, vaddr) (PT_BASE(pde)[PTE_INDEX(vaddr)])

#define PTE_FRAME_ADDR(pte) (PTE_PFN_OF(pte) * PAGESIZE)
#define PAGE_OFFSET(x) ((x) & (PAGESIZE - 1))
#define PG_KSEG0_ADDR(pg) (void *)(MIPS_PHYS_TO_KSEG0((pg)->paddr))

/*
 * Helper functions.
 */

static inline bool is_valid_pde(pde_t pde) {
  return pde & PDE_VALID;
}

static inline pte_t empty_pte(pmap_t *pmap) {
  return (pmap == pmap_kernel()) ? PTE_GLOBAL : 0;
}

static bool user_addr_p(vaddr_t addr) {
  return (addr >= PMAP_USER_BEGIN) && (addr < PMAP_USER_END);
}

static bool kern_addr_p(vaddr_t addr) {
  return (addr >= PMAP_KERNEL_BEGIN) && (addr < PMAP_KERNEL_END);
}

inline vaddr_t pmap_start(pmap_t *pmap) {
  return pmap->asid ? PMAP_USER_BEGIN : PMAP_KERNEL_BEGIN;
}

inline vaddr_t pmap_end(pmap_t *pmap) {
  return pmap->asid ? PMAP_USER_END : PMAP_KERNEL_END;
}

inline bool pmap_address_p(pmap_t *pmap, vaddr_t va) {
  return pmap_start(pmap) <= va && va < pmap_end(pmap);
}

inline bool pmap_contains_p(pmap_t *pmap, vaddr_t start, vaddr_t end) {
  return pmap_start(pmap) <= start && end <= pmap_end(pmap);
}

inline pmap_t *pmap_kernel(void) {
  return &kernel_pmap;
}

inline pmap_t *pmap_user(void) {
  return PCPU_GET(curpmap);
}

pmap_t *pmap_lookup(vaddr_t addr) {
  if (kern_addr_p(addr))
    return pmap_kernel();
  if (user_addr_p(addr))
    return pmap_user();
  return NULL;
}

/*
 * Address space identifiers management.
 */

static asid_t alloc_asid(void) {
  int free = 0;
  WITH_SPIN_LOCK (asid_lock) {
    bit_ffc(asid_used, MAX_ASID, &free);
    if (free < 0)
      panic("Out of asids!");
    bit_set(asid_used, free);
  }
  klog("alloc_asid() = %d", free);
  return free;
}

static void free_asid(asid_t asid) {
  klog("free_asid(%d)", asid);
  SCOPED_SPIN_LOCK(asid_lock);
  bit_clear(asid_used, (unsigned)asid);
  tlb_invalidate_asid(asid);
}

/*
 * Physical-to-virtual entries are managed for all pageable mappings.
 */

static void pv_add(pmap_t *pmap, vaddr_t va, vm_page_t *pg) {
  assert(mtx_owned(pv_list_lock));
  pv_entry_t *pv = pool_alloc(P_PV, M_ZERO);
  pv->pmap = pmap;
  pv->va = va;
  TAILQ_INSERT_TAIL(&pg->pv_list, pv, page_link);
  TAILQ_INSERT_TAIL(&pmap->pv_list, pv, pmap_link);
}

static pv_entry_t *pv_find(pmap_t *pmap, vaddr_t va, vm_page_t *pg) {
  assert(mtx_owned(pv_list_lock));
  pv_entry_t *pv;
  TAILQ_FOREACH (pv, &pg->pv_list, page_link) {
    if (pv->pmap == pmap && pv->va == va)
      return pv;
  }
  return NULL;
}

static void pv_remove(pmap_t *pmap, vaddr_t va, vm_page_t *pg) {
  assert(mtx_owned(pv_list_lock));
  pv_entry_t *pv = pv_find(pmap, va, pg);
  assert(pv != NULL);
  TAILQ_REMOVE(&pg->pv_list, pv, page_link);
  TAILQ_REMOVE(&pmap->pv_list, pv, pmap_link);
  pool_free(P_PV, pv);
}

/*
 * Routines for accessing page table entries.
 */

static vm_page_t *pmap_pagealloc(void) {
  vm_page_t *pg = vm_page_alloc(1);
  pmap_zero_page(pg);
  return pg;
}

/* Add PT to PD so kernel can handle access to @vaddr. */
static pde_t pmap_add_pde(pmap_t *pmap, vaddr_t vaddr) {
  assert(!is_valid_pde(PDE_OF(pmap, vaddr)));

  vm_page_t *pg = pmap_pagealloc();
  pde_t pde = PTE_PFN((vaddr_t)PG_KSEG0_ADDR(pg)) | PTE_KERNEL;
  PDE_OF(pmap, vaddr) = pde;

  pte_t *pte = &PTE_OF(pde, vaddr & PDE_INDEX_MASK);
  tlb_invalidate(PTE_VPN2((vaddr_t)pte) | PTE_ASID(pmap->asid));

  TAILQ_INSERT_TAIL(&pmap->pte_pages, pg, pageq);
  klog("Page table for %08lx allocated at %08lx", vaddr & PDE_INDEX_MASK, pte);

  /* Must initialize to PTE_GLOBAL, look at comment in update_wired_pde! */
  for (int i = 0; i < PT_ENTRIES; i++)
    pte[i] = PTE_GLOBAL;

  return pde;
}

/*! \brief Reads the PTE mapping virtual address \a vaddr. */
static pte_t pmap_pte_read(pmap_t *pmap, vaddr_t vaddr) {
  pde_t pde = PDE_OF(pmap, vaddr);
  if (!is_valid_pde(pde))
    return 0;
  return PTE_OF(pde, vaddr);
}

/*! \brief Writes \a pte as the new PTE mapping virtual address \a vaddr. */
static void pmap_pte_write(pmap_t *pmap, vaddr_t vaddr, pte_t pte,
                           unsigned flags) {
  unsigned cacheflags = flags & PMAP_CACHE_MASK;

  if (cacheflags == PMAP_NOCACHE)
    pte |= PTE_CACHE_UNCACHED;
  else if (cacheflags == PMAP_WRITE_THROUGH)
    pte |= PTE_CACHE_WRITE_THROUGH;
  else
    pte |= PTE_CACHE_WRITE_BACK;

  pde_t pde = PDE_OF(pmap, vaddr);
  if (!is_valid_pde(pde))
    pde = pmap_add_pde(pmap, vaddr);
  PTE_OF(pde, vaddr) = pte;
  tlb_invalidate(PTE_VPN2(vaddr) | PTE_ASID(pmap->asid));
}

/*
 * User physical map switching routines.
 */

static void update_wired_pde(pmap_t *umap) {
  pmap_t *kmap = pmap_kernel();

  /* Both ENTRYLO0 and ENTRYLO1 must have G bit set for address translation
   * to skip ASID check. */
  tlbentry_t e = {.hi = PTE_VPN2(UPD_BASE),
                  .lo0 = PTE_GLOBAL,
                  .lo1 = PTE_PFN(MIPS_KSEG0_TO_PHYS(kmap->pde)) | PTE_KERNEL};

  if (umap)
    e.lo0 = PTE_PFN(MIPS_KSEG0_TO_PHYS(umap->pde)) | PTE_KERNEL;

  tlb_write(0, &e);
}

void pmap_activate(pmap_t *umap) {
  SCOPED_NO_PREEMPTION();

  PCPU_SET(curpmap, umap);
  update_wired_pde(umap);

  /* Set ASID for current process */
  mips32_setentryhi(umap ? umap->asid : 0);
}

/*
 * Wired memory interface.
 */

void pmap_kenter(vaddr_t va, paddr_t pa, vm_prot_t prot, unsigned flags) {
  pmap_t *pmap = pmap_kernel();

  assert(page_aligned_p(pa) && page_aligned_p(va));
  assert(pmap_address_p(pmap, va));
  assert(pa != 0);

  klog("Enter unmanaged mapping from %p to %p", va, pa);

  pte_t pte = vm_prot_map[prot] | PTE_GLOBAL;

  WITH_MTX_LOCK (&pmap->mtx)
    pmap_pte_write(pmap, va, PTE_PFN(pa) | pte, flags);
}

void pmap_kremove(vaddr_t va, size_t size) {
  pmap_t *pmap = pmap_kernel();

  assert(page_aligned_p(va) && page_aligned_p(size));
  assert(pmap_contains_p(pmap, va, va + size));

  klog("%s: remove unmanaged mapping for %p - %p range", __func__, va,
       va + size - 1);

  WITH_MTX_LOCK (&pmap->mtx) {
    for (size_t off = 0; off < size; off += PAGESIZE)
      pmap_pte_write(pmap, va + off, PTE_GLOBAL, 0);
  }
}

bool pmap_kextract(vaddr_t va, paddr_t *pap) {
  return pmap_extract(pmap_kernel(), va, pap);
}

/*
 * Pageable (user & kernel) memory interface.
 */

static bool pmap_extract_nolock(pmap_t *pmap, vaddr_t va, paddr_t *pap) {
  if (!pmap_address_p(pmap, va))
    return false;

  pte_t pte = pmap_pte_read(pmap, va);
  paddr_t pa = PTE_FRAME_ADDR(pte);
  if (pa == 0)
    return false;

  *pap = pa | PAGE_OFFSET(va);
  return true;
}

void pmap_enter(pmap_t *pmap, vaddr_t va, vm_page_t *pg, vm_prot_t prot,
                unsigned flags) {
  paddr_t pa = pg->paddr;

  assert(page_aligned_p(va));
  assert(pmap_address_p(pmap, va));

  klog("Enter virtual mapping %p for frame %p", va, pa);

  bool kern_mapping = (pmap == pmap_kernel());

  /* Mark user pages as non-referenced & non-modified. */
  pte_t mask =
    kern_mapping ? (PTE_VALID | PTE_DIRTY | PTE_SW_FLAGS) : PTE_SW_FLAGS;
  pte_t pte = (vm_prot_map[prot] & mask) | empty_pte(pmap);

  WITH_MTX_LOCK (pv_list_lock) {
    WITH_MTX_LOCK (&pmap->mtx) {
      pv_entry_t *pv = pv_find(pmap, va, pg);
      if (pv == NULL)
        pv_add(pmap, va, pg);
      if (kern_mapping)
        pg->flags |= PG_MODIFIED | PG_REFERENCED;
      else
        pg->flags &= ~(PG_MODIFIED | PG_REFERENCED);
      pmap_pte_write(pmap, va, PTE_PFN(pa) | pte, flags);
    }
  }
}

void pmap_remove(pmap_t *pmap, vaddr_t start, vaddr_t end) {
  assert(page_aligned_p(start) && page_aligned_p(end) && start < end);
  assert(pmap_contains_p(pmap, start, end));

  klog("Remove page mapping for address range %p-%p", start, end);

  WITH_MTX_LOCK (pv_list_lock) {
    WITH_MTX_LOCK (&pmap->mtx) {
      for (vaddr_t va = start; va < end; va += PAGESIZE) {
        paddr_t pa;
        if (pmap_extract_nolock(pmap, va, &pa)) {
          vm_page_t *pg = vm_page_find(pa);
          pv_remove(pmap, va, pg);
          pmap_pte_write(pmap, va, empty_pte(pmap), 0);
        }
      }

      /* TODO: Deallocate empty page table fragment by calling pmap_remove_pde.
       */
    }
  }
}

void pmap_protect(pmap_t *pmap, vaddr_t start, vaddr_t end, vm_prot_t prot) {
  assert(page_aligned_p(start) && page_aligned_p(end) && start < end);
  assert(pmap_contains_p(pmap, start, end));

  klog("Change protection bits to %x for address range %p-%p", prot, start,
       end);

  WITH_MTX_LOCK (&pmap->mtx) {
    for (vaddr_t va = start; va < end; va += PAGESIZE) {
      pte_t pte = pmap_pte_read(pmap, va);
      if (pte == 0)
        continue;
      pmap_pte_write(pmap, va, (pte & ~PTE_PROT_MASK) | vm_prot_map[prot], 0);
    }
  }
}

bool pmap_extract(pmap_t *pmap, vaddr_t va, paddr_t *pap) {
  SCOPED_MTX_LOCK(&pmap->mtx);
  return pmap_extract_nolock(pmap, va, pap);
}

void pmap_page_remove(vm_page_t *pg) {
  SCOPED_MTX_LOCK(pv_list_lock);
  while (!TAILQ_EMPTY(&pg->pv_list)) {
    pv_entry_t *pv = TAILQ_FIRST(&pg->pv_list);
    pmap_t *pmap = pv->pmap;
    WITH_MTX_LOCK (&pmap->mtx) {
      vaddr_t va = pv->va;
      TAILQ_REMOVE(&pg->pv_list, pv, page_link);
      TAILQ_REMOVE(&pmap->pv_list, pv, pmap_link);
      pmap_pte_write(pmap, va, empty_pte(pmap), 0);
    }
    pool_free(P_PV, pv);
  }
}

void pmap_zero_page(vm_page_t *pg) {
  bzero(PG_KSEG0_ADDR(pg), PAGESIZE);
}

void pmap_copy_page(vm_page_t *src, vm_page_t *dst) {
  memcpy(PG_KSEG0_ADDR(dst), PG_KSEG0_ADDR(src), PAGESIZE);
}

static void pmap_modify_flags(vm_page_t *pg, pte_t set, pte_t clr) {
  SCOPED_MTX_LOCK(pv_list_lock);
  pv_entry_t *pv;
  TAILQ_FOREACH (pv, &pg->pv_list, page_link) {
    pmap_t *pmap = pv->pmap;
    vaddr_t va = pv->va;
    WITH_MTX_LOCK (&pmap->mtx) {
      pde_t pde = PDE_OF(pmap, va);
      assert(is_valid_pde(pde));
      pte_t pte = PTE_OF(pde, va);
      pte |= set;
      pte &= ~clr;
      PTE_OF(pde, va) = pte;
      tlb_invalidate(PTE_VPN2(va) | PTE_ASID(pmap->asid));
    }
  }
}

bool pmap_clear_referenced(vm_page_t *pg) {
  bool prev = pmap_is_referenced(pg);
  pg->flags &= ~PG_REFERENCED;
  pmap_modify_flags(pg, 0, PTE_VALID);
  return prev;
}

bool pmap_clear_modified(vm_page_t *pg) {
  bool prev = pmap_is_modified(pg);
  pg->flags &= ~PG_MODIFIED;
  pmap_modify_flags(pg, 0, PTE_DIRTY);
  return prev;
}

bool pmap_is_referenced(vm_page_t *pg) {
  return pg->flags & PG_REFERENCED;
}

bool pmap_is_modified(vm_page_t *pg) {
  return pg->flags & PG_MODIFIED;
}

void pmap_set_referenced(vm_page_t *pg) {
  pg->flags |= PG_REFERENCED;
  pmap_modify_flags(pg, PTE_VALID, 0);
}

void pmap_set_modified(vm_page_t *pg) {
  pg->flags |= PG_MODIFIED;
  pmap_modify_flags(pg, PTE_DIRTY, 0);
}

int pmap_emulate_bits(pmap_t *pmap, vaddr_t va, vm_prot_t prot) {
  paddr_t pa;

  WITH_MTX_LOCK (&pmap->mtx) {
    if (!pmap_extract_nolock(pmap, va, &pa))
      return EFAULT;

    pte_t pte = pmap_pte_read(pmap, va);

    if ((prot & VM_PROT_READ) && !(pte & PTE_SW_READ))
      return EACCES;

    if ((prot & VM_PROT_WRITE) && !(pte & PTE_SW_WRITE))
      return EACCES;

    if ((prot & VM_PROT_EXEC) && (pte & PTE_SW_NOEXEC))
      return EACCES;
  }

  vm_page_t *pg = vm_page_find(pa);
  assert(pg != NULL);

  WITH_MTX_LOCK (pv_list_lock) {
    /* Kernel non-pageable memory? */
    if (TAILQ_EMPTY(&pg->pv_list))
      return EINVAL;
  }

  pmap_set_referenced(pg);
  if (prot & VM_PROT_WRITE)
    pmap_set_modified(pg);

  return 0;
}

/*
 * Physical map management routines.
 */

static void pmap_setup(pmap_t *pmap) {
  pmap->asid = alloc_asid();
  mtx_init(&pmap->mtx, 0);
  TAILQ_INIT(&pmap->pte_pages);
  TAILQ_INIT(&pmap->pv_list);
}

void init_pmap(void) {
  pmap_setup(&kernel_pmap);
  kernel_pmap.pde = _kernel_pmap_pde;
}

pmap_t *pmap_new(void) {
  pmap_t *pmap = pool_alloc(P_PMAP, M_ZERO);
  pmap_setup(pmap);

  vm_page_t *pg = pmap_pagealloc();
  pmap->pde = PG_KSEG0_ADDR(pg);
  klog("Page directory table allocated at %p", pmap->pde);

  return pmap;
}

void pmap_delete(pmap_t *pmap) {
  assert(pmap != pmap_kernel());
  while (!TAILQ_EMPTY(&pmap->pv_list)) {
    pv_entry_t *pv = TAILQ_FIRST(&pmap->pv_list);
    vm_page_t *pg;
    paddr_t pa;
    pmap_extract_nolock(pmap, pv->va, &pa);
    pg = vm_page_find(pa);
    WITH_MTX_LOCK (pv_list_lock)
      TAILQ_REMOVE(&pg->pv_list, pv, page_link);
    TAILQ_REMOVE(&pmap->pv_list, pv, pmap_link);
    pool_free(P_PV, pv);
  }

  while (!TAILQ_EMPTY(&pmap->pte_pages)) {
    vm_page_t *pg = TAILQ_FIRST(&pmap->pte_pages);
    TAILQ_REMOVE(&pmap->pte_pages, pg, pageq);
    vm_page_free(pg);
  }

  vm_page_t *pg = vm_page_find(MIPS_KSEG0_TO_PHYS(pmap->pde));
  vm_page_free(pg);
  free_asid(pmap->asid);
  pool_free(P_PMAP, pmap);
}<|MERGE_RESOLUTION|>--- conflicted
+++ resolved
@@ -51,13 +51,9 @@
 static spin_t *asid_lock = &SPIN_INITIALIZER(0);
 
 /* this lock is used to protect the vm_page::pv_list field */
-<<<<<<< HEAD
-static mtx_t *pv_list_lock = &MTX_INITIALIZER(pv_list_lock, 0);
-=======
 /* the order of acquiring locks is as follows: firstly pv_list_lock and then
  * pmap_t::mtx */
-static mtx_t *pv_list_lock = &MTX_INITIALIZER(0);
->>>>>>> b341b301
+static mtx_t *pv_list_lock = &MTX_INITIALIZER(pv_list_lock, 0);
 
 #define PDE_OF(pmap, vaddr) ((pmap)->pde[PDE_INDEX(vaddr)])
 #define PT_BASE(pde) ((pte_t *)(((pde) >> PTE_PFN_SHIFT) << PTE_INDEX_SHIFT))
