#define KL_LOG KL_SIGNAL
#include <sys/mimiker.h>
#include <sys/signal.h>
#include <sys/thread.h>
#include <sys/klog.h>
#include <mips/context.h>
#include <sys/errno.h>
#include <sys/proc.h>

#define SIG_CTX_MAGIC 0xDACBAEE3

typedef struct sig_ctx {
  uint32_t magic; /* Integrity control. */
  siginfo_t info;
  user_ctx_t uctx;
  sigset_t mask; /* signal mask to restore in sigreturn() */
  /* TODO: Store handler signal mask. */
  /* TODO: Store previous stack data, if the sigaction requested a different
   * stack. */
} sig_ctx_t;

static void stack_unusable(thread_t *td, register_t sp) {
  /* This thread has a corrupted stack, it can no longer react on a signal with
   * a custom handler. Kill the process. */
  klog("User stack (%p) is corrupted, terminating with SIGILL!", sp);
  sig_exit(td, SIGILL);
  __unreachable();
}

int sig_send(signo_t sig, sigset_t *mask, sigaction_t *sa, ksiginfo_t *ksi) {
  thread_t *td = thread_self();

  user_ctx_t *uctx = td->td_uctx;

  /* Prepare signal context. */
  sig_ctx_t ksc = {
    .magic = SIG_CTX_MAGIC, .info = ksi->ksi_info, .mask = *mask};
  user_ctx_copy(&ksc.uctx, uctx);

  /* Copyout sigcode to user stack. */
  unsigned sigcode_size = esigcode - sigcode;
  void *sp = (void *)_REG(uctx, SP) - sigcode_size;
  void *sigcode_stack_addr = sp;

  if (copyout(sigcode, sigcode_stack_addr, sigcode_size))
    stack_unusable(td, _REG(uctx, SP));

  /* Copyout signal context to user stack. */
  sig_ctx_t *cp = (sig_ctx_t *)sp;
  cp--;
  if (copyout(&ksc, cp, sizeof(sig_ctx_t)))
    stack_unusable(td, _REG(uctx, SP));

  /* Prepare user context so that on return to usermode the handler gets
   * executed. No need to check whether the handler address is valid (aligned,
   * user space, mapped memory, executable). If it is not, an exception will be
   * raised and the user process will get the punishment it deserves (SIGILL,
   * SIGSEGV). */
  _REG(uctx, EPC) = (register_t)sa->sa_handler;
  /* Set arguments to signal number, signal info, and user context. */
  _REG(uctx, A0) = sig;
  _REG(uctx, A1) = (register_t)&cp->info;
  _REG(uctx, A2) = (register_t)&cp->uctx;
  /* The calling convention is such that the callee may write to the address
   * pointed by sp before extending the stack - so we need to set it 1 word
   * before the stored context! */
  _REG(uctx, SP) = (register_t)((intptr_t *)cp - 1);
  /* Also, make sure that sigcode runs when the handler exits. */
  _REG(uctx, RA) = (register_t)sigcode_stack_addr;

  return 0;
}

int sig_return(void) {
  int error = 0;
  thread_t *td = thread_self();
  sig_ctx_t ksc;

  user_ctx_t *uctx = td->td_uctx;
  /* TODO: We assume the stored user context is where user stack is. This
   * usually works, but the signal handler may switch the stack, or perform an
   * arbitrary jump. It may also call sigreturn() when its stack is not empty
   * (although it should not). Normally the C library tracks the location
   * where the context was stored: it remembers the stack pointer at the point
   * when the handler (or a wrapper!) was called, and passes that location
   * back to us as an argument to sigreturn (which is, again, provided to the
   * user program with a wrapper). We don't do any of that fancy stuff yet,
   * but when we do, the following will need to get the scp pointer address
   * from a syscall argument. */
  sig_ctx_t *scp = (sig_ctx_t *)((intptr_t *)_REG(uctx, SP) + 1);
  error = copyin_s(scp, ksc);
  if (error)
    return error;
  if (ksc.magic != SIG_CTX_MAGIC) {
    klog("User context at %p corrupted!", scp);
    sig_trap((ctx_t *)uctx, SIGILL);
    return EINVAL;
  }

  /* Restore user context. */
  user_ctx_copy(uctx, &ksc.uctx);

  WITH_MTX_LOCK (&td->td_proc->p_lock)
    error = do_sigprocmask(SIG_SETMASK, &ksc.mask, NULL);
  assert(error == 0);

  return EJUSTRETURN;
}

void sig_trap(ctx_t *ctx, signo_t sig) {
  proc_t *proc = proc_self();
<<<<<<< HEAD
  WITH_MTX_LOCK (all_proc_mtx)
    WITH_MTX_LOCK (&proc->p_lock)
      sig_kill(proc, &DEF_KSI_TRAP(sig));
=======
  WITH_MTX_LOCK (&proc->p_lock)
    sig_kill(proc, sig);
>>>>>>> df2bd8b6
}<|MERGE_RESOLUTION|>--- conflicted
+++ resolved
@@ -33,8 +33,7 @@
   user_ctx_t *uctx = td->td_uctx;
 
   /* Prepare signal context. */
-  sig_ctx_t ksc = {
-    .magic = SIG_CTX_MAGIC, .info = ksi->ksi_info, .mask = *mask};
+  sig_ctx_t ksc = {.magic = SIG_CTX_MAGIC, .info = ksi->ksi_info, .mask = *mask};
   user_ctx_copy(&ksc.uctx, uctx);
 
   /* Copyout sigcode to user stack. */
@@ -109,12 +108,6 @@
 
 void sig_trap(ctx_t *ctx, signo_t sig) {
   proc_t *proc = proc_self();
-<<<<<<< HEAD
-  WITH_MTX_LOCK (all_proc_mtx)
-    WITH_MTX_LOCK (&proc->p_lock)
-      sig_kill(proc, &DEF_KSI_TRAP(sig));
-=======
   WITH_MTX_LOCK (&proc->p_lock)
-    sig_kill(proc, sig);
->>>>>>> df2bd8b6
+    sig_kill(proc, &DEF_KSI_TRAP(sig));
 }