#define KL_LOG KL_SIGNAL
#include <sys/mimiker.h>
#include <sys/signal.h>
#include <sys/thread.h>
#include <sys/klog.h>
#include <mips/exception.h>
#include <sys/errno.h>
#include <sys/proc.h>

#define SIG_CTX_MAGIC 0xDACBAEE3

typedef struct sig_ctx {
  uint32_t magic; /* Integrity control. */
  exc_frame_t frame;
  /* TODO: Store signal mask. */
  /* TODO: Store previous stack data, if the sigaction requested a different
   * stack. */
} sig_ctx_t;

static void stack_unusable(thread_t *td, register_t sp) {
  /* This thread has a corrupted stack, it can no longer react on a signal with
   * a custom handler. Kill the process. */
  klog("User stack (%p) is corrupted, terminating with SIGILL!", sp);
  mtx_unlock(&td->td_lock);
  sig_exit(td, SIGILL);
  __unreachable();
}

int sig_send(signo_t sig, sigaction_t *sa) {
  thread_t *td = thread_self();

  SCOPED_MTX_LOCK(&td->td_lock);

  exc_frame_t *uframe = td->td_uframe;

  /* Prepare signal context. */
  sig_ctx_t ksc = {.magic = SIG_CTX_MAGIC};
  exc_frame_copy(&ksc.frame, uframe);

  /* Copyout sigcode to user stack. */
  unsigned sigcode_size = esigcode - sigcode;
  void *sp = (void *)uframe->sp - sigcode_size;
  void *sigcode_stack_addr = sp;

  if (copyout(sigcode, sigcode_stack_addr, sigcode_size))
    stack_unusable(td, uframe->sp);

  /* Copyout signal context to user stack. */
  sp -= sizeof(sig_ctx_t);
  if (copyout(&ksc, sp, sizeof(sig_ctx_t)))
    stack_unusable(td, uframe->sp);

  /* Prepare user context so that on return to usermode the handler gets
   * executed. No need to check whether the handler address is valid (aligned,
   * user space, mapped memory, executable). If it is not, an exception will be
   * raised and the user process will get the punishment it deserves (SIGILL,
   * SIGSEGV). */
  uframe->pc = (register_t)sa->sa_handler;
  uframe->a0 = sig;
  /* The calling convention is such that the callee may write to the address
   * pointed by sp before extending the stack - so we need to set it 1 word
   * before the stored context! */
  uframe->sp = (register_t)((intptr_t *)sp - 1);
  /* Also, make sure that sigcode runs when the handler exits. */
  uframe->ra = (register_t)sigcode_stack_addr;

  return 0;
}

int sig_return(void) {
  thread_t *td = thread_self();
  SCOPED_MTX_LOCK(&td->td_lock);
  sig_ctx_t ksc;
  exc_frame_t *uframe = td->td_uframe;
  /* TODO: We assume the stored user context is where user stack is. This
   * usually works, but the signal handler may switch the stack, or perform an
   * arbitrary jump. It may also call sigreturn() when its stack is not empty
   * (although it should not). Normally the C library tracks the location where
   * the context was stored: it remembers the stack pointer at the point when
   * the handler (or a wrapper!) was called, and passes that location back to us
   * as an argument to sigreturn (which is, again, provided to the user program
   * with a wrapper). We don't do any of that fancy stuff yet, but when we do,
   * the following will need to get the scp pointer address from a syscall
   * argument. */
  sig_ctx_t *scp = (sig_ctx_t *)((intptr_t *)uframe->sp + 1);
  int error = copyin_s(scp, ksc);
  if (error)
    return error;
  if (ksc.magic != SIG_CTX_MAGIC) {
    klog("User context at %p corrupted!", scp);
    sig_trap(uframe, SIGILL);
    return EINVAL;
  }

  /* Restore user context. */
  exc_frame_copy(uframe, &ksc.frame);

  return EJUSTRETURN;
}

void sig_trap(exc_frame_t *frame, signo_t sig) {
  proc_t *proc = proc_self();
<<<<<<< HEAD
  mtx_lock(all_proc_mtx);
  proc_lock(proc);
  sig_kill(proc, sig);
  mtx_unlock(all_proc_mtx);
=======
  WITH_MTX_LOCK (&proc->p_lock)
    sig_kill(proc, sig);
>>>>>>> 69b53056
}<|MERGE_RESOLUTION|>--- conflicted
+++ resolved
@@ -100,13 +100,7 @@
 
 void sig_trap(exc_frame_t *frame, signo_t sig) {
   proc_t *proc = proc_self();
-<<<<<<< HEAD
-  mtx_lock(all_proc_mtx);
-  proc_lock(proc);
-  sig_kill(proc, sig);
-  mtx_unlock(all_proc_mtx);
-=======
-  WITH_MTX_LOCK (&proc->p_lock)
-    sig_kill(proc, sig);
->>>>>>> 69b53056
+  WITH_MTX_LOCK (all_proc_mtx)
+    WITH_MTX_LOCK (&proc->p_lock)
+      sig_kill(proc, sig);
 }