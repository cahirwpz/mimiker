--- conflicted
+++ resolved
@@ -35,7 +35,6 @@
   intr_event_remove_handler(handler);
 }
 
-<<<<<<< HEAD
 static resource_t *rootdev_alloc_resource(device_t *dev, res_type_t type,
                                           __unused int rid, rman_addr_t start,
                                           rman_addr_t end, size_t size,
@@ -43,14 +42,6 @@
   rootdev_t *rd = dev->parent->state;
   rman_t *rman = NULL;
   resource_t *r;
-=======
-static int rootdev_attach(device_t *bus) {
-  /* Manages space occupied by I/O devices: PCI, FPGA, system controler, ... */
-  rman_init(&rm_mem, "Malta I/O space", 0x10000000, 0x1fffffff, RT_MEMORY);
-  device_add_child(bus, NULL, 0); /* for GT PCI */
-  return bus_generic_probe(bus);
-}
->>>>>>> f8a7e6ff
 
   if (type == RT_MEMORY)
     rman = &rd->mem;
@@ -134,6 +125,8 @@
 
   intr_root_claim(rootdev_intr_handler, bus, NULL);
 
+  device_add_child(bus, NULL, 0); /* for GT PCI */
+
   return bus_generic_probe(bus);
 }
 
