#include <sys/context.h>
#include <sys/libkern.h>
#include <sys/errno.h>
#include <sys/thread.h>
#include <mips/mips.h>
#include <mips/m32c0.h>
#include <mips/mcontext.h>
#include <sys/ucontext.h>
#include <sys/context.h>

void ctx_init(ctx_t *ctx, void *pc, void *sp) {
  bzero(ctx, sizeof(ctx_t));

  _REG(ctx, GP) = (register_t)_gp;
  _REG(ctx, EPC) = (register_t)pc;
  _REG(ctx, SP) = (register_t)sp;

  /* Take SR from caller's context and enable interrupts. */
  _REG(ctx, SR) = mips32_get_c0(C0_STATUS) | SR_IE;
}

void ctx_setup_call(ctx_t *ctx, register_t retaddr, register_t arg) {
  _REG(ctx, RA) = retaddr;
  _REG(ctx, A0) = arg;
}

void ctx_set_retval(ctx_t *ctx, long value) {
  _REG(ctx, V0) = (register_t)value;
}

void mcontext_copy(mcontext_t *to, mcontext_t *from) {
  memcpy(to, from, sizeof(mcontext_t));
}

void mcontext_init(mcontext_t *ctx, void *pc, void *sp) {
  bzero(ctx, sizeof(mcontext_t));

  _REG(ctx, GP) = (register_t)0;
  _REG(ctx, EPC) = (register_t)pc;
  _REG(ctx, SP) = (register_t)sp;

  /* For user-mode context we must make sure that:
   * - user mode is active,
   * - interrupts are enabled.
   * The rest will be covered by usr_exc_leave. */
  _REG(ctx, SR) = mips32_get_c0(C0_STATUS) | SR_IE | SR_KSU_USER;
}

void mcontext_set_retval(mcontext_t *ctx, register_t value, register_t error) {
  _REG(ctx, V0) = (register_t)value;
  _REG(ctx, V1) = (register_t)error;
  _REG(ctx, EPC) += 4;
}

<<<<<<< HEAD
void user_ctx_restart_syscall(user_ctx_t *ctx) {
=======
void mcontext_restart_syscall(mcontext_t *ctx) {
>>>>>>> 4cae32de
  /* Nothing needs to be done. */
}

bool user_mode_p(ctx_t *ctx) {
  return (_REG(ctx, SR) & SR_KSU_MASK) == SR_KSU_USER;
}

int do_setcontext(thread_t *td, ucontext_t *uc) {
  mcontext_t *from = &uc->uc_mcontext;
  mcontext_t *to = td->td_uctx;

  /* registers AT-PC */
  if (uc->uc_flags & _UC_CPU)
    memcpy(&_REG(to, AT), &_REG(from, AT),
           sizeof(__greg_t) * (_REG_EPC - _REG_AT + 1));

  /* 32 FP registers + FP CSR */
  if (uc->uc_flags & _UC_FPU)
    memcpy(&to->__fpregs.__fp_r, &from->__fpregs.__fp_r,
           sizeof(from->__fpregs.__fp_r) + sizeof(from->__fpregs.__fp_csr));

  return EJUSTRETURN;
}<|MERGE_RESOLUTION|>--- conflicted
+++ resolved
@@ -52,11 +52,7 @@
   _REG(ctx, EPC) += 4;
 }
 
-<<<<<<< HEAD
-void user_ctx_restart_syscall(user_ctx_t *ctx) {
-=======
 void mcontext_restart_syscall(mcontext_t *ctx) {
->>>>>>> 4cae32de
   /* Nothing needs to be done. */
 }
 
