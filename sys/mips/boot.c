#include <mips/m32c0.h>
#include <mips/malta.h>
#include <mips/mips.h>
#include <mips/pmap.h>
#include <mips/tlb.h>
#include <sys/mimiker.h>
#include <sys/vm.h>
#include <mips/kasan.h>

/* Last address in kseg0 used by kernel for boot allocation. */
__boot_data void *_bootmem_end;
/* Pointer to kernel page directory allocated in kseg0. */
extern pde_t *_kernel_pmap_pde;
/* The boot stack is used before we switch out to thread0. */
static alignas(PAGESIZE) uint8_t _boot_stack[PAGESIZE];
extern size_t _kasan_sanitized_end;

/* Allocates pages in kseg0. The argument will be aligned to PAGESIZE. */
static __boot_text void *bootmem_alloc(size_t bytes) {
  void *addr = _bootmem_end;
  _bootmem_end += align(bytes, PAGESIZE);
  return addr;
}

__boot_text static void halt(void) {
  for (;;)
    continue;
}

__boot_text void *mips_init(void) {
  /*
   * Ensure we're in kernel mode, disable FPU,
   * leave error level & exception level and disable interrupts.
   */
  mips32_bc_c0(C0_STATUS,
               SR_IPL_MASK | SR_KSU_MASK | SR_CU1 | SR_ERL | SR_EXL | SR_IE);

  /* Clear pending software interrupts */
  mips32_bc_c0(C0_CAUSE, CR_IP_MASK);

  /*
   * Enable Vectored Interrupt Mode as described in „MIPS32® 24KETM Processor
   * Core Family Software User’s Manual”, chapter 6.3.1.2.
   */

  /* The location of exception vectors is set to EBase. */
  mips32_set_c0(C0_EBASE, _ebase);
  mips32_bc_c0(C0_STATUS, SR_BEV);
  /* Use the special interrupt vector at EBase + 0x200. */
  mips32_bs_c0(C0_CAUSE, CR_IV);
  /* Set vector spacing to 0. */
  mips32_set_c0(C0_INTCTL, INTCTL_VS_0);

  /* Clear BSS section using physical addresses. */
  uint32_t *ptr = (uint32_t *)MIPS_KSEG2_TO_KSEG0(__bss);
  uint32_t *end = (uint32_t *)MIPS_KSEG2_TO_KSEG0(__ebss);
  while (ptr < end)
    *ptr++ = 0;

  /* Set end address of kernel for boot allocation purposes. */
  _bootmem_end = (void *)align(MIPS_KSEG2_TO_KSEG0(__ebss), PAGESIZE);

  /* Clear all entries in TLB. */
  if ((mips32_getconfig0() & CFG0_MT_MASK) != CFG0_MT_TLB)
    halt();

  unsigned nentries =
    ((mips32_getconfig1() & CFG1_MMUS_MASK) >> CFG1_MMUS_SHIFT) + 1;

  mips32_setentryhi(0);
  mips32_setentrylo0(0);
  mips32_setentrylo1(0);
  for (unsigned i = 0; i < nentries; i++) {
    mips32_setindex(i);
    mips32_tlbwi();
  }

  /* Prepare 1:1 mapping between kseg2 and physical memory for kernel image. */
  pde_t *pde = (pde_t *)bootmem_alloc(PAGESIZE);
  for (int i = 0; i < PT_ENTRIES; i++)
    pde[i] = PTE_GLOBAL;

  pte_t *pte = (pte_t *)bootmem_alloc(PAGESIZE);
  for (int i = 0; i < PT_ENTRIES; i++)
    pte[i] = PTE_GLOBAL;

  paddr_t text = MIPS_KSEG2_TO_PHYS(__text);
  paddr_t data = MIPS_KSEG2_TO_PHYS(__data);
  paddr_t ebss = MIPS_KSEG2_TO_PHYS(roundup((vaddr_t)__ebss, PAGESIZE));
  vaddr_t va = MIPS_PHYS_TO_KSEG2(text);

  /* assume that kernel image will be covered by single PDE (4MiB) */
  pde[PDE_INDEX(va)] = PTE_PFN((paddr_t)pte) | PTE_KERNEL;

  /* read-only segment - sections: .text, .rodata, etc. */
  for (paddr_t pa = text; pa < data; va += PAGESIZE, pa += PAGESIZE)
    pte[PTE_INDEX(va)] = PTE_PFN(pa) | PTE_KERNEL_READONLY;

  /* read-write segment - sections: .data, .bss, etc. */
  for (paddr_t pa = data; pa < ebss; va += PAGESIZE, pa += PAGESIZE)
    pte[PTE_INDEX(va)] = PTE_PFN(pa) | PTE_KERNEL;

#if KASAN /* Prepare KASAN shadow mappings */
<<<<<<< HEAD
  vaddr_t kasan_sanitized_end =
    roundup(va, SUPERPAGESIZE << KASAN_SHADOW_SCALE_SHIFT);
  size_t kasan_sanitized_size = kasan_sanitized_end - KASAN_MD_SANITIZED_START;
  size_t kasan_shadow_size =
    roundup(kasan_sanitized_size >> KASAN_SHADOW_SCALE_SHIFT, SUPERPAGESIZE);
=======
  /* The loop below where we map the shadow pages depends on
   * kasan_shadow_size % SUPERPAGESIZE == 0 for correctness. */
  size_t kasan_sanitized_size = roundup2(
    va - KASAN_MD_SANITIZED_START, SUPERPAGESIZE * KASAN_SHADOW_SCALE_SIZE);
  size_t kasan_shadow_size = kasan_sanitized_size / KASAN_SHADOW_SCALE_SIZE;
>>>>>>> d5439d54
  va = KASAN_MD_SHADOW_START;
  /* Allocate physical memory for shadow area */
  paddr_t pa = (paddr_t)bootmem_alloc(kasan_shadow_size);
  /* How many PDEs should we use? */
  int num_pde = kasan_shadow_size / SUPERPAGESIZE;
  for (int i = 0; i < num_pde; i++) {
    /* Allocate a new PT */
    pte = bootmem_alloc(PAGESIZE);
    pde[PDE_INDEX(va)] = PTE_PFN((paddr_t)pte) | PTE_KERNEL;
    for (int j = 0; j < PT_ENTRIES; j++) {
      pte[PTE_INDEX(va)] = PTE_PFN(pa) | PTE_KERNEL;
      va += PAGESIZE;
      pa += PAGESIZE;
    }
  }
#endif /* !KASAN */

  /* 1st wired TLB entry is always occupied by kernel-PDE and user-PDE. */
  mips32_setwired(1);

  mips32_setentryhi(UPD_BASE);
  /* User root PDE is NULL */
  mips32_setentrylo0(PTE_GLOBAL);
  /* Kernel root PDE is set to pde */
  mips32_setentrylo1(PTE_PFN(MIPS_KSEG0_TO_PHYS(pde)) | PTE_KERNEL);
  mips32_setindex(0);
  mips32_tlbwi();

  /* Since variables are in kseg2 we cannot initialize them earlier. */
  _kernel_pmap_pde = pde;
#if KASAN
<<<<<<< HEAD
  _kasan_sanitized_end = kasan_sanitized_end;
=======
  _kasan_sanitized_end = KASAN_MD_SANITIZED_START + kasan_sanitized_size;
>>>>>>> d5439d54
#endif /* !KASAN */

  /* Return the end of boot stack (grows downwards on MIPS) as new sp.
   * This is done in order to move kernel boot process to kseg2, since
   * current KASAN implementation requires all instrumented stack accesses
   * to be done through kseg2. */
  return &_boot_stack[PAGESIZE];
}

/* Following code is used by gdb scripts. */

/* Compiler does not know that debugger (external agent) will read
 * the structure and will remove it and optimize out all references to it.
 * Hence it has to be marked with `volatile`. */
static __boot_data volatile tlbentry_t _gdb_tlb_entry;
static __boot_data volatile asid_t _gdb_asid;

__boot_text unsigned _gdb_tlb_size(void) {
  return ((mips32_getconfig1() & CFG1_MMUS_MASK) >> CFG1_MMUS_SHIFT) + 1;
}

/* Fills _gdb_tlb_entry structure with TLB entry. */
__boot_text void _gdb_tlb_read_index(unsigned i) {
  tlbhi_t saved = mips32_getentryhi();
  _gdb_asid = saved & PTE_ASID_MASK;
  mips32_setindex(i);
  mips32_tlbr();
  _gdb_tlb_entry.hi = mips32_getentryhi();
  _gdb_tlb_entry.lo0 = mips32_getentrylo0();
  _gdb_tlb_entry.lo1 = mips32_getentrylo1();
  mips32_setentryhi(saved);
}<|MERGE_RESOLUTION|>--- conflicted
+++ resolved
@@ -101,19 +101,11 @@
     pte[PTE_INDEX(va)] = PTE_PFN(pa) | PTE_KERNEL;
 
 #if KASAN /* Prepare KASAN shadow mappings */
-<<<<<<< HEAD
-  vaddr_t kasan_sanitized_end =
-    roundup(va, SUPERPAGESIZE << KASAN_SHADOW_SCALE_SHIFT);
-  size_t kasan_sanitized_size = kasan_sanitized_end - KASAN_MD_SANITIZED_START;
-  size_t kasan_shadow_size =
-    roundup(kasan_sanitized_size >> KASAN_SHADOW_SCALE_SHIFT, SUPERPAGESIZE);
-=======
   /* The loop below where we map the shadow pages depends on
    * kasan_shadow_size % SUPERPAGESIZE == 0 for correctness. */
   size_t kasan_sanitized_size = roundup2(
     va - KASAN_MD_SANITIZED_START, SUPERPAGESIZE * KASAN_SHADOW_SCALE_SIZE);
   size_t kasan_shadow_size = kasan_sanitized_size / KASAN_SHADOW_SCALE_SIZE;
->>>>>>> d5439d54
   va = KASAN_MD_SHADOW_START;
   /* Allocate physical memory for shadow area */
   paddr_t pa = (paddr_t)bootmem_alloc(kasan_shadow_size);
@@ -145,11 +137,7 @@
   /* Since variables are in kseg2 we cannot initialize them earlier. */
   _kernel_pmap_pde = pde;
 #if KASAN
-<<<<<<< HEAD
-  _kasan_sanitized_end = kasan_sanitized_end;
-=======
   _kasan_sanitized_end = KASAN_MD_SANITIZED_START + kasan_sanitized_size;
->>>>>>> d5439d54
 #endif /* !KASAN */
 
   /* Return the end of boot stack (grows downwards on MIPS) as new sp.
