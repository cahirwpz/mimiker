/* Linker scripts are documented here:
 * https://sourceware.org/binutils/docs/ld/Scripts.html */
OUTPUT_ARCH(mips)
ENTRY(_start)
PHDRS
{
  /* The boot segment is for things like boot code,
   * exception handlers and debug data/routines that all
   * must be in kseg0. It has all permission bits set
   * because it contains code as well as writable data. */
  boot   PT_LOAD FLAGS(7);      /* read-write, executable */
  text   PT_LOAD FLAGS(5);      /* read-only, executable */
  rodata PT_LOAD FLAGS(4);      /* read-only */
  data   PT_LOAD FLAGS(6);      /* read-write */
}
SECTIONS
{
  /* RAM is mapped in kseg0 (cacheable) and kseg1 (non-cacheable) */
  _ram = 0x80000000;

  /* At the very bottom of physical address space allocate one page for stack */
  _sp = _ram + 4096;

  .boot 0x80100000: AT(0x100000) ALIGN(4096)
  {
    __kernel_start = ABSOLUTE(.);
<<<<<<< HEAD
=======
    /* Exception entry points. */
    *(.ebase)
    . = ALIGN(0x800);
>>>>>>> b987dd9d
    /*
     * The .boot.* sections also contain code and data used by GDB commands.
     * The debugger must always be able to jump to code in this section and to
     * read/write data in this section, so it should be placed in kseg0.
     */
    *(.boot .boot.*)
  } : boot

<<<<<<< HEAD
  /*
   * The .wired.* sections contain code and data that must always be safe
   * to access (i.e. accessing them can't generate exceptions).
   * For now they're placed in kseg0, but when the kernel is moved to
   * kseg2, they should be moved there with it, which will require wiring
   * the mappings for pages containing these sections.
   */
  .wired.text : ALIGN(4096)
  {
    /* Exception entry points. */
    *(.ebase)
    *(.wired.text)
  } : text 

  .text : ALIGN(4096)
=======
  .text 0xc0102000 : AT(0x102000) ALIGN(4096)
>>>>>>> b987dd9d
  {
    __text = ABSOLUTE(.);
    *(.text .text.*)
    __etext = ABSOLUTE(.);
  } : text

  /* In order to be addressable using a 16-bit signed offset from _gp,
   * this section must be placed close to the .data section, as
   * _gp is defined here as the start of the .data section.  */
  .rodata : ALIGN(4)
  {
    *(.rodata .rodata.*)
  } : rodata

  .wired.data : ALIGN(4096)
  {
    *(.wired.data)
  } : data

  .data : ALIGN(4096)
  {
    __data = ABSOLUTE(.);
    _gp = .;
    *(.data .data.*)
    *(.sdata .sdata.*)
    . = ALIGN (4);
    __edata = ABSOLUTE(.);
  } : data

  .eh_frame : ALIGN(4)
  {
    __eh_frame = ABSOLUTE(.);
    *(.eh_frame .eh_frame.*)
    . = ALIGN(4);
    __eeh_frame = ABSOLUTE(.);
  } : data

  .bss : ALIGN(4)
  {
    __bss = ABSOLUTE(.);
    *(.sbss .scommon)
    *(.bss .bss.*)
    *(COMMON)
    . = ALIGN (4);
    __ebss = ABSOLUTE(.);
  }

  /* Sections to be discarded */
  /DISCARD/ :
  {
    *(.comment)
    *(.note)
    *(.options)
    *(.pdr)
    *(.reginfo)
    *(.gnu.attributes)
    *(.MIPS.abiflags)
    *(.MIPS.options)
  }
}<|MERGE_RESOLUTION|>--- conflicted
+++ resolved
@@ -24,12 +24,9 @@
   .boot 0x80100000: AT(0x100000) ALIGN(4096)
   {
     __kernel_start = ABSOLUTE(.);
-<<<<<<< HEAD
-=======
     /* Exception entry points. */
     *(.ebase)
     . = ALIGN(0x800);
->>>>>>> b987dd9d
     /*
      * The .boot.* sections also contain code and data used by GDB commands.
      * The debugger must always be able to jump to code in this section and to
@@ -38,25 +35,7 @@
     *(.boot .boot.*)
   } : boot
 
-<<<<<<< HEAD
-  /*
-   * The .wired.* sections contain code and data that must always be safe
-   * to access (i.e. accessing them can't generate exceptions).
-   * For now they're placed in kseg0, but when the kernel is moved to
-   * kseg2, they should be moved there with it, which will require wiring
-   * the mappings for pages containing these sections.
-   */
-  .wired.text : ALIGN(4096)
-  {
-    /* Exception entry points. */
-    *(.ebase)
-    *(.wired.text)
-  } : text 
-
-  .text : ALIGN(4096)
-=======
   .text 0xc0102000 : AT(0x102000) ALIGN(4096)
->>>>>>> b987dd9d
   {
     __text = ABSOLUTE(.);
     *(.text .text.*)
