/*
 * USB bus driver.
 *
 * For explanation of terms used throughout the code
 * please see the following documents:
 * - USB 2.0 specification:
 *     http://sdpha2.ucsd.edu/Lab_Equip_Manuals/usb_20.pdf
 *
 * Each inner function if given a description. For description
 * of the rest of contained functions please see `include/dev/usb.h`.
 * Each function which composes an interface is given a leading underscore
 * in orded to avoid symbol confilcts with interface wrappers presented in
 * aforementioned header file.
 */
#define KL_LOG KL_DEV
#include <sys/errno.h>
#include <sys/devclass.h>
#include <sys/libkern.h>
#include <sys/malloc.h>
#include <sys/klog.h>
#include <sys/bus.h>
#include <sys/time.h>
#include <dev/usb.h>
#include <dev/usbhc.h>
#include <dev/usbhid.h>
#include <dev/umass.h>

/* USB bus software state. */
typedef struct usb_state {
  uint8_t next_addr; /* next device address to grant */
} usb_state_t;

/* Messages used in printing string descriptors. */
static const char *ustr_info[] = {
  [USB_STR_MANUFACTURER] = "manufacturer",
  [USB_STR_PRODUCT] = "product",
  [USB_STR_SERIAL_NUMBER] = "serial number",
  [USB_STR_CONFIGURATION] = "configuration",
  [USB_STR_INTERFACE] = "interface",
};

/* Messages used in printing transfer types. */
static const char *tfr_info[] = {
  [USB_TFR_CONTROL] = "control",
  [USB_TFR_ISOCHRONOUS] = "isochronous",
  [USB_TFR_BULK] = "bulk",
  [USB_TFR_INTERRUPT] = "interrupt",
};

/* Messages used in printing directions. */
static const char *dir_info[] = {
  [USB_DIR_INPUT] = "input",
  [USB_DIR_OUTPUT] = "output",
};

/* Messages used in printing device speeds. */
static const char *speed_info[] = {
  [USB_SPD_LOW] = "low",
  [USB_SPD_FULL] = "full",
};

/*
 * USB buffer handling functions.
 */

usb_buf_t *usb_buf_alloc(void) {
  usb_buf_t *buf = kmalloc(M_DEV, sizeof(usb_buf_t), M_ZERO);

  cv_init(&buf->cv, "USB buffer ready");
  spin_init(&buf->lock, 0);

  return buf;
}

bool usb_buf_periodic(usb_buf_t *buf) {
  usb_endpt_t *endpt = buf->endpt;
  return endpt->transfer == USB_TFR_INTERRUPT && endpt->dir == USB_DIR_INPUT;
}

void usb_buf_free(usb_buf_t *buf) {
  if (usb_buf_periodic(buf)) {
    assert(buf->priv);
    kfree(M_DEV, buf->priv);
  }
  kfree(M_DEV, buf);
}

/* Prepare buffer `buf` for a new transaction. */
static void usb_buf_prepare(usb_buf_t *buf, usb_endpt_t *endpt, void *data,
                            uint16_t transfer_size) {
  buf->endpt = endpt;
  buf->data = data;

  /* Set the `priv` member. */
  if (usb_buf_periodic(buf)) {
    if (!buf->priv) {
      buf->priv = kmalloc(M_DEV, transfer_size, M_WAITOK);
    } else if (buf->transfer_size != transfer_size) {
      kfree(M_DEV, buf->priv);
      buf->priv = kmalloc(M_DEV, transfer_size, M_WAITOK);
    }
    assert(buf->priv);
  } else if (buf->priv) {
    kfree(M_DEV, buf->priv);
    buf->priv = NULL;
  }

  buf->executed = 0;
  buf->transfer_size = transfer_size;
  buf->error = 0; /* there is no error in the transaction yet */
}

int usb_buf_wait(usb_buf_t *buf) {
  SCOPED_SPIN_LOCK(&buf->lock);

  while (!buf->error && !buf->executed)
    cv_wait(&buf->cv, &buf->lock);

  /* If an error has occured, let's just return `EIO`
   * since further information is available in `buf->error`. */
  if (buf->error)
    return EIO;

  /* In case of periodic transfers, hand data to the user. */
  if (usb_buf_periodic(buf)) {
    assert(buf->priv);
    memcpy(buf->data, buf->priv, buf->transfer_size);
  }

  buf->executed = 0;
  return 0;
}

void usb_buf_process(usb_buf_t *buf, void *data, usb_error_t error) {
  SCOPED_SPIN_LOCK(&buf->lock);

  if (error) {
    buf->error |= error;
    goto end;
  }

  void *dst = buf->data;
  usb_endpt_t *endpt = buf->endpt;
  if (endpt->dir == USB_DIR_INPUT) {
    /* In case of periodic transfers, copy the data
     * to the internal buffer first. */
    if (usb_buf_periodic(buf))
      dst = buf->priv;
    memcpy(dst, data, buf->transfer_size);
  }
  buf->executed = 1;

end:
  cv_signal(&buf->cv);
}

/*
 * USB endpoint handling functions.
 */

/* Allocate an endpoint. */
static usb_endpt_t *usb_endpt_alloc(uint16_t maxpkt, uint8_t addr,
                                    usb_transfer_t transfer,
                                    usb_direction_t dir, uint8_t interval) {
  usb_endpt_t *endpt = kmalloc(M_DEV, sizeof(usb_endpt_t), M_ZERO);

  endpt->maxpkt = maxpkt;
  endpt->addr = addr;
  endpt->transfer = transfer;
  endpt->dir = dir;
  endpt->interval = interval;

  return endpt;
}

/* Release an endpoint. */
static void usb_endpt_free(usb_endpt_t *endpt) {
  kfree(M_DEV, endpt);
}

/*
 * USB device handling functions.
 */

static usb_device_t *usb_dev_alloc(usb_speed_t speed) {
  usb_device_t *udev = kmalloc(M_DEV, sizeof(usb_device_t), M_ZERO);
  TAILQ_INIT(&udev->endpts);

  /* Each device supplies at least a control endpoint.
   * The control endpoint's max packet size is at least `USB_MAX_IPACKET`. */

  /* Input control endpoint. */
  usb_endpt_t *endpt =
    usb_endpt_alloc(USB_MAX_IPACKET, 0, USB_TFR_CONTROL, USB_DIR_INPUT, 0);
  TAILQ_INSERT_TAIL(&udev->endpts, endpt, link);

  /* Outptu control endpoint. */
  endpt =
    usb_endpt_alloc(USB_MAX_IPACKET, 0, USB_TFR_CONTROL, USB_DIR_OUTPUT, 0);
  TAILQ_INSERT_TAIL(&udev->endpts, endpt, link);

  udev->speed = speed;
  return udev;
}

/* Release a device. */
static void usb_dev_free(usb_device_t *udev) {
  usb_endpt_t *endpt;
  TAILQ_FOREACH (endpt, &udev->endpts, link)
    usb_endpt_free(endpt);
  kfree(M_DEV, udev);
}

/* Return endpoint of device `dev` which implements transfer type `transfer`
 * with direction `dir`. */
static usb_endpt_t *usb_dev_endpt(usb_device_t *udev, usb_transfer_t transfer,
                                  usb_direction_t dir) {
  /* XXX: we assume that only one enpoint matches
   * the pair (`transfer`, `dir`). */
  usb_endpt_t *endpt;
  TAILQ_FOREACH (endpt, &udev->endpts, link) {
    if (endpt->transfer == transfer && endpt->dir == dir)
      break;
  }
  return endpt;
}

#define usb_dev_ctrl_endpt(udev, dir)                                          \
  usb_dev_endpt((udev), USB_TFR_CONTROL, (dir))

/*
 * USB transfer functions.
 */

static void _usb_control_transfer(device_t *dev, usb_buf_t *buf, void *data,
                                  usb_direction_t dir, usb_dev_req_t *req) {
  usb_device_t *udev = usb_device_of(dev);
  usb_endpt_t *endpt = usb_dev_ctrl_endpt(udev, dir);
  assert(endpt);

  usb_buf_prepare(buf, endpt, data, req->wLength);

  /* Obtain the status stage direction. */
  usb_direction_t status_dir = USB_DIR_OUTPUT;
  if (dir == USB_DIR_OUTPUT || !req->wLength)
    status_dir = USB_DIR_INPUT;

  /* The corresponding host controller implements the actual transfer. */
  usbhc_control_transfer(dev, buf, req, status_dir);
}

static void _usb_data_transfer(device_t *dev, usb_buf_t *buf, void *data,
                               uint16_t size, usb_transfer_t transfer,
                               usb_direction_t dir) {
  usb_device_t *udev = usb_device_of(dev);
  usb_endpt_t *endpt = usb_dev_endpt(udev, transfer, dir);
  assert(endpt);

  usb_buf_prepare(buf, endpt, data, size);

  /* The corresponding host controller implements the actual transfer. */
  usbhc_data_transfer(dev, buf);
}

/*
 * USB standard requests.
 */

/* Perform a standard USB request.
 * NOTE: all standard requests are performed synchronously. */
static int usb_send_req(device_t *dev, void *data, usb_direction_t dir,
                        usb_dev_req_t *req, usb_error_t *uerr_p) {
  usb_buf_t *buf = usb_buf_alloc();
  assert(buf);

  usb_control_transfer(dev, buf, data, dir, req);
  int error = usb_buf_wait(buf);
  if (uerr_p)
    *uerr_p = buf->error;

  usb_buf_free(buf);
  return error;
}

/* Obtain device descriptor corresponding to device `dev`. */
static int usb_get_dev_dsc(device_t *dev, usb_dev_dsc_t *devdsc) {
  usb_dev_req_t req = (usb_dev_req_t){
    .bmRequestType = UT_READ_DEVICE,
    .bRequest = UR_GET_DESCRIPTOR,
    .wValue = UV_MAKE(UDESC_DEVICE, 0),
    .wLength = sizeof(uint8_t),
  };

  /* The actual size of the descriptor is contained in the first byte,
   * hence we'll read it first. */
  int error = usb_send_req(dev, devdsc, USB_DIR_INPUT, &req, NULL);
  if (error)
    return error;

  /* Get the whole descriptor. */
  req.wLength = devdsc->bLength;
  assert(req.wLength <= sizeof(usb_dev_dsc_t));
  return usb_send_req(dev, devdsc, USB_DIR_INPUT, &req, NULL);
}

/* Assign the next available address in the USB bus to device `dev`. */
static int usb_set_addr(device_t *dev) {
  usb_state_t *usb = usb_bus_of(dev)->state;
  uint8_t addr = usb->next_addr++;
  usb_device_t *udev = usb_device_of(dev);
  usb_dev_req_t req = (usb_dev_req_t){
    .bmRequestType = UT_WRITE_DEVICE,
    .bRequest = UR_SET_ADDRESS,
    .wValue = addr,
  };

  int error = usb_send_req(dev, NULL, USB_DIR_OUTPUT, &req, NULL);
  if (error)
    return error;

  udev->addr = addr;

  return 0;
}

/*
 * Each device has one or more configuration descriptors.
 * A configuration descriptor consists of a header followed by all
 * the interface descriptors supplied by the device along with each endpoint
 * descriptor for each interface. Since most simple USB devices contain
 * only a single configuration with a single interface spaning a few endpoints,
 * we assume it to be the case.
 *
 * Conceptual drawing:
 *
 *   configuration start ----------------------
 *                       |   configuration    | Includes the total length
 *                       |       header       | of the configuration.
 *                       |  (usb_cfg_dsc_t)   |
 *                       ----------------------
 *                       |     interface      |
 *                       |     descriptor     | Includes number of endpoints.
 *                       |   (usb_if_dsc_t)   |
 *                       ----------------------
 *                      *|   HID descriptor   | HID devices only.
 *                      *|  (usb_hid_dsc_t)   |
 *                       ----------------------
 *                       |     endpoint 0     |
 *                       |   (usb_endpt_t)    |
 *                       ----------------------
 *                       |                    |
 *                                ...
 *                       |                    |
 *                       ----------------------
 *                       |     endpoint n     |
 *                       |   (usb_endpt_t)    |
 *    configuration end  ----------------------
 */

/* We assume that device's configuration is no larger
 * than `USB_MAX_CONFIG_SIZE`. */
#define USB_MAX_CONFIG_SIZE 0x30

/* Retreive device's configuration. */
static int usb_get_config(device_t *dev, usb_cfg_dsc_t *cfgdsc) {
  usb_dev_req_t req = (usb_dev_req_t){
    .bmRequestType = UT_READ_DEVICE,
    .bRequest = UR_GET_DESCRIPTOR,
    .wValue = UV_MAKE(UDESC_CONFIG, 0 /* the first configuration */),
    .wLength = sizeof(uint32_t),
  };

  /* First we'll read the total size of the configuration. */
  int error = usb_send_req(dev, cfgdsc, USB_DIR_INPUT, &req, NULL);
  if (error)
    return error;

  /* Read the whole configuration. */
  req.wLength = cfgdsc->wTotalLength;
  assert(req.wLength <= USB_MAX_CONFIG_SIZE);
  return usb_send_req(dev, cfgdsc, USB_DIR_INPUT, &req, NULL);
}

/* Set device's configuration to the one identified
 * by configuration value `val.*/
static int usb_set_config(device_t *dev, uint8_t val) {
  usb_dev_req_t req = (usb_dev_req_t){
    .bmRequestType = UT_WRITE,
    .bRequest = UR_SET_CONFIG,
    .wValue = val,
  };
  return usb_send_req(dev, NULL, USB_DIR_OUTPUT, &req, NULL);
}

int usb_unhalt_endpt(device_t *dev, usb_transfer_t transfer,
                     usb_direction_t dir) {
  usb_device_t *udev = usb_device_of(dev);
  usb_endpt_t *endpt = usb_dev_endpt(udev, transfer, dir);
  if (!endpt)
    return EINVAL;

  usb_dev_req_t req = (usb_dev_req_t){
    .bmRequestType = UT_WRITE_ENDPOINT,
    .bRequest = UR_CLEAR_FEATURE,
    .wValue = UF_ENDPOINT_HALT,
    .wIndex = endpt->addr,
  };
  return usb_send_req(dev, NULL, USB_DIR_OUTPUT, &req, NULL);
}

/* Retreive deivice's string language descriptor. */
static int usb_get_str_lang_dsc(device_t *dev, usb_str_lang_t *langs) {
  usb_dev_req_t req = (usb_dev_req_t){
    .bmRequestType = UT_READ_DEVICE,
    .bRequest = UR_GET_DESCRIPTOR,
    .wValue = UV_MAKE(UDESC_STRING, 0),
    .wIndex = USB_LANGUAGE_TABLE,
    .wLength = sizeof(uint8_t),
  };

  /* Size is contained in the first byte, so get it first. */
  int error = usb_send_req(dev, langs, USB_DIR_INPUT, &req, NULL);
  if (error)
    return error;

  /* Read the whole language table. */
  req.wLength = langs->bLength;
  assert(req.wLength <= sizeof(usb_str_lang_t));
  return usb_send_req(dev, langs, USB_DIR_INPUT, &req, NULL);
}

/* Fetch device's string descriptor identified by index `idx`. */
static int usb_get_str_dsc(device_t *dev, uint8_t idx, usb_str_dsc_t *strdsc) {
  usb_dev_req_t req = (usb_dev_req_t){
    .bmRequestType = UT_READ_DEVICE,
    .bRequest = UR_GET_DESCRIPTOR,
    .wValue = UV_MAKE(UDESC_STRING, idx),
    .wIndex = US_ENG_LID,
    .wLength = sizeof(uint8_t),
  };

  /* Obtain size of the descriptor. */
  int error = usb_send_req(dev, strdsc, USB_DIR_INPUT, &req, NULL);
  if (error)
    return error;

  /* Read the whole descriptor. */
  req.wLength = strdsc->bLength;
  assert(req.wLength <= sizeof(usb_str_dsc_t));
  return usb_send_req(dev, strdsc, USB_DIR_INPUT, &req, NULL);
}

static int usb_get_hub_dsc(device_t *dev, usb_hub_dsc_t *hubdsc) {
  usb_dev_req_t req = (usb_dev_req_t){
    .bmRequestType = UT_READ_CLASS_DEVICE,
    .bRequest = UR_GET_DESCRIPTOR,
    .wValue = UV_MAKE(UDESC_HUB, 0),
    .wLength = sizeof(usb_hub_dsc_t),
  };
  return usb_send_req(dev, hubdsc, USB_DIR_INPUT, &req, NULL);
}

/*
 * USB hub requests.
 */

static int usb_hub_port_power(device_t *dev, uint8_t port) {
  usb_dev_req_t req = (usb_dev_req_t){
    .bmRequestType = UT_WRITE_CLASS_OTHER,
    .bRequest = UR_SET_FEATURE,
    .wValue = UHF_PORT_POWER,
    .wIndex = port,
  };
  return usb_send_req(dev, NULL, USB_DIR_OUTPUT, &req, NULL);
}

static int usb_hub_port_reset(device_t *dev, uint8_t port) {
  usb_dev_req_t req = (usb_dev_req_t){
    .bmRequestType = UT_WRITE_CLASS_OTHER,
    .bRequest = UR_SET_FEATURE,
    .wValue = UHF_PORT_RESET,
    .wIndex = port,
  };
  return usb_send_req(dev, NULL, USB_DIR_OUTPUT, &req, NULL);
}

<<<<<<< HEAD
static int usb_hub_get_port_status(device_t *dev, uint8_t port,
=======
static int usb_hub_port_get_status(device_t *dev, uint8_t port,
>>>>>>> 20981867
                                   usb_port_sts_t *psts) {
  usb_dev_req_t req = (usb_dev_req_t){
    .bmRequestType = UT_READ_CLASS_OTHER,
    .bRequest = UR_GET_STATUS,
    .wIndex = port,
    .wLength = sizeof(usb_port_sts_t),
  };
  return usb_send_req(dev, psts, USB_DIR_INPUT, &req, NULL);
}

<<<<<<< HEAD
=======
#define UHP_WAIT_ENABLE_MAX_ITRS 4
#define UHP_WAIT_ENABLE_DELAY 10

static int usb_hub_port_wait_enable(device_t *dev, uint8_t port) {
  int error = 0;

  for (int i = 0; i < UHP_WAIT_ENABLE_MAX_ITRS; i++) {
    usb_port_sts_t psts;
    if ((error = usb_hub_port_get_status(dev, port, &psts)))
      return error;

    if (psts.wPortStatus & UPS_PORT_ENABLED)
      return 0;

    mdelay(UHP_WAIT_ENABLE_DELAY);
  }

  return ENXIO;
}

>>>>>>> 20981867
/*
 * USB HID standard requests.
 */

int usb_hid_set_idle(device_t *dev) {
  usb_device_t *udev = usb_device_of(dev);
  usb_dev_req_t req = (usb_dev_req_t){
    .bmRequestType = UT_WRITE_CLASS_INTERFACE,
    .bRequest = UR_SET_IDLE,
    .wIndex = udev->ifnum,
  };
  return usb_send_req(dev, NULL, USB_DIR_OUTPUT, &req, NULL);
}

int usb_hid_set_boot_protocol(device_t *dev) {
  usb_device_t *udev = usb_device_of(dev);
  usb_dev_req_t req = (usb_dev_req_t){
    .bmRequestType = UT_WRITE_CLASS_INTERFACE,
    .bRequest = UR_SET_PROTOCOL,
    .wIndex = udev->ifnum,
  };
  return usb_send_req(dev, NULL, USB_DIR_OUTPUT, &req, NULL);
}

/*
 * USB Bulk-Only standard requests.
 */

int usb_bbb_get_max_lun(device_t *dev, uint8_t *maxlun) {
  usb_device_t *udev = usb_device_of(dev);
  usb_dev_req_t req = (usb_dev_req_t){
    .bmRequestType = UT_READ_CLASS_INTERFACE,
    .bRequest = UR_BBB_GET_MAX_LUN,
    .wIndex = udev->ifnum,
    .wLength = sizeof(uint8_t),
  };

  usb_error_t uerr;
  int error = usb_send_req(dev, maxlun, USB_DIR_INPUT, &req, &uerr);
  if (!error)
    return 0;

  /* A STALL means maxlun = 0. */
  if (uerr == USB_ERR_STALLED) {
    *maxlun = 0;
    error = 0;
  }

  return error;
}

int usb_bbb_reset(device_t *dev) {
  usb_device_t *udev = usb_device_of(dev);
  usb_dev_req_t req = (usb_dev_req_t){
    .bmRequestType = UT_WRITE_CLASS_INTERFACE,
    .bRequest = UR_BBB_RESET,
    .wIndex = udev->ifnum,
  };
  return usb_send_req(dev, NULL, USB_DIR_OUTPUT, &req, NULL);
}

/*
 * Printing related functions.
 */

/* Check whether language identified by `lid` is marked as supported
 * in string language descriptor `langs`. */
static bool usb_lang_supported(usb_str_lang_t *langs, uint16_t lid) {
  uint8_t nlangs = (langs->bLength - 2) / 2;

  for (uint8_t i = 0; i < nlangs; i++)
    if (langs->bData[i] == lid)
      return true;

  return false;
}

/* Check if device `dev` supports English. */
static int usb_english_support(device_t *dev) {
  usb_device_t *udev = usb_device_of(dev);
  usb_str_lang_t *langs = kmalloc(M_DEV, sizeof(usb_str_lang_t), M_ZERO);
  int error = usb_get_str_lang_dsc(dev, langs);
  if (error)
    goto end;

  if (usb_lang_supported(langs, US_ENG_LID)) {
    udev->eng_support = 1;
    klog("device supports %s", US_ENG_STR);
  } else {
    udev->eng_support = 0;
    klog("device doesn't support %s", US_ENG_STR);
  }

end:
  kfree(M_DEV, langs);
  return error;
}

/* Since string descriptors use UTF-16 encoding, this function is used to
 * convert descriptor's data to a simple null terminated string. */
static char *usb_str_dsc2str(usb_str_dsc_t *strdsc) {
  uint8_t len = (strdsc->bLength - 2) / 2;
  char *buf = kmalloc(M_DEV, len + 1, M_WAITOK);

  uint8_t i = 0;
  for (; i < len; i++)
    buf[i] = strdsc->bString[i];
  buf[i] = 0;

  return buf;
}

/* Obtain and save a string containing the contents of the string descriptor
 * identified by index `idx`. */
static int usb_get_str(device_t *dev, usb_str_t ustr, uint8_t idx) {
  usb_device_t *udev = usb_device_of(dev);
  assert(ustr < USB_STR_COUNT);

  /* If device doesn't support the English language, then we don't
   * care about string descriptors. */
  if (!udev->eng_support)
    return 0;

  /* Valid string descriptors have index >= 1. */
  if (!idx)
    return 0;

  usb_str_dsc_t *strdsc = kmalloc(M_DEV, sizeof(usb_str_dsc_t), M_ZERO);
  int error = usb_get_str_dsc(dev, idx, strdsc);
  if (error)
    goto end;

  udev->strs[ustr] = usb_str_dsc2str(strdsc);

end:
  kfree(M_DEV, strdsc);
  return error;
}

/* Print information regarding device `dev`.
 * TODO: this function should be replaced with a GDB python script. */
static void usb_print_dev(device_t *dev) {
  usb_device_t *udev = usb_device_of(dev);

  klog("device address: %u", udev->addr);
  klog("device class code: %#x", udev->class_code);
  klog("device subclass code: %#x", udev->subclass_code);
  klog("device protocol code: %#x", udev->protocol_code);
  klog("vendor ID: %#x", udev->vendor_id);
  klog("product ID: %#x", udev->product_id);
  klog("speed: %s", speed_info[udev->speed]);

  /* Print the provided string descriptors. */
  for (usb_str_t ustr = 0; ustr < USB_STR_COUNT; ustr++) {
    char *str = udev->strs[ustr];
    if (str)
      klog("%s: %s", str, ustr_info[ustr]);
  }

  /* Print the device's endpoints. */
  usb_endpt_t *endpt;
  TAILQ_FOREACH (endpt, &udev->endpts, link) {
    klog("endpoint address: %u", endpt->addr);
    klog("max packet size: %#x", endpt->maxpkt);
    klog("transfer type: %s", tfr_info[endpt->transfer]);
    klog("direction: %s", dir_info[endpt->dir]);
    if (endpt->interval)
      klog("interval: %u", endpt->interval);
    else
      klog("no polling required");
  }
}

/*
 * USB device enumeration and configuration functions.
 */

/* Get some basic device information and move it to the addressed stage
 * from where it can be further configured. */
static int usb_identify(device_t *dev) {
  usb_device_t *udev = usb_device_of(dev);
  usb_dev_dsc_t *devdsc = kmalloc(M_DEV, sizeof(usb_dev_dsc_t), M_ZERO);
  int error = usb_get_dev_dsc(dev, devdsc);
  if (error)
    goto end;

  /* If `bDeviceClass` field is 0, the class, subclass, and protocol codes
   * should be retreived form an interface descriptor. */
  if (devdsc->bDeviceClass) {
    udev->class_code = devdsc->bDeviceClass;
    udev->subclass_code = devdsc->bDeviceSubClass;
    udev->protocol_code = devdsc->bDeviceProtocol;
  }

  /* Update endpoint zero's max packet size. */
  usb_endpt_t *endpt = usb_dev_ctrl_endpt(udev, USB_DIR_INPUT);
  endpt->maxpkt = devdsc->bMaxPacketSize;
  endpt = usb_dev_ctrl_endpt(udev, USB_DIR_OUTPUT);
  endpt->maxpkt = devdsc->bMaxPacketSize;

  udev->vendor_id = devdsc->idVendor;
  udev->product_id = devdsc->idProduct;

  /* Assign a unique address to the device. */
  if ((error = usb_set_addr(dev)))
    goto end;

  /* Check whether the device supports English before reading any
   * string descriptors. */
  if ((error = usb_english_support(dev)))
    goto end;

  /* Get the string descriptors. */
  if ((error = usb_get_str(dev, USB_STR_MANUFACTURER, devdsc->iManufacturer)))
    goto end;
  if ((error = usb_get_str(dev, USB_STR_PRODUCT, devdsc->iProduct)))
    goto end;
  if ((error = usb_get_str(dev, USB_STR_SERIAL_NUMBER, devdsc->iSerialNumber)))
    goto end;

end:
  kfree(M_DEV, devdsc);
  return error;
}

/* Return address of the first endpoint within interface `ifdsc`. */
static usb_endpt_dsc_t *usb_if_endpt_dsc(usb_if_dsc_t *ifdsc) {
  void *addr = ifdsc + 1;
  if (ifdsc->bInterfaceClass == UICLASS_HID) {
    usb_hid_dsc_t *hiddsc = addr;
    addr += hiddsc->bLength;
  }
  return (usb_endpt_dsc_t *)addr;
}

/* Process each endpoint implemented by interface `ifdsc`
 * within device `udev`. */
static void usb_if_process_endpts(usb_if_dsc_t *ifdsc, usb_device_t *udev) {
  usb_endpt_dsc_t *endptdsc = usb_if_endpt_dsc(ifdsc);
  assert((uintptr_t)(endptdsc + ifdsc->bNumEndpoints) - (uintptr_t)ifdsc +
           sizeof(usb_if_dsc_t) <=
         USB_MAX_CONFIG_SIZE);

  for (uint8_t i = 0; i < ifdsc->bNumEndpoints; i++, endptdsc++) {
    /* Obtain endpoint's address. */
    uint8_t addr = UE_GET_ADDR(endptdsc->bEndpointAddress);

    /* Obtain endpoint's direction. */
    usb_direction_t dir = USB_DIR_OUTPUT;
    if (UE_GET_DIR(endptdsc->bEndpointAddress))
      dir = USB_DIR_INPUT;

    /* Obtain endpoint's transfer type. */
    uint8_t attr = endptdsc->bmAttributes;
    usb_transfer_t transfer = UE_TRANSFER_TYPE(attr) + 1;

    /* Add a new endpoint to the device. */
    usb_endpt_t *endpt = usb_endpt_alloc(endptdsc->wMaxPacketSize, addr,
                                         transfer, dir, endptdsc->bInterval);
    TAILQ_INSERT_TAIL(&udev->endpts, endpt, link);
  }
}

/* Move device `dev` form addressed to configured state. Layout of device
 * descriptor is described beside `usb_get_config` definition. */
static int usb_configure(device_t *dev) {
  usb_device_t *udev = usb_device_of(dev);
  usb_cfg_dsc_t *cfgdsc = kmalloc(M_DEV, USB_MAX_CONFIG_SIZE, M_ZERO);
  int error = usb_get_config(dev, cfgdsc);
  if (error)
    goto end;

  /* Save configuration string descriptor. */
  if ((error = usb_get_str(dev, USB_STR_CONFIGURATION, cfgdsc->iConfiguration)))
    goto end;

  usb_if_dsc_t *ifdsc = (usb_if_dsc_t *)(cfgdsc + 1);

  /* Fill device codes if necessarry. */
  if (!udev->class_code) {
    udev->class_code = ifdsc->bInterfaceClass;
    udev->subclass_code = ifdsc->bInterfaceSubClass;
    udev->protocol_code = ifdsc->bInterfaceProtocol;
  }

  /* As we assume only a single interface, remember it's identifier. */
  udev->ifnum = ifdsc->bInterfaceNumber;

  /* Save interface string descriptor. */
  if ((error = usb_get_str(dev, USB_STR_INTERFACE, ifdsc->iInterface)))
    goto end;

  /* Process each supplied endpoint. */
  usb_if_process_endpts(ifdsc, udev);

  /* Move the device to the configured state. */
  error = usb_set_config(dev, cfgdsc->bConfigurationValue);

end:
  kfree(M_DEV, cfgdsc);
  return error;
}

/* Create and add a new child device attached to port `port`
 * to USB bus device `busdev`. */
static device_t *usb_add_child(device_t *busdev, uint8_t port,
                               usb_speed_t speed) {
  device_t *dev = device_add_child(busdev, port);
  dev->bus = DEV_BUS_USB;
  dev->instance = usb_dev_alloc(speed);
  return dev;
}

/* Remove USB bus's device `dev`. */
static void usb_remove_child(device_t *busdev, device_t *dev) {
  usb_device_t *udev = usb_device_of(dev);

  for (usb_str_t ustr = 0; ustr < USB_STR_COUNT; ustr++) {
    char *str = udev->strs[ustr];
    if (str)
      kfree(M_DEV, str);
  }

  usb_dev_free(udev);
  device_remove_child(busdev, dev);
}

static int usb_enumerate_hub(device_t *hcdev, device_t *dev, uint8_t root_port);

static int usb_enumerate_root_port(device_t *hcdev, uint8_t port) {
  device_t *busdev = usb_bus_of(hcdev);
  usb_state_t *usb = busdev->state;
  int error = 0;

  /* We'll perform some requests on device's behalf so lets create
   * its software representation. */
  usb_speed_t speed = usbhc_device_speed(hcdev, port);
  device_t *dev = usb_add_child(busdev, usb->next_addr, speed);
  usb_device_t *udev = usb_device_of(dev);

  if ((error = usb_identify(dev))) {
    klog("failed to identify the device at port %u", port);
    goto bad;
  }

  if ((error = usb_configure(dev))) {
    klog("failed to configure the device at port %u", port);
    goto bad;
  }

  usb_print_dev(dev);

  if (udev->class_code != UICLASS_HUB)
    return 0;

  if ((error = usb_enumerate_hub(hcdev, dev, port)))
    goto bad;

  return 0;

bad:
  usb_remove_child(busdev, dev);
  return error;
}

static int usb_enumerate_hub(device_t *hcdev, device_t *dev,
                             uint8_t root_port) {
  usb_hub_dsc_t *hubdsc = kmalloc(M_DEV, sizeof(usb_hub_dsc_t), M_ZERO);
  int error = 0;

  if ((error = usb_get_hub_dsc(dev, hubdsc)))
    goto end;

  for (uint8_t port = 1; port <= hubdsc->bNbrPorts; port++) {
    if ((error = usb_hub_port_power(dev, port)))
      goto end;

    mdelay(hubdsc->bPwrOn2PwrGood * UHD_PWRON_FACTOR);

    usb_port_sts_t psts;
<<<<<<< HEAD
    if ((error = usb_hub_get_port_status(dev, port, &psts)))
=======
    if ((error = usb_hub_port_get_status(dev, port, &psts)))
>>>>>>> 20981867
      goto end;

    if (!(psts.wPortStatus & UPS_CURRENT_CONNECT_STATUS)) {
      klog("no device attached to external hub port %u", port);
      continue;
    }
    klog("device attached to external hub port %u", port);

    if ((error = usb_hub_port_reset(dev, port)))
      goto end;

<<<<<<< HEAD
    mdelay(0xff);
=======
    if ((error = usb_hub_port_wait_enable(dev, port)))
      goto end;
>>>>>>> 20981867

    if ((error = usb_enumerate_root_port(hcdev, root_port)))
      goto end;
  }

end:
  kfree(M_DEV, hubdsc);
  return error;
}

int usb_enumerate(device_t *hcdev) {
  device_t *busdev = usb_bus_of(hcdev);
  uint8_t nports = usbhc_number_of_ports(hcdev);

  /* Identify and configure each device attached to the root hub. */
  for (uint8_t port = 0; port < nports; port++) {
    int error = 0;

    /* If there is no device attached, step to the next port. */
    if (!usbhc_device_present(hcdev, port)) {
      klog("no device attached to root hub port %u", port);
      continue;
    }
    klog("device attached to root hub port %u", port);

    usbhc_reset_port(hcdev, port);

    if ((error = usb_enumerate_root_port(hcdev, port)))
      return error;
  }

  /* Now, each valid attached device is configured and ready to perform
   * device specific requests. The next step is to match them with
   * corresponding device drivers. */
  return bus_generic_probe(busdev);
}

/*
 * USB bus initialization.
 */

DEVCLASS_CREATE(usb);

static driver_t usb_bus;

void usb_init(device_t *hcdev) {
  device_t *busdev = device_add_child(hcdev, 0);
  busdev->driver = &usb_bus;
  busdev->devclass = &DEVCLASS(usb);
  (void)device_probe(busdev);
  (void)device_attach(busdev);
}

static int usb_probe(device_t *busdev) {
  /* Since the calling scheme is special, just return best fit indicator. */
  return 1;
}

static int usb_attach(device_t *busdev) {
  usb_state_t *usb = busdev->state;
  /* Address 0 is special and reserved. */
  usb->next_addr = 1;
  return 0;
}

/* USB bus standard interface. */
static usb_methods_t usb_if = {
  .control_transfer = _usb_control_transfer,
  .data_transfer = _usb_data_transfer,
};

static driver_t usb_bus = {
  .desc = "USB bus driver",
  .size = sizeof(usb_state_t),
  .probe = usb_probe,
  .attach = usb_attach,
  .interfaces =
    {
      [DIF_USB] = &usb_if,
    },
};

/* TODO: remove this when merging any USB device driver. */
static driver_t usb_dev_driver_stub;
DEVCLASS_ENTRY(usb, usb_dev_driver_stub);<|MERGE_RESOLUTION|>--- conflicted
+++ resolved
@@ -484,11 +484,7 @@
   return usb_send_req(dev, NULL, USB_DIR_OUTPUT, &req, NULL);
 }
 
-<<<<<<< HEAD
-static int usb_hub_get_port_status(device_t *dev, uint8_t port,
-=======
 static int usb_hub_port_get_status(device_t *dev, uint8_t port,
->>>>>>> 20981867
                                    usb_port_sts_t *psts) {
   usb_dev_req_t req = (usb_dev_req_t){
     .bmRequestType = UT_READ_CLASS_OTHER,
@@ -499,8 +495,6 @@
   return usb_send_req(dev, psts, USB_DIR_INPUT, &req, NULL);
 }
 
-<<<<<<< HEAD
-=======
 #define UHP_WAIT_ENABLE_MAX_ITRS 4
 #define UHP_WAIT_ENABLE_DELAY 10
 
@@ -521,7 +515,6 @@
   return ENXIO;
 }
 
->>>>>>> 20981867
 /*
  * USB HID standard requests.
  */
@@ -902,11 +895,7 @@
     mdelay(hubdsc->bPwrOn2PwrGood * UHD_PWRON_FACTOR);
 
     usb_port_sts_t psts;
-<<<<<<< HEAD
-    if ((error = usb_hub_get_port_status(dev, port, &psts)))
-=======
     if ((error = usb_hub_port_get_status(dev, port, &psts)))
->>>>>>> 20981867
       goto end;
 
     if (!(psts.wPortStatus & UPS_CURRENT_CONNECT_STATUS)) {
@@ -918,12 +907,8 @@
     if ((error = usb_hub_port_reset(dev, port)))
       goto end;
 
-<<<<<<< HEAD
-    mdelay(0xff);
-=======
     if ((error = usb_hub_port_wait_enable(dev, port)))
       goto end;
->>>>>>> 20981867
 
     if ((error = usb_enumerate_root_port(hcdev, root_port)))
       goto end;
