--- conflicted
+++ resolved
@@ -16,84 +16,6 @@
 #include <sys/devfs.h>
 #include <dev/sd.h>
 
-<<<<<<< HEAD
-/* Must be a power of two */
-#define DEFAULT_BLKSIZE 512
-#define SD_KERNEL_BLOCKS 4 /* Number of blocks buffered in kernel memory */
-
-static driver_t sd_block_device_driver;
-
-/* The custom R7 response is handled just like R1 response, but has different
- * bitfields, same goes for R6 */
-#define SDRESP_R7 EMMCRESP_R1
-#define SD_R7_CHKPAT(resp) EMMC_FMASK48(resp, 0, 8)
-
-#define SDRESP_R6 EMMCRESP_R1
-#define SD_R6_RCA(resp) EMMC_FMASK48(resp, 16, 16)
-
-/* Custom commands */
-#define SD_CMD_SET_IF_COND                                                     \
-  (emmc_cmd_t) {                                                               \
-    .cmd_idx = 8, .flags = 0, .exp_resp = SDRESP_R7,                           \
-  }
-
-#define SD_CMD_SEND_OP_COND                                                    \
-  (emmc_cmd_t) {                                                               \
-    .cmd_idx = 41, .flags = EMMC_F_APP, .exp_resp = EMMCRESP_R1,               \
-  }
-
-#define SD_CMD_SEND_SCR                                                        \
-  (emmc_cmd_t) {                                                               \
-    .cmd_idx = 51, .flags = EMMC_F_APP | EMMC_F_DATA_READ,                     \
-    .exp_resp = EMMCRESP_R1,                                                   \
-  }
-
-#define SD_CMD_SEND_REL_ADDR                                                   \
-  (emmc_cmd_t) {                                                               \
-    .cmd_idx = 3, .flags = 0, .exp_resp = SDRESP_R6,                           \
-  }
-
-#define SD_CMD_SET_BUS_WIDTH                                                   \
-  (emmc_cmd_t) {                                                               \
-    .cmd_idx = 6, .flags = EMMC_F_APP, .exp_resp = EMMCRESP_R1,                \
-  }
-
-/* Custom response field extractors */
-#define SD_ACMD41_SD2_0_POLLRDY_ARG1 0x51ff8000
-#define SD_ACMD41_RESP_BUSY_OFFSET 31
-#define SD_ACMD41_RESP_BUSY_WIDTH 1
-#define SD_ACMD41_RESP_CCS_OFFSET 30
-#define SD_ACMD41_RESP_CCS_WIDTH 1
-#define SD_ACMD41_RESP_UHSII_OFFSET 29
-#define SD_ACMD41_RESP_UHSII_WIDTH 1
-#define SD_ACMD41_RESP_SW18A_OFFSET 24
-#define SD_ACMD41_RESP_SW18A_WIDTH 1
-
-#define SD_ACMD41_RESP_SET_BUSY(r, b)                                          \
-  EMMC_FMASK48_WR((r), SD_ACMD41_RESP_BUSY_OFFSET, SD_ACMD41_RESP_BUSY_WIDTH,  \
-                  (b))
-#define SD_ACMD41_RESP_READ_BUSY(r)                                            \
-  EMMC_FMASK48((r), SD_ACMD41_RESP_BUSY_OFFSET, SD_ACMD41_RESP_BUSY_WIDTH)
-#define SD_ACMD41_RESP_READ_CCS(r)                                             \
-  EMMC_FMASK48((r), SD_ACMD41_RESP_CCS_OFFSET, SD_ACMD41_RESP_CCS_WIDTH)
-
-/* SCR flags */
-#define SCR_SD_BUS_WIDTH_4 0x00000400
-#define SCR_SUPP_SET_BLKCNT 0x02000000
-
-#define SD_BUSWIDTH_1 0x00
-#define SD_BUSWIDTH_4 0x02
-
-/* SD post-init clocking frequency */
-#define SD_CLK 25000000
-
-typedef enum sd_props {
-  SD_SUPP_CCS = 1,
-  SD_SUPP_BLKCNT = 2,
-  SD_SUPP_BUSWIDTH_4 = 4,
-} sd_props_t;
-=======
->>>>>>> 8c615d80
 
 typedef struct sd_state {
   sd_props_t props;
@@ -145,11 +67,7 @@
   uint16_t trial_cnt = 120; /* TODO (mohr): test it on a real hardware */
   while (trial_cnt & ~SD_ACMD41_RESP_READ_BUSY(&response)) {
     if (trial_cnt-- == 0) {
-<<<<<<< HEAD
       klog("Card timed out on ACMD41 polling.");
-=======
-      klog("Card timedout on ACMD41 polling.");
->>>>>>> 8c615d80
       return ENXIO;
     }
     emmc_send_cmd(dev, SD_CMD_SEND_OP_COND, SD_ACMD41_SD2_0_POLLRDY_ARG1,
@@ -170,11 +88,7 @@
   /* At this point we should have just enetered data transfer mode */
 
   if (emmc_set_prop(dev, EMMC_PROP_RW_CLOCK_FREQ, 25000000))
-<<<<<<< HEAD
-    return ENXIO;
-=======
-    return EIO;
->>>>>>> 8c615d80
+    return EIO;
 
   emmc_send_cmd(dev, EMMC_CMD(SELECT_CARD), rca << 16, NULL);
   emmc_set_prop(dev, EMMC_PROP_RW_BLKSIZE, 8);
@@ -182,28 +96,16 @@
   emmc_send_cmd(dev, SD_CMD_SEND_SCR, 0, NULL);
   if (emmc_wait(dev, EMMC_I_READ_READY)) {
     klog("SD card timed out when waiting for data (SD_CMD_SEND_SCR)");
-<<<<<<< HEAD
-    return ENXIO;
-=======
-    return EIO;
->>>>>>> 8c615d80
+    return EIO;
   }
   emmc_read(dev, scr, 64, &of);
   if (emmc_wait(dev, EMMC_I_DATA_DONE)) {
     klog("SD card timed out when waiting for end of transmission");
-<<<<<<< HEAD
-    return ENXIO;
+    return EIO;
   }
   if (of != 64) {
     klog("Failed to read SD Card's SCR");
-    return ENXIO;
-=======
-    return EIO;
-  }
-  if (of != 64) {
-    klog("Failed to read SD Card's SCR");
-    return EIO;
->>>>>>> 8c615d80
+    return EIO;
   }
 
   if (scr[0] & SCR_SUPP_SET_BLKCNT)
