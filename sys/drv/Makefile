--- conflicted
+++ resolved
@@ -40,11 +40,8 @@
 	clint.c \
 	liteuart.c \
 	plic.c \
-<<<<<<< HEAD
+	riscv_rootdev.c \
 	sbi_console.c \
-=======
-	riscv_rootdev.c \
->>>>>>> 44530a8a
 	sifive_uart.c
 
 CPPFLAGS += -D_MACHDEP
