# vim: tabstop=8 shiftwidth=8 noexpandtab:

TOPDIR = $(realpath ../..)

SOURCES = \
	dev_cons.c \
	dev_vga.c \
	uart.c

SOURCES-MIPS = \
	82371AB.c \
	atkbdc.c \
<<<<<<< HEAD
	evdev.c \
	evdev_kbd.c \
=======
	cbus.c \
	gt64120.c \
	isa.c \
	malta_rootdev.c \
>>>>>>> a0a20a10
	ns16550.c \
	rtc.c \
	rtl8139.c \
	pci.c \
	pci_ids.c \
	pit.c \
	stdvga.c \
	uart_cbus.c

SOURCES-AARCH64 = \
	bcm2835_gpio.c \
	bcm2835_rootdev.c \
	pl011.c

CPPFLAGS += -D_MACHDEP

include $(TOPDIR)/build/build.kern.mk<|MERGE_RESOLUTION|>--- conflicted
+++ resolved
@@ -10,15 +10,12 @@
 SOURCES-MIPS = \
 	82371AB.c \
 	atkbdc.c \
-<<<<<<< HEAD
+	cbus.c \
 	evdev.c \
 	evdev_kbd.c \
-=======
-	cbus.c \
 	gt64120.c \
 	isa.c \
 	malta_rootdev.c \
->>>>>>> a0a20a10
 	ns16550.c \
 	rtc.c \
 	rtl8139.c \
