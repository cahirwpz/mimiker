# vim: tabstop=8 shiftwidth=8 noexpandtab:

TOPDIR = $(realpath ../..)

SOURCES = \
	dev_cons.c \
	dev_vga.c \
	uart.c

SOURCES-MIPS = \
	82371AB.c \
	atkbdc.c \
<<<<<<< HEAD
	emmc.c \
	sd.c \
=======
	cbus.c \
	gt64120.c \
	isa.c \
	malta_rootdev.c \
>>>>>>> ecd5ed94
	ns16550.c \
	rtc.c \
	rtl8139.c \
	pci.c \
	pci_ids.c \
	pit.c \
	stdvga.c \
	uart_cbus.c

SOURCES-AARCH64 = \
	bcm2835_gpio.c \
	bcm2835_rootdev.c \
	pl011.c

CPPFLAGS += -D_MACHDEP

include $(TOPDIR)/build/build.kern.mk<|MERGE_RESOLUTION|>--- conflicted
+++ resolved
@@ -10,15 +10,10 @@
 SOURCES-MIPS = \
 	82371AB.c \
 	atkbdc.c \
-<<<<<<< HEAD
-	emmc.c \
-	sd.c \
-=======
 	cbus.c \
 	gt64120.c \
 	isa.c \
 	malta_rootdev.c \
->>>>>>> ecd5ed94
 	ns16550.c \
 	rtc.c \
 	rtl8139.c \
@@ -31,6 +26,7 @@
 SOURCES-AARCH64 = \
 	bcm2835_gpio.c \
 	bcm2835_rootdev.c \
+	emmc.c \
 	pl011.c
 
 CPPFLAGS += -D_MACHDEP
