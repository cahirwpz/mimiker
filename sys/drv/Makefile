--- conflicted
+++ resolved
@@ -23,10 +23,7 @@
 	pit.c \
 	stdvga.c \
 	uart_cbus.c \
-<<<<<<< HEAD
-=======
 	uhci.c \
->>>>>>> c1104992
 	usb.c
 
 SOURCES-AARCH64 = \
