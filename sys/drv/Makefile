# vim: tabstop=8 shiftwidth=8 noexpandtab:

TOPDIR = $(realpath ../..)

SOURCES = \
	dev_cons.c \
	simplebus.c \
	uart.c \
	usb.c

SOURCES-MIPS = \
	82371AB.c \
	atkbdc.c \
	cbus.c \
	evdev.c \
	evdev_kbd.c \
	gt64120.c \
	isa.c \
	malta_rootdev.c \
	ns16550.c \
	rtc.c \
	rtl8139.c \
	pci.c \
	pci_ids.c \
	pit.c \
	stdvga.c \
	uart_cbus.c \
	uhci.c

SOURCES-AARCH64 = \
	bcm2835_gpio.c \
	bcm2835_rootdev.c \
	pl011.c

SOURCES-RISCV = \
<<<<<<< HEAD
	liteuart.c \
=======
	clint.c \
>>>>>>> a351f2f5
	litex_riscv_rootdev.c

CPPFLAGS += -D_MACHDEP

include $(TOPDIR)/build/build.kern.mk<|MERGE_RESOLUTION|>--- conflicted
+++ resolved
@@ -33,11 +33,8 @@
 	pl011.c
 
 SOURCES-RISCV = \
-<<<<<<< HEAD
+	clint.c \
 	liteuart.c \
-=======
-	clint.c \
->>>>>>> a351f2f5
 	litex_riscv_rootdev.c
 
 CPPFLAGS += -D_MACHDEP
