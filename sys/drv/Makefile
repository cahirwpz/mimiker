--- conflicted
+++ resolved
@@ -9,17 +9,14 @@
 SOURCES-MIPS = \
 	82371AB.c \
 	atkbdc.c \
-<<<<<<< HEAD
 	hidkbd.c \
 	hidm.c \
-=======
 	cbus.c \
 	evdev.c \
 	evdev_kbd.c \
 	gt64120.c \
 	isa.c \
 	malta_rootdev.c \
->>>>>>> 60656d5d
 	ns16550.c \
 	rtc.c \
 	rtl8139.c \
@@ -27,11 +24,9 @@
 	pci_ids.c \
 	pit.c \
 	stdvga.c \
-<<<<<<< HEAD
 	uhci.c \
 	umass.c \
-	usb.c
-=======
+	usb.c \
 	uart_cbus.c
 
 SOURCES-AARCH64 = \
@@ -40,6 +35,5 @@
 	pl011.c
 
 CPPFLAGS += -D_MACHDEP
->>>>>>> 60656d5d
 
 include $(TOPDIR)/build/build.kern.mk