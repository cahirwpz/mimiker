--- conflicted
+++ resolved
@@ -6,6 +6,7 @@
 	dev_cons.c \
 	simplebus.c \
 	uart.c \
+	umass.c \
 	usb.c
 
 SOURCES-MIPS = \
@@ -25,12 +26,7 @@
 	pit.c \
 	stdvga.c \
 	uart_cbus.c \
-<<<<<<< HEAD
-	umass.c \
-	usb.c
-=======
 	uhci.c
->>>>>>> 0262c956
 
 SOURCES-AARCH64 = \
 	bcm2835_emmc.c \
