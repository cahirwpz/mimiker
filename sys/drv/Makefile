# vim: tabstop=8 shiftwidth=8 noexpandtab:

TOPDIR = $(realpath ../..)

SOURCES = \
	dev_cons.c \
	simplebus.c \
	uart.c \
	usb.c

SOURCES-MIPS = \
	82371AB.c \
	atkbdc.c \
	cbus.c \
	evdev.c \
	evdev_kbd.c \
	gt64120.c \
	isa.c \
	malta_rootdev.c \
	ns16550.c \
	rtc.c \
	rtl8139.c \
	pci.c \
	pci_ids.c \
	pit.c \
	stdvga.c \
	uart_cbus.c \
	uhci.c

SOURCES-AARCH64 = \
	bcm2835_gpio.c \
	bcm2835_rootdev.c \
	pl011.c

SOURCES-RISCV = \
	clint.c \
	liteuart.c \
	litex_riscv_rootdev.c \
	plic.c \
<<<<<<< HEAD
	sbi_console.c
=======
	sifive_uart.c
>>>>>>> b4d81697

CPPFLAGS += -D_MACHDEP

include $(TOPDIR)/build/build.kern.mk<|MERGE_RESOLUTION|>--- conflicted
+++ resolved
@@ -37,11 +37,8 @@
 	liteuart.c \
 	litex_riscv_rootdev.c \
 	plic.c \
-<<<<<<< HEAD
-	sbi_console.c
-=======
+	sbi_console.c \
 	sifive_uart.c
->>>>>>> b4d81697
 
 CPPFLAGS += -D_MACHDEP
 
