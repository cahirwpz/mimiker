#define KL_LOG KL_DEV

/* For detailed information on the controller, please refer to:
 * https://cs140e.sergio.bz/docs/BCM2837-ARM-Peripherals.pdf
 */

#include <sys/mimiker.h>
#include <sys/devclass.h>
#include <sys/klog.h>
#include <sys/types.h>
#include <sys/device.h>
#include <sys/bus.h>
#include <sys/time.h>
#include <sys/libkern.h>
#include <sys/callout.h>
#include <sys/condvar.h>
#include <sys/bus.h>
#include <dev/emmc.h>
#include <sys/errno.h>
#include <sys/bitops.h>
#include <dev/bcm2835_emmcreg.h>
#include <sys/fdt.h>

typedef struct bcmemmc_state {
  resource_t *emmc;      /* e.MMC controller registers */
  resource_t *irq;       /* e.MMC controller interrupt */
  condvar_t intr_recv;   /* Used to wake up a thread waiting for an interrupt */
  spin_t lock;           /* Covers `pending`, `intr_recv` and `emmc`. */
  uint64_t rca;          /* Relative Card Address */
  uint64_t host_version; /* Host specification version */
  volatile uint32_t pending; /* All interrupts received */
  emmc_error_t errors;       /* Error flags */
  uint64_t ignore_errors;    /* Error flags that do not cause invalidation of
                              * current state */
} bcmemmc_state_t;

#define b_in bus_read_4
#define b_out bus_write_4
#define b_clr(mem, reg, b) b_out((mem), (reg), b_in((mem), (reg)) & ~(b))
#define b_set(mem, reg, b) b_out((mem), (reg), b_in((mem), (reg)) | (b))

/**
 * Delay function.
 * This just loops `count` times in a way that the compiler
 * won't optimize away.
 * \param count number of cycles to delay
 */
static void bcmemmc_delay(int64_t count) {
  __asm__ volatile("1: subs %[count], %[count], #1; bne 1b"
                   : [count] "+r"(count));
}

static inline uint32_t emmc_wait_flags_to_hwflags(emmc_wait_flags_t mask) {
  return ((mask & EMMC_I_DATA_DONE) ? INT_DATA_DONE : 0) |
         ((mask & EMMC_I_READ_READY) ? INT_READ_RDY : 0) |
         ((mask & EMMC_I_WRITE_READY) ? INT_WRITE_RDY : 0);
}

/* Timeout when awaiting an interrupt */
#define BCMEMMC_TIMEOUT 10000
#define BCMEMMC_BUSY_CYCLES 128

static emmc_error_t bcemmc_decode_errors(uint32_t interrupts) {
  emmc_error_t e = 0;

  if (!(interrupts & INT_ERR))
    return e;

  if (interrupts & INT_CTO_ERR)
    e |= EMMC_ERROR_TIMEOUT;

  return e;
}

static inline int bcmemmc_invalid_state(bcmemmc_state_t *state) {
  return state->errors & (~state->ignore_errors | EMMC_ERROR_INTERNAL |
                          EMMC_ERROR_INVALID_STATE);
}

static inline emmc_error_t bcmemmc_set_error(bcmemmc_state_t *state,
                                             emmc_error_t error_flags) {
  state->errors = error_flags;
  if ((error_flags & !state->ignore_errors) && !bcmemmc_invalid_state(state)) {
    state->errors |= EMMC_ERROR_INTERNAL;
  }
  return error_flags;
}

/* Returns new pending interrupts.
 * All pending interrupts are stored in `bmcemmc_state_t::pending`.
 */
static uint32_t bcmemmc_read_intr(bcmemmc_state_t *state) {
  resource_t *emmc = state->emmc;
  uint32_t newpend;

  newpend = b_in(emmc, BCMEMMC_INTERRUPT);

  /* Pending interrupts need to be cleared manually. */
  if (newpend) {
    state->pending |= newpend;
    b_out(emmc, BCMEMMC_INTERRUPT, newpend);
  }
  return newpend;
}

/**
 * Go to sleep for limited time and wait for an interrupt, then read it in ISR.
 * \return 0 if not interrupt was received, otherwise a mask of all received
 * interrupts (including ones received before issueing this call if they weren't
 * handled, ie. awaited for by using `bcmemmc_wait`/`bcmemmc_intr_wait`).
 * \warning THIS FUNCTION NEEDS TO BE CALLED WITH `state->lock` LOCKED!
 */
static inline uint32_t bcmemmc_try_read_intr_blocking(bcmemmc_state_t *state) {
  if (cv_wait_timed(&state->intr_recv, (lock_t)&state->lock, BCMEMMC_TIMEOUT))
    return 0;
  return state->pending;
}

/* Return 1 if there are any interrupts to be processed, 0 if not */
static inline int bcmemmc_check_intr(bcmemmc_state_t *state) {
  resource_t *emmc = state->emmc;
  return (b_in(emmc, BCMEMMC_INTERRUPT) | state->pending) ? 1 : 0;
}

/**
 * \brief Wait for the specified interrupts.
 * \param dev eMMC device
 * \param mask expected interrupts
 * \return 0 on success, EIO on internal error, ETIMEDOUT on device timeout.
 * \warning This procedure may put the thread to sleep.
 */
static emmc_error_t bcmemmc_intr_wait(device_t *dev, uint32_t mask) {
  bcmemmc_state_t *state = (bcmemmc_state_t *)dev->state;

  assert(mask != 0);

  if (bcmemmc_invalid_state(state))
    return bcmemmc_set_error(state, EMMC_ERROR_INVALID_STATE);

  SCOPED_SPIN_LOCK(&state->lock);

  for (;;) {
    if (state->pending & INT_ERROR_MASK) {
      emmc_error_t error_flags = bcemmc_decode_errors(state->pending);
      if (error_flags & ~state->ignore_errors)
        klog("e.MMC: An error flag(s) raised for e.MMC controller: 0x%x",
             state->pending & INT_ERROR_MASK);
      state->pending = 0;
      return bcmemmc_set_error(state, error_flags);
    }

    if ((state->pending & mask) == mask) {
      state->pending &= ~mask;
      state->errors = 0;
      return 0;
    }

    /* Busy-wait for a while. Should be good enough if the card works fine */
    for (int i = 0; i < BCMEMMC_BUSY_CYCLES; i++) {
      if (bcmemmc_check_intr(state)) {
        (void)bcmemmc_read_intr(state);
        continue;
      }
    }

    /* Sleep for a while if no new interrupts have been received so far */
    if (!bcmemmc_try_read_intr_blocking(state)) {
      state->errors = 0;
      return bcmemmc_set_error(state, EMMC_ERROR_TIMEOUT);
    }
  }

  return EMMC_OK;
}

static emmc_error_t bcmemmc_wait(device_t *cdev, emmc_wait_flags_t wflags) {
  uint32_t mask = emmc_wait_flags_to_hwflags(wflags);
  return bcmemmc_intr_wait(cdev->parent, mask);
}

static intr_filter_t bcmemmc_intr_filter(void *data) {
  bcmemmc_state_t *state = (bcmemmc_state_t *)data;
  WITH_SPIN_LOCK (&state->lock) {
    if (!bcmemmc_read_intr(state))
      return IF_STRAY;
    /* Wake up the thread if all expected interrupts have been received */
    cv_signal(&state->intr_recv);
  }
  return IF_FILTERED;
}

/* Find a divisor that provides the best approximation.
 * That is an integer `c` such as for every integer `c'` != `c`
 * |`frq` - (`clk` / `c`)| <= |`frq` - (`clk` / `c'`)| */
static uint32_t bcmemmc_clk_approx_divisor(uint32_t clk, uint32_t frq) {
  int32_t c1 = clk / frq;
  if (c1 == 0)
    c1++;
  int32_t c2 = c1 + 1;
  int32_t est1 = abs((int32_t)frq - (int32_t)clk / c1);
  int32_t est2 = abs((int32_t)frq - (int32_t)clk / c2);
  return (est1 < est2) ? c1 : c2;
}

/* Set e.MMC clock's divisor to match frequency `frq` */
static void bcmemmc_clk_set_divisor(bcmemmc_state_t *state, uint32_t frq) {
  resource_t *emmc = state->emmc;

  uint32_t clk = GPIO_CLK_EMMC_DEFAULT_FREQ;
  uint32_t divisor = bcmemmc_clk_approx_divisor(clk, frq);

  /* The low and high bytes for clock divisor are swapped and shifted in
   * BCMEMMC_CONTROL1 register, so we need to take that into account */
  uint32_t lo = (divisor & 0x00ff) << 8;
  uint32_t hi = (divisor & 0x0300) >> 2;

  uint32_t ctl1 = b_in(emmc, BCMEMMC_CONTROL1) & BCMEMMC_CLKDIV_INVMASK;
  ctl1 |= lo | hi;
  b_out(emmc, BCMEMMC_CONTROL1, ctl1);

  klog("e.MMC: clock set to %luHz / %lu (requested %luHz)", clk, divisor, frq);
}

#define CLK_STABLE_TRIALS 10000

/**
 * set SD clock to frequency in Hz (approximately), divided mode
 */
static int bcmemmc_set_clk_freq(device_t *dev, uint32_t frq) {
  bcmemmc_state_t *state = (bcmemmc_state_t *)dev->state;
  resource_t *emmc = state->emmc;
  int32_t cnt = CLK_STABLE_TRIALS;

  b_clr(emmc, BCMEMMC_CONTROL1, C1_CLK_EN);
  /* host_version <= HOST_SPEC_V2 needs a power-of-two divisor. It would require
   * a different calculation method. */
  assert(state->host_version > HOST_SPEC_V2);
  bcmemmc_clk_set_divisor(state, frq);
  b_set(emmc, BCMEMMC_CONTROL1, C1_CLK_EN);

  /* Wait until the clock becomes stable */
  while (!(b_in(emmc, BCMEMMC_CONTROL1) & C1_CLK_STABLE)) {
    if (cnt-- < 0)
      return bcmemmc_set_error(state, EMMC_ERROR_TIMEOUT);
    bcmemmc_delay(30);
  }

  return 0;
}

/* Encode `cmd` to command an appropriate command register value */
static uint32_t bcmemmc_encode_cmd(emmc_cmd_t cmd) {
  uint32_t code = (uint32_t)cmd.cmd_idx << 24;

  switch (cmd.exp_resp) {
    case EMMCRESP_NONE:
      break;
    case EMMCRESP_R2:
      code |= CMD_RESP136;
      break;
    case EMMCRESP_R1B:
      code |= CMD_RESP48B;
      break;
    default:
      code |= CMD_RESP48;
  }
  switch (emmc_cmdtype(cmd.flags)) {
    case EMMC_F_SUSPEND:
      code |= CMD_TYPE_SUSPEND;
      break;
    case EMMC_F_RESUME:
      code |= CMD_TYPE_RESUME;
      break;
    case EMMC_F_ABORT:
      code |= CMD_TYPE_ABORT;
      break;
    default:
      break;
  }
  if (cmd.flags & EMMC_F_DATA_READ)
    code |= CMD_DATA_TRANSFER | CMD_DATA_READ;
  if (cmd.flags & EMMC_F_DATA_WRITE)
    code |= CMD_DATA_TRANSFER;
  if (cmd.flags & EMMC_F_DATA_MULTI)
    code |= CMD_DATA_MULTI;
  if (cmd.flags & EMMC_F_CHKIDX)
    code |= CMD_CHECKIDX;
  if (cmd.flags & EMMC_F_CHKCRC)
    code |= CMD_CHECKCRC;

  return code;
}

static int bcmemmc_set_bus_width(bcmemmc_state_t *state, uint32_t bw) {
  switch (bw) {
    case EMMC_BUSWIDTH_1:
      b_clr(state->emmc, BCMEMMC_CONTROL0, C0_HCTL_8BIT);
      b_clr(state->emmc, BCMEMMC_CONTROL0, C0_HCTL_DWITDH);
      return 0;
    case EMMC_BUSWIDTH_4:
      b_clr(state->emmc, BCMEMMC_CONTROL0, C0_HCTL_8BIT);
      b_set(state->emmc, BCMEMMC_CONTROL0, C0_HCTL_DWITDH);
      return 0;
    case EMMC_BUSWIDTH_8:
      b_set(state->emmc, BCMEMMC_CONTROL0, C0_HCTL_8BIT);
      b_clr(state->emmc, BCMEMMC_CONTROL0, C0_HCTL_DWITDH);
      return 0;
    default:
      return EINVAL;
  }
}

static int bcmemmc_get_bus_width(bcmemmc_state_t *state) {
  uint32_t ctl = b_in(state->emmc, BCMEMMC_CONTROL0);
  if (ctl & C0_HCTL_8BIT)
    return EMMC_BUSWIDTH_8;
  if (ctl & C0_HCTL_DWITDH)
    return EMMC_BUSWIDTH_4;
  return EMMC_BUSWIDTH_1;
}

/* There are 10 bits available for setting block size */
#define MAXBLKSIZE 512
/* There 16 bits available for setting block count */
#define MAXBLKCNT 65535

static emmc_error_t bcmemmc_get_prop(device_t *cdev, uint32_t id,
                                     uint64_t *var) {
  bcmemmc_state_t *state = (bcmemmc_state_t *)cdev->parent->state;
  resource_t *emmc = state->emmc;

  if (bcmemmc_invalid_state(state) && (id != EMMC_PROP_RW_ERRORS))
    return bcmemmc_set_error(state, EMMC_ERROR_INVALID_STATE);

  uint32_t reg = 0;
  switch (id) {
    case EMMC_PROP_RW_BLKCNT:
      reg = b_in(emmc, BCMEMMC_BLKSIZECNT);
      *var = (reg & BSC_BLKCNT) >> BSC_BLKCNT_SHIFT;
      break;
    case EMMC_PROP_RW_BLKSIZE:
      reg = b_in(emmc, BCMEMMC_BLKSIZECNT);
      *var = reg & BSC_BLKSIZE;
      break;
    case EMMC_PROP_R_MAXBLKSIZE:
      *var = MAXBLKSIZE;
      break;
    case EMMC_PROP_R_MAXBLKCNT:
      *var = MAXBLKCNT;
      break;
    case EMMC_PROP_R_VOLTAGE_SUPPLY:
      *var = EMMC_VOLTAGE_WINDOW_LOW;
      break;
    case EMMC_PROP_RW_RESP_LOW:
      *var = (uint64_t)b_in(emmc, BCMEMMC_RESP0) |
             (uint64_t)b_in(emmc, BCMEMMC_RESP1) << 32;
      break;
    case EMMC_PROP_RW_RESP_HI:
      *var = (uint64_t)b_in(emmc, BCMEMMC_RESP2) |
             (uint64_t)b_in(emmc, BCMEMMC_RESP3) << 32;
      break;
    case EMMC_PROP_RW_BUSWIDTH:
      *var = bcmemmc_get_bus_width(state);
      break;
    case EMMC_PROP_RW_RCA:
      *var = state->rca;
      break;
    case EMMC_PROP_RW_ERRORS:
      *var = state->errors;
      break;
    case EMMC_PROP_RW_ALLOW_ERRORS:
      *var = state->ignore_errors;
      break;
    default:
      return bcmemmc_set_error(state, EMMC_ERROR_PROP_NOTSUP);
  }

  return EMMC_OK;
}

static emmc_error_t bcmemmc_set_prop(device_t *cdev, uint32_t id,
                                     uint64_t var) {
  bcmemmc_state_t *state = (bcmemmc_state_t *)cdev->parent->state;
  resource_t *emmc = state->emmc;

  if (bcmemmc_invalid_state(state))
    return ENXIO;

  uint32_t reg = 0;
  switch (id) {
    case EMMC_PROP_RW_BLKCNT:
      /* BLKCNT can be at most a 16-bit value */
      if (var & ~0xffff)
        return bcmemmc_set_error(state, EMMC_ERROR_PROP_INVALID_ARG);
      reg = b_in(emmc, BCMEMMC_BLKSIZECNT);
      reg = (reg & 0x0000ffff) | (var << 16);
      b_out(emmc, BCMEMMC_BLKSIZECNT, reg);
      break;
    case EMMC_PROP_RW_BLKSIZE:
      /* BLKSIZE can be at most a 10-bit value */
      if ((var = 0) || (var > MAXBLKSIZE))
        return bcmemmc_set_error(state, EMMC_ERROR_PROP_INVALID_ARG);
      reg = b_in(emmc, BCMEMMC_BLKSIZECNT);
      reg = (reg & ~0x03ff) | var;
      b_out(emmc, BCMEMMC_BLKSIZECNT, reg);
      break;
    case EMMC_PROP_RW_RESP_LOW:
      b_out(emmc, BCMEMMC_RESP0, (uint32_t)var);
      b_out(emmc, BCMEMMC_RESP1, (uint32_t)(var >> 32));
      break;
    case EMMC_PROP_RW_RESP_HI:
      b_out(emmc, BCMEMMC_RESP2, (uint32_t)var);
      b_out(emmc, BCMEMMC_RESP3, (uint32_t)(var >> 32));
      break;
    case EMMC_PROP_RW_CLOCK_FREQ:
      return bcmemmc_set_clk_freq(cdev->parent, var);
    case EMMC_PROP_RW_BUSWIDTH:
      return bcmemmc_set_bus_width(state, var);
    case EMMC_PROP_RW_RCA:
      state->rca = var;
      break;
    case EMMC_PROP_RW_ERRORS:
      /* The only way to reset nternal error is to reset the entire controller
       * using the `reset` method. */
      state->errors = var & ~EMMC_ERROR_INTERNAL;
    case EMMC_PROP_RW_ALLOW_ERRORS:
      state->errors &= ~state->ignore_errors;
      state->ignore_errors = var;
      break;
    default:
      return bcmemmc_set_error(state, EMMC_ERROR_PROP_NOTSUP);
  }

  return EMMC_OK;
}

/* Send encoded command */
static emmc_error_t bcmemmc_cmd_code(device_t *dev, uint32_t code, uint32_t arg,
                                     emmc_resp_t *resp) {
  bcmemmc_state_t *state = (bcmemmc_state_t *)dev->state;
  resource_t *emmc = state->emmc;

  emmc_error_t error = 0;

  b_out(emmc, BCMEMMC_ARG1, arg);
  b_out(emmc, BCMEMMC_CMDTM, code);
  if ((error = bcmemmc_intr_wait(dev, INT_CMD_DONE))) {
    if (state->errors & ~state->ignore_errors)
      klog("e.MMC: ERROR: failed to send e.MMC command %p (error %d)", code,
           error);
    return error;
  }

  if (resp) {
    resp->r[0] = b_in(emmc, BCMEMMC_RESP0);
    resp->r[1] = b_in(emmc, BCMEMMC_RESP1);
    resp->r[2] = b_in(emmc, BCMEMMC_RESP2);
    resp->r[3] = b_in(emmc, BCMEMMC_RESP3);
  }

  return EMMC_OK;
}

/* Send a command */
static emmc_error_t bcmemmc_send_cmd(device_t *cdev, emmc_cmd_t cmd,
                                     uint32_t arg, emmc_resp_t *resp) {
  bcmemmc_state_t *state = (bcmemmc_state_t *)cdev->parent->state;
  int error = 0;

  if (bcmemmc_invalid_state(state))
    return bcmemmc_set_error(state, EMMC_ERROR_INVALID_STATE);

  /* Application-specific command need to be prefixed with APP_CMD command. */
  if (cmd.flags & EMMC_F_APP)
    error = bcmemmc_send_cmd(cdev, EMMC_CMD(APP_CMD), state->rca << 16, NULL);
  if (error)
    return error;

  uint32_t code = bcmemmc_encode_cmd(cmd);
  return bcmemmc_cmd_code(cdev->parent, code, arg, resp);
}

static emmc_error_t bcmemmc_read(device_t *cdev, void *buf, size_t len,
                                 size_t *read) {
  device_t *emmcdev = cdev->parent;
  bcmemmc_state_t *state = (bcmemmc_state_t *)emmcdev->state;
  resource_t *emmc = state->emmc;
  uint32_t *data = buf;

  assert(is_aligned(len, 4)); /* Assert multiple of 32 bits */

  /* A very simple transfer (should be replaced with DMA in the future) */
  for (size_t i = 0; i < len / sizeof(uint32_t); i++)
    data[i] = b_in(emmc, BCMEMMC_DATA);

  if (read)
    *read = len;
  return EMMC_OK;
}

static emmc_error_t bcmemmc_write(device_t *cdev, const void *buf, size_t len,
                                  size_t *wrote) {
  device_t *emmcdev = cdev->parent;
  bcmemmc_state_t *state = (bcmemmc_state_t *)emmcdev->state;
  resource_t *emmc = state->emmc;
  const uint32_t *data = buf;

  assert(is_aligned(len, 4)); /* Assert multiple of 32 bits */

  if (bcmemmc_invalid_state(state))
    return bcmemmc_set_error(state, EMMC_ERROR_INVALID_STATE);

  /* A very simple transfer (should be replaced with DMA in the future) */
  for (size_t i = 0; i < len / sizeof(uint32_t); i++)
    b_out(emmc, BCMEMMC_DATA, data[i]);

  /* TODO (mohr): check wether the transfer fully succeeded! */
  if (wrote)
    *wrote = len;
<<<<<<< HEAD
  return EMMC_OK;
=======
  return 0;
>>>>>>> e7840713
}

#define BCMEMMC_INIT_FREQ 400000

static emmc_error_t bcmemmc_reset_internal(device_t *dev) {
  bcmemmc_state_t *state = (bcmemmc_state_t *)dev->state;
  resource_t *emmc = state->emmc;

  const uint32_t interrupts = INT_CMD_DONE | INT_DATA_DONE | INT_READ_RDY |
                              INT_WRITE_RDY | INT_CTO_ERR | INT_DTO_ERR;

  /* Clear errors */
  state->errors = 0;
  state->ignore_errors = 0;

  /* Disable interrupts. */
  b_out(emmc, BCMEMMC_INT_MASK, 0);
  b_out(emmc, BCMEMMC_INT_EN, 0);

  state->host_version =
    (b_in(emmc, BCMEMMC_SLOTISR_VER) & HOST_SPEC_NUM) >> HOST_SPEC_NUM_SHIFT;

  /* Reset the card. */
  b_out(emmc, BCMEMMC_CONTROL0, 0);
  b_set(emmc, BCMEMMC_CONTROL1, C1_SRST_HC);

  /* Set up clock. */
  b_set(emmc, BCMEMMC_CONTROL1, C1_CLK_INTLEN | C1_TOUNIT_MAX);
  int error = bcmemmc_set_clk_freq(dev, BCMEMMC_INIT_FREQ);
  if (error)
    return error;

  /* Enable interrupts. */
  state->pending = 0;
  b_out(emmc, BCMEMMC_INT_EN, interrupts);
  b_out(emmc, BCMEMMC_INT_MASK, interrupts);

  klog("e.MMC: Reset");

  return EMMC_OK;
}

static emmc_error_t bcmemmc_reset(device_t *cdev) {
  return bcmemmc_reset_internal(cdev->parent);
}

static int bcmemmc_probe(device_t *dev) {
  return FDT_is_compatible(dev->node, "brcm,bcm2835-emmc");
}

DEVCLASS_DECLARE(emmc);

static int bcmemmc_attach(device_t *dev) {
  bcmemmc_state_t *state = (bcmemmc_state_t *)dev->state;
  int err = 0;

  state->emmc = device_take_memory(dev, 0);
  assert(state->emmc);

<<<<<<< HEAD
=======
  if ((err = bus_map_resource(dev, state->emmc)))
    return err;

>>>>>>> e7840713
  spin_init(&state->lock, 0);
  cv_init(&state->intr_recv, "e.MMC command response wakeup");

  b_out(state->emmc, BCMEMMC_INTERRUPT, INT_ALL_MASK);

  state->irq = device_take_irq(dev, 0);
  pic_setup_intr(dev, state->irq, bcmemmc_intr_filter, NULL, state,
                 "e.MMC interrupt");

  state->host_version =
    (b_in(state->emmc, BCMEMMC_SLOTISR_VER) & HOST_SPEC_NUM) >>
    HOST_SPEC_NUM_SHIFT;

  int error = bcmemmc_reset_internal(dev);
  if (error) {
    klog("e.MMC: initialzation failed with error flags %d.", error);
    return ENXIO;
  }

  /* This is not a legitimate bus in a sense that it implements `DIF_BUS`, but
   * it should work nevertheless */
  device_t *child = device_add_child(dev, 0);
  child->bus = DEV_BUS_EMMC;
  child->devclass = &DEVCLASS(emmc);
  child->unit = 0;

  return bus_generic_probe(dev);
}

static emmc_methods_t bcmemmc_emmc_if = {.send_cmd = bcmemmc_send_cmd,
                                         .wait = bcmemmc_wait,
                                         .read = bcmemmc_read,
                                         .write = bcmemmc_write,
                                         .get_prop = bcmemmc_get_prop,
                                         .set_prop = bcmemmc_set_prop,
                                         .reset = bcmemmc_reset};

static driver_t bcmemmc_driver = {
  .desc = "e.MMC controller driver",
  .size = sizeof(bcmemmc_state_t),
  .probe = bcmemmc_probe,
  .attach = bcmemmc_attach,
  .pass = SECOND_PASS,
  .interfaces =
    {
      [DIF_EMMC] = &bcmemmc_emmc_if,
    },
};

DEVCLASS_ENTRY(root, bcmemmc_driver);<|MERGE_RESOLUTION|>--- conflicted
+++ resolved
@@ -513,15 +513,10 @@
   /* A very simple transfer (should be replaced with DMA in the future) */
   for (size_t i = 0; i < len / sizeof(uint32_t); i++)
     b_out(emmc, BCMEMMC_DATA, data[i]);
-
-  /* TODO (mohr): check wether the transfer fully succeeded! */
+  
   if (wrote)
     *wrote = len;
-<<<<<<< HEAD
   return EMMC_OK;
-=======
-  return 0;
->>>>>>> e7840713
 }
 
 #define BCMEMMC_INIT_FREQ 400000
@@ -581,12 +576,9 @@
   state->emmc = device_take_memory(dev, 0);
   assert(state->emmc);
 
-<<<<<<< HEAD
-=======
   if ((err = bus_map_resource(dev, state->emmc)))
     return err;
 
->>>>>>> e7840713
   spin_init(&state->lock, 0);
   cv_init(&state->intr_recv, "e.MMC command response wakeup");
 
