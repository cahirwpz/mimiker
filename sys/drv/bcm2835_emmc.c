--- conflicted
+++ resolved
@@ -596,26 +596,16 @@
 
   b_out(state->emmc, BCMEMMC_INTERRUPT, INT_ALL_MASK);
 
-<<<<<<< HEAD
-  if ((err = bcmemmc_init(dev))) {
-    klog("e.MMC initialzation failed with code %d.", err);
-=======
-  state->irq = device_take_irq(dev, 0);
-  pic_setup_intr(dev, state->irq, bcmemmc_intr_filter, NULL, state,
-                 "e.MMC interrupt");
-
   state->host_version =
     (b_in(state->emmc, BCMEMMC_SLOTISR_VER) & HOST_SPEC_NUM) >>
     HOST_SPEC_NUM_SHIFT;
 
-  int error = bcmemmc_reset_internal(dev);
-  if (error) {
-    klog("e.MMC: initialzation failed with error flags %d.", error);
->>>>>>> b1c89e32
+  if ((err = bcmemmc_reset_internal(dev))) {
+    klog("e.MMC initialzation failed with code %d.", err);
     return ENXIO;
   }
 
-  if ((err = FDT_dev_add_child(dev, "/soc/emmc/sdcard", DEV_BUS_EMMC)))
+  if ((err = FDT_dev_add_child(dev, "/soc/emmc/sd", DEV_BUS_EMMC)))
     return err;
 
   return 0;
