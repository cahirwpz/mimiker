--- conflicted
+++ resolved
@@ -91,12 +91,8 @@
  * which may not be the last element in the ring buffer. Thus we need to keep
  * track of last EV_SYN position in `ec_buffer_ready`.
  */
-<<<<<<< HEAD
-typedef struct evdev_client {
+struct evdev_client {
   devnode_t ev_dev;                 /* (!) device node of this client */
-=======
-struct evdev_client {
->>>>>>> d6c96871
   evdev_dev_t *ec_evdev;            /* (!) associated evdev device */
   LIST_ENTRY(evdev_client) ec_link; /* (s) link on client list */
 
@@ -373,7 +369,6 @@
   .filt_event = evdev_kq_read,
 };
 
-<<<<<<< HEAD
 static int evdev_open(devnode_t *dev, file_t *fp, int oflags);
 static int evdev_close(devnode_t *dev, file_t *fp);
 static int evdev_read(devnode_t *dev, uio_t *uio);
@@ -391,10 +386,6 @@
 
 static int evdev_read(devnode_t *dev, uio_t *uio) {
   evdev_client_t *client = dev->data;
-=======
-static int evdev_read(file_t *f, uio_t *uio) {
-  evdev_client_t *client = f->f_data;
->>>>>>> d6c96871
   int error = 0;
 
   uio->uio_offset = 0; /* This device does not support offsets. */
@@ -541,13 +532,8 @@
 }
 
 /* Called whenever a new knote is attached to this file. */
-<<<<<<< HEAD
 static int evdev_kqfilter(devnode_t *dev, knote_t *kn) {
   evdev_client_t *client = dev->data;
-=======
-static int evdev_kqfilter(file_t *f, knote_t *kn) {
-  evdev_client_t *client = f->f_data;
->>>>>>> d6c96871
 
   if (kn->kn_kevent.filter != EVFILT_READ)
     return EINVAL;
@@ -562,20 +548,6 @@
 
   return 0;
 }
-<<<<<<< HEAD
-=======
-
-static fileops_t evdev_fileops = {
-  .fo_read = evdev_read,
-  .fo_write = nowrite,
-  .fo_close = default_vnclose,
-  .fo_seek = noseek,
-  .fo_stat = default_vnstat,
-  .fo_ioctl = evdev_ioctl,
-  .fo_kqfilter = evdev_kqfilter,
-};
->>>>>>> d6c96871
-
 
 static int evdev_open(devnode_t *master_dev, file_t *fp, int oflags) {
   evdev_dev_t *evdev = master_dev->data;
