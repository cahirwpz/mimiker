--- conflicted
+++ resolved
@@ -615,8 +615,6 @@
   bit_set(evdev->ev_key_flags, code);
 }
 
-<<<<<<< HEAD
-=======
 void evdev_support_all_keys(evdev_dev_t *evdev, uint16_t *keyset,
                             size_t nitems) {
   for (size_t i = 0; i < nitems; i++) {
@@ -626,7 +624,6 @@
   }
 }
 
->>>>>>> 4fc00c17
 void evdev_support_rel(evdev_dev_t *evdev, uint16_t code) {
   assert(code < REL_CNT);
   bit_set(evdev->ev_rel_flags, code);
