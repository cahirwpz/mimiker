/*
 * Heavily based on FreeBSD's code in `sys/dev/evdev/`.
 */

#include <dev/evdev.h>

#define NONE KEY_RESERVED

/*
 * USB HID scancode list is available at:
 * https://www.win.tue.nl/~aeb/linux/kbd/scancodes-14.html
 */

/* clang-format off */
static uint16_t evdev_usb_scancodes[256] = {
	/* 0x00 - 0x27 */
	NONE,	NONE,	NONE,	NONE,	KEY_A,	KEY_B,	KEY_C,	KEY_D,
	KEY_E,	KEY_F,	KEY_G,	KEY_H,	KEY_I,	KEY_J,	KEY_K,	KEY_L,
	KEY_M,	KEY_N,	KEY_O,	KEY_P,	KEY_Q,	KEY_R,	KEY_S,	KEY_T,
	KEY_U,	KEY_V,	KEY_W,	KEY_X,	KEY_Y,	KEY_Z,	KEY_1,	KEY_2,
	KEY_3,	KEY_4,	KEY_5,	KEY_6,	KEY_7,	KEY_8,	KEY_9,	KEY_0,
	/* 0x28 - 0x3f */
	KEY_ENTER,	KEY_ESC,	KEY_BACKSPACE,	KEY_TAB,
	KEY_SPACE,	KEY_MINUS,	KEY_EQUAL,	KEY_LEFTBRACE,
	KEY_RIGHTBRACE,	KEY_BACKSLASH,	KEY_BACKSLASH,	KEY_SEMICOLON,
	KEY_APOSTROPHE,	KEY_GRAVE,	KEY_COMMA,	KEY_DOT,
	KEY_SLASH,	KEY_CAPSLOCK,	KEY_F1,		KEY_F2,
	KEY_F3,		KEY_F4,		KEY_F5,		KEY_F6,
	/* 0x40 - 0x5f */
	KEY_F7,		KEY_F8,		KEY_F9,		KEY_F10,
	KEY_F11,	KEY_F12,	KEY_SYSRQ,	KEY_SCROLLLOCK,
	KEY_PAUSE,	KEY_INSERT,	KEY_HOME,	KEY_PAGEUP,
	KEY_DELETE,	KEY_END,	KEY_PAGEDOWN,	KEY_RIGHT,
	KEY_LEFT,	KEY_DOWN,	KEY_UP,		KEY_NUMLOCK,
	KEY_KPSLASH,	KEY_KPASTERISK,	KEY_KPMINUS,	KEY_KPPLUS,
	KEY_KPENTER,	KEY_KP1,	KEY_KP2,	KEY_KP3,
	KEY_KP4,	KEY_KP5,	KEY_KP6,	KEY_KP7,
	/* 0x60 - 0x7f */
	KEY_KP8,	KEY_KP9,	KEY_KP0,	KEY_KPDOT,
	KEY_102ND,	KEY_COMPOSE,	KEY_POWER,	KEY_KPEQUAL,
	KEY_F13,	KEY_F14,	KEY_F15,	KEY_F16,
	KEY_F17,	KEY_F18,	KEY_F19,	KEY_F20,
	KEY_F21,	KEY_F22,	KEY_F23,	KEY_F24,
	KEY_OPEN,	KEY_HELP,	KEY_PROPS,	KEY_FRONT,
	KEY_STOP,	KEY_AGAIN,	KEY_UNDO,	KEY_CUT,
	KEY_COPY,	KEY_PASTE,	KEY_FIND,	KEY_MUTE,
	/* 0x80 - 0x9f */
	KEY_VOLUMEUP,	KEY_VOLUMEDOWN,	NONE,		NONE,
	NONE,		KEY_KPCOMMA,	NONE,		KEY_RO,
	KEY_KATAKANAHIRAGANA,	KEY_YEN,KEY_HENKAN,	KEY_MUHENKAN,
	KEY_KPJPCOMMA,	NONE,		NONE,		NONE,
	KEY_HANGEUL,	KEY_HANJA,	KEY_KATAKANA,	KEY_HIRAGANA,
	KEY_ZENKAKUHANKAKU,	NONE,	NONE,		NONE,
	NONE,		NONE,		NONE,		NONE,
	NONE,		NONE,		NONE,		NONE,
	/* 0xa0 - 0xbf */
	NONE,		NONE,		NONE,		NONE,
	NONE,		NONE,		NONE,		NONE,
	NONE,		NONE,		NONE,		NONE,
	NONE,		NONE,		NONE,		NONE,
	NONE,		NONE,		NONE,		NONE,
	NONE,		NONE,		NONE,		NONE,
	NONE,		NONE,		NONE,		NONE,
	NONE,		NONE,		NONE,		NONE,
	/* 0xc0 - 0xdf */
	NONE,		NONE,		NONE,		NONE,
	NONE,		NONE,		NONE,		NONE,
	NONE,		NONE,		NONE,		NONE,
	NONE,		NONE,		NONE,		NONE,
	NONE,		NONE,		NONE,		NONE,
	NONE,		NONE,		NONE,		NONE,
	NONE,		NONE,		NONE,		NONE,
	NONE,		NONE,		NONE,		NONE,
	/* 0xe0 - 0xff */
	KEY_LEFTCTRL,	KEY_LEFTSHIFT,	KEY_LEFTALT,	KEY_LEFTMETA,
	KEY_RIGHTCTRL,	KEY_RIGHTSHIFT,	KEY_RIGHTALT,	KEY_RIGHTMETA,
	KEY_PLAYPAUSE,	KEY_STOPCD,	KEY_PREVIOUSSONG,KEY_NEXTSONG,
	KEY_EJECTCD,	KEY_VOLUMEUP,	KEY_VOLUMEDOWN,	KEY_MUTE,
	KEY_WWW,	KEY_BACK,	KEY_FORWARD,	KEY_STOP,
	KEY_FIND,	KEY_SCROLLUP,	KEY_SCROLLDOWN,	KEY_EDIT,
	KEY_SLEEP,	KEY_COFFEE,	KEY_REFRESH,	KEY_CALC,
	NONE,		NONE,		NONE,		NONE,
};
/* clang-format on */

uint16_t evdev_mod2key(uint8_t modnum) {
<<<<<<< HEAD
  return evdev_usb_scancodes[modnum + 0xe0];
=======
  return evdev_usb_scancodes[0xe0 + modnum];
>>>>>>> 4fc00c17
}

uint16_t evdev_hid2key(int scancode) {
  return evdev_usb_scancodes[scancode];
}

<<<<<<< HEAD
void evdev_hidkbd_support_all_known_keys(evdev_dev_t *evdev) {
  size_t nitems = sizeof(evdev_usb_scancodes) / sizeof(uint16_t);
  for (size_t i = KEY_RESERVED; i < nitems; i++)
    if (evdev_usb_scancodes[i] != NONE)
      evdev_support_key(evdev, evdev_usb_scancodes[i]);
=======
void evdev_support_all_hidkbd_keys(evdev_dev_t *evdev) {
  size_t nitems = sizeof(evdev_usb_scancodes) / sizeof(uint16_t);
  evdev_support_all_keys(evdev, evdev_usb_scancodes, nitems);
>>>>>>> 4fc00c17
}

/*
 * PC AT scancode list is available at:
 * https://www.win.tue.nl/~aeb/linux/kbd/scancodes-1.html
 */

/* clang-format off */
static uint16_t evdev_at_set1_scancodes[] = {
	/* 0x00 - 0x1f */
	NONE,		KEY_ESC,	KEY_1,		KEY_2,
	KEY_3,		KEY_4,		KEY_5,		KEY_6,
	KEY_7,		KEY_8,		KEY_9,		KEY_0,
	KEY_MINUS,	KEY_EQUAL,	KEY_BACKSPACE,	KEY_TAB,
	KEY_Q,		KEY_W,		KEY_E,		KEY_R,
	KEY_T,		KEY_Y,		KEY_U,		KEY_I,
	KEY_O,		KEY_P,		KEY_LEFTBRACE,	KEY_RIGHTBRACE,
	KEY_ENTER,	KEY_LEFTCTRL,	KEY_A,		KEY_S,
	/* 0x20 - 0x3f */
	KEY_D,		KEY_F,		KEY_G,		KEY_H,
	KEY_J,		KEY_K,		KEY_L,		KEY_SEMICOLON,
	KEY_APOSTROPHE,	KEY_GRAVE,	KEY_LEFTSHIFT,	KEY_BACKSLASH,
	KEY_Z,		KEY_X,		KEY_C,		KEY_V,
	KEY_B,		KEY_N,		KEY_M,		KEY_COMMA,
	KEY_DOT,	KEY_SLASH,	KEY_RIGHTSHIFT,	KEY_KPASTERISK,
	KEY_LEFTALT,	KEY_SPACE,	KEY_CAPSLOCK,	KEY_F1,
	KEY_F2,		KEY_F3,		KEY_F4,		KEY_F5,
	/* 0x40 - 0x5f */
	KEY_F6,		KEY_F7,		KEY_F8,		KEY_F9,
	KEY_F10,	KEY_NUMLOCK,	KEY_SCROLLLOCK,	KEY_KP7,
	KEY_KP8,	KEY_KP9,	KEY_KPMINUS,	KEY_KP4,
	KEY_KP5,	KEY_KP6,	KEY_KPPLUS,	KEY_KP1,
	KEY_KP2,	KEY_KP3,	KEY_KP0,	KEY_KPDOT,
	NONE,		NONE,		KEY_102ND,	KEY_F11,
	KEY_F12,	NONE,		NONE,		NONE,
	NONE,		KEY_F13,	NONE,		NONE,
	/* 0x60 - 0x7f */
	NONE,		NONE,		NONE,		NONE,
	NONE,		NONE,		NONE,		NONE,
	NONE,		NONE,		NONE,		NONE,
	NONE,		NONE,		NONE,		NONE,
	KEY_KATAKANAHIRAGANA,	KEY_HANGEUL,	KEY_HANJA,	KEY_RO,
	NONE,		NONE,	KEY_ZENKAKUHANKAKU,	KEY_HIRAGANA,
	KEY_KATAKANA,	KEY_HENKAN,	NONE,		KEY_MUHENKAN,
	NONE,		KEY_YEN,	KEY_KPCOMMA,	NONE,
	/* 0x00 - 0x1f. 0xE0 prefixed */
	NONE,		NONE,		NONE,		NONE,
	NONE,		NONE,		NONE,		NONE,
	NONE,		NONE,		NONE,		NONE,
	NONE,		NONE,		NONE,		NONE,
	KEY_PREVIOUSSONG,	NONE,	NONE,		NONE,
	NONE,		NONE,		NONE,		NONE,
	NONE,		KEY_NEXTSONG,	NONE,		NONE,
	KEY_KPENTER,	KEY_RIGHTCTRL,	NONE,		NONE,
	/* 0x20 - 0x3f. 0xE0 prefixed */
	KEY_MUTE,	KEY_CALC,	KEY_PLAYPAUSE,	NONE,
	KEY_STOPCD,	NONE,		NONE,		NONE,
	NONE,		NONE,		NONE,		NONE,
	NONE,		NONE,		KEY_VOLUMEDOWN,	NONE,
	KEY_VOLUMEUP,	NONE,		KEY_HOMEPAGE,	NONE,
	NONE,		KEY_KPSLASH,	NONE,		KEY_SYSRQ,
	KEY_RIGHTALT,	NONE,		NONE,		KEY_F13,
	KEY_F14,	KEY_F15,	KEY_F16,	KEY_F17,
	/* 0x40 - 0x5f. 0xE0 prefixed */
	KEY_F18,	KEY_F19,	KEY_F20,	KEY_F21,
	KEY_F22,	NONE,		KEY_PAUSE,	KEY_HOME,
	KEY_UP,		KEY_PAGEUP,	NONE,		KEY_LEFT,
	NONE,		KEY_RIGHT,	NONE,		KEY_END,
	KEY_DOWN,	KEY_PAGEDOWN,	KEY_INSERT,	KEY_DELETE,
	NONE,		NONE,		NONE,		KEY_F23,
	KEY_F24,	NONE,		NONE,		KEY_LEFTMETA,
	KEY_RIGHTMETA,	KEY_MENU,	KEY_POWER,	KEY_SLEEP,
	/* 0x60 - 0x7f. 0xE0 prefixed */
	NONE,		NONE,		NONE,		KEY_WAKEUP,
	NONE,		KEY_SEARCH,	KEY_BOOKMARKS,	KEY_REFRESH,
	KEY_STOP,	KEY_FORWARD,	KEY_BACK,	KEY_COMPUTER,
	KEY_MAIL,	KEY_MEDIA,	NONE,		NONE,
	NONE,		NONE,		NONE,		NONE,
	NONE,		NONE,		NONE,		NONE,
	NONE,		NONE,		NONE,		NONE,
	NONE,		NONE,		NONE,		NONE,
};
/* clang-format on */

uint16_t evdev_scancode2key(int *statep, int scancode) {
  uint16_t keycode;

  /* translate the scan code into a keycode */
  keycode = evdev_at_set1_scancodes[scancode & 0x7f];
  switch (*statep) {
    case 0x00: /* normal scancode */
      switch (scancode) {
        case 0xE0:
        case 0xE1:
          *statep = scancode;
          return NONE;
      }
      break;
    case 0xE0: /* 0xE0 prefix */
      *statep = 0;
      keycode = evdev_at_set1_scancodes[0x80 + (scancode & 0x7f)];
      break;
    case 0xE1: /* 0xE1 prefix */
      /*
       * The pause/break key on the 101 keyboard produces:
       * E1-1D-45 E1-9D-C5
       * Ctrl-pause/break produces:
       * E0-46 E0-C6 (See above.)
       */
      *statep = 0;
      if ((scancode & 0x7f) == 0x1D)
        *statep = scancode;
      return NONE;
      /* NOT REACHED */
    case 0x1D: /* pause / break */
    case 0x9D:
      if ((*statep ^ scancode) & 0x80)
        return NONE;
      *statep = 0;
      if ((scancode & 0x7f) != 0x45)
        return NONE;
      keycode = KEY_PAUSE;
      break;
  }

  return keycode;
}

<<<<<<< HEAD
void evdev_atkbd_support_all_known_keys(evdev_dev_t *evdev) {
=======
void evdev_support_all_atkbd_keys(evdev_dev_t *evdev) {
>>>>>>> 4fc00c17
  size_t nitems = sizeof(evdev_at_set1_scancodes) / sizeof(uint16_t);
  evdev_support_all_keys(evdev, evdev_at_set1_scancodes, nitems);
}<|MERGE_RESOLUTION|>--- conflicted
+++ resolved
@@ -84,28 +84,16 @@
 /* clang-format on */
 
 uint16_t evdev_mod2key(uint8_t modnum) {
-<<<<<<< HEAD
-  return evdev_usb_scancodes[modnum + 0xe0];
-=======
   return evdev_usb_scancodes[0xe0 + modnum];
->>>>>>> 4fc00c17
 }
 
 uint16_t evdev_hid2key(int scancode) {
   return evdev_usb_scancodes[scancode];
 }
 
-<<<<<<< HEAD
-void evdev_hidkbd_support_all_known_keys(evdev_dev_t *evdev) {
-  size_t nitems = sizeof(evdev_usb_scancodes) / sizeof(uint16_t);
-  for (size_t i = KEY_RESERVED; i < nitems; i++)
-    if (evdev_usb_scancodes[i] != NONE)
-      evdev_support_key(evdev, evdev_usb_scancodes[i]);
-=======
 void evdev_support_all_hidkbd_keys(evdev_dev_t *evdev) {
   size_t nitems = sizeof(evdev_usb_scancodes) / sizeof(uint16_t);
   evdev_support_all_keys(evdev, evdev_usb_scancodes, nitems);
->>>>>>> 4fc00c17
 }
 
 /*
@@ -234,11 +222,7 @@
   return keycode;
 }
 
-<<<<<<< HEAD
-void evdev_atkbd_support_all_known_keys(evdev_dev_t *evdev) {
-=======
 void evdev_support_all_atkbd_keys(evdev_dev_t *evdev) {
->>>>>>> 4fc00c17
   size_t nitems = sizeof(evdev_at_set1_scancodes) / sizeof(uint16_t);
   evdev_support_all_keys(evdev, evdev_at_set1_scancodes, nitems);
 }