--- conflicted
+++ resolved
@@ -150,11 +150,7 @@
   if (read_data(regs) != KBD_ACK)
     return 0;
 
-<<<<<<< HEAD
-  bus_release_resource(dev, RT_ISA, 0, regs);
-=======
   bus_release_resource(dev, RT_IOPORTS, 0, regs);
->>>>>>> 2e3e8252
   return 1;
 }
 
