/* AT keybord controller driver */
#define KL_LOG KL_DEV
#include <sys/libkern.h>
#include <sys/vnode.h>
#include <sys/devfs.h>
#include <sys/klog.h>
#include <sys/condvar.h>
#include <sys/malloc.h>
#include <sys/ringbuf.h>
#include <sys/pci.h>
#include <dev/isareg.h>
#include <dev/atkbdcreg.h>
#include <sys/interrupt.h>
#include <sys/devclass.h>

/* XXX: resource size must be a power of 2 ?! */
#undef IO_KBDSIZE
#define IO_KBDSIZE 8

#define KBD_BUFSIZE 128

#define ATKBDC_VENDOR_ID 0x8086
#define ATKBDC_DEVICE_ID 0x7110 /* ISA! */

typedef struct atkbdc_state {
  spin_t lock;
  condvar_t nonempty;
  ringbuf_t scancodes;
  resource_t *irq_res;
  resource_t *regs;
} atkbdc_state_t;

/* For now, this is the only keyboard driver we'll want to have, so the
   interface is not very flexible. */

/* NOTE: These blocking wait helper functions can't use an interrupt, as the
   PS/2 controller does not generate interrupts for these events. However, this
   is not a major problem, since pretty much always the controller is
   immediately ready to proceed, so the we don't loop in practice. */
static inline void wait_before_read(resource_t *regs) {
  while (!(bus_read_1(regs, KBD_STATUS_PORT) & KBDS_KBD_BUFFER_FULL))
    ;
}

static inline void wait_before_write(resource_t *regs) {
  while (bus_read_1(regs, KBD_STATUS_PORT) & KBDS_INPUT_BUFFER_FULL)
    ;
}

static void write_command(resource_t *regs, uint8_t command) {
  wait_before_write(regs);
  bus_write_1(regs, KBD_COMMAND_PORT, command);
}

static uint8_t read_data(resource_t *regs) {
  wait_before_read(regs);
  return bus_read_1(regs, KBD_DATA_PORT);
}

static void write_data(resource_t *regs, uint8_t byte) {
  wait_before_write(regs);
  bus_write_1(regs, KBD_DATA_PORT, byte);
}

static int scancode_read(vnode_t *v, uio_t *uio, int ioflag) {
  atkbdc_state_t *atkbdc = v->v_data;
  int error;

  uio->uio_offset = 0; /* This device does not support offsets. */

  WITH_SPIN_LOCK (&atkbdc->lock) {
    uint8_t data;
    /* For simplicity, copy to the user space one byte at a time. */
    while (!ringbuf_getb(&atkbdc->scancodes, &data))
      cv_wait(&atkbdc->nonempty, &atkbdc->lock);
    if ((error = uiomove_frombuf(&data, 1, uio)))
      return error;
  }

  return 0;
}

static vnodeops_t scancode_vnodeops = {
  .v_open = vnode_open_generic,
  .v_read = scancode_read,
};

/* Reset keyboard and perform a self-test. */
static bool kbd_reset(resource_t *regs) {
  write_data(regs, KBDC_RESET_KBD);
  uint8_t response = read_data(regs);
  if (response != KBD_ACK)
    return false;
  return (read_data(regs) == KBD_RESET_DONE);
}

static intr_filter_t atkbdc_intr(void *data) {
  atkbdc_state_t *atkbdc = data;

  if (!(bus_read_1(atkbdc->regs, KBD_STATUS_PORT) & KBDS_KBD_BUFFER_FULL))
    return IF_STRAY;

  /* TODO: Some locking mechanism will be necessary if we want to sent extra
     commands to the ps/2 controller and/or other ps/2 devices, because this
     thread would interfere with commands/responses. */
  uint8_t code = read_data(atkbdc->regs);
  uint8_t code2 = 0;
  bool extended = (code == 0xe0);

  if (extended)
    code2 = read_data(atkbdc->regs);

  WITH_SPIN_LOCK (&atkbdc->lock) {
    /* TODO: There's no logic for processing scancodes. */
    ringbuf_putb(&atkbdc->scancodes, code);
    if (extended)
      ringbuf_putb(&atkbdc->scancodes, code2);
    cv_signal(&atkbdc->nonempty);
  }

  return IF_FILTERED;
}

static int atkbdc_probe(device_t *dev) {
  assert(dev->parent->bus == DEV_BUS_PCI);

  if (dev->unit != 0)
    return 0;

<<<<<<< HEAD
  /* TODO: Implement resource deallocation in rman.
   * When probe is not successful, driver should release claimed resources. */
  resource_t *regs = bus_alloc_resource(dev, RT_IOPORTS, 0, RF_ACTIVE);
=======
  resource_t *regs = bus_alloc_resource(
    dev, RT_IOPORTS, 0, IO_KBD, IO_KBD + IO_KBDSIZE - 1, IO_KBDSIZE, RF_ACTIVE);
>>>>>>> 6da6392f
  assert(regs != NULL);

  if (!kbd_reset(regs)) {
    klog("Keyboard self-test failed.");
    return 0;
  }

  /* Enable scancode table #1 */
  write_data(regs, KBDC_SET_SCANCODE_SET);
  write_data(regs, 1);
  if (read_data(regs) != KBD_ACK)
    return 0;

  /* Start scanning. */
  write_data(regs, KBDC_ENABLE_KBD);
  if (read_data(regs) != KBD_ACK)
    return 0;

  bus_release_resource(dev, RT_IOPORTS, 0, regs);
  return 1;
}

static int atkbdc_attach(device_t *dev) {
  assert(dev->parent->bus == DEV_BUS_PCI);

  vnodeops_init(&scancode_vnodeops);

  atkbdc_state_t *atkbdc = dev->state;

  atkbdc->scancodes.data = kmalloc(M_DEV, KBD_BUFSIZE, M_ZERO);
  atkbdc->scancodes.size = KBD_BUFSIZE;

  spin_init(&atkbdc->lock, 0);
  cv_init(&atkbdc->nonempty, "AT keyboard buffer non-empty");
  atkbdc->regs = bus_alloc_resource(dev, RT_IOPORTS, 0, RF_ACTIVE);
  assert(atkbdc->regs != NULL);

  atkbdc->irq_res = bus_alloc_resource(dev, RT_IRQ, 0, RF_ACTIVE);
  assert(atkbdc->irq_res);
  bus_intr_setup(dev, atkbdc->irq_res, atkbdc_intr, NULL, atkbdc,
                 "AT keyboard controller");

  /* Enable interrupt */
  write_command(atkbdc->regs, KBDC_SET_COMMAND_BYTE);
  write_data(atkbdc->regs, KBD_ENABLE_KBD_INT);

  /* Prepare /dev/scancode interface. */
  devfs_makedev(NULL, "scancode", &scancode_vnodeops, atkbdc);

  return 0;
}

static driver_t atkbdc_driver = {
  .desc = "AT keyboard controller driver",
  .size = sizeof(atkbdc_state_t),
  .probe = atkbdc_probe,
  .attach = atkbdc_attach,
};

DEVCLASS_ENTRY(pci, atkbdc_driver);<|MERGE_RESOLUTION|>--- conflicted
+++ resolved
@@ -127,14 +127,7 @@
   if (dev->unit != 0)
     return 0;
 
-<<<<<<< HEAD
-  /* TODO: Implement resource deallocation in rman.
-   * When probe is not successful, driver should release claimed resources. */
   resource_t *regs = bus_alloc_resource(dev, RT_IOPORTS, 0, RF_ACTIVE);
-=======
-  resource_t *regs = bus_alloc_resource(
-    dev, RT_IOPORTS, 0, IO_KBD, IO_KBD + IO_KBDSIZE - 1, IO_KBDSIZE, RF_ACTIVE);
->>>>>>> 6da6392f
   assert(regs != NULL);
 
   if (!kbd_reset(regs)) {
