--- conflicted
+++ resolved
@@ -40,6 +40,9 @@
   int evdev_state;
 } atkbdc_state_t;
 
+/* For now, this is the only keyboard driver we'll want to have, so the
+   interface is not very flexible. */
+
 /* NOTE: These blocking wait helper functions can't use an interrupt, as the
    PS/2 controller does not generate interrupts for these events. However, this
    is not a major problem, since pretty much always the controller is
@@ -170,11 +173,7 @@
   /* Key repetition are also supported. */
   evdev_support_event(evdev, EV_REP);
   /* Mark all AT-compatible keys as supported. */
-<<<<<<< HEAD
-  evdev_atkbd_support_all_known_keys(evdev);
-=======
   evdev_support_all_atkbd_keys(evdev);
->>>>>>> 2bc1c4c8
 
   /* Bind evdev to atkbdc state for future references. */
   atkbdc->evdev = evdev;
