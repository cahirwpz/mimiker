--- conflicted
+++ resolved
@@ -5,18 +5,11 @@
 #include <sys/fdt.h>
 #include <sys/interrupt.h>
 #include <sys/klog.h>
-<<<<<<< HEAD
-#include <riscv/mcontext.h>
-#include <riscv/riscvreg.h>
-
-typedef enum {
-=======
 #include <dev/simplebus.h>
 #include <riscv/mcontext.h>
 #include <riscv/riscvreg.h>
 
 typedef enum hlic_irq {
->>>>>>> 9d9e5a9e
   HLIC_IRQ_SOFTWARE_USER,
   HLIC_IRQ_SOFTWARE_SUPERVISOR,
   HLIC_IRQ_SOFTWARE_HYPERVISOR,
@@ -33,11 +26,7 @@
 } hlic_irq_t;
 
 typedef struct rootdev {
-<<<<<<< HEAD
-  rman_t mem_rm;                        /* memory resource manager*/
-=======
   rman_t mem_rm;                        /* memory resource manager */
->>>>>>> 9d9e5a9e
   rman_t hlic_rm;                       /* HLIC resource manager */
   intr_event_t *intr_event[HLIC_NIRQS]; /* HLIC interrupt events */
 } rootdev_t;
@@ -57,8 +46,6 @@
   [HLIC_IRQ_EXTERNAL_MACHINE] = "machine external",
 };
 
-<<<<<<< HEAD
-=======
 static hlic_irq_t hlic_intr_map[HLIC_NIRQS] = {
   [HLIC_IRQ_SOFTWARE_USER] = -1,
   [HLIC_IRQ_SOFTWARE_SUPERVISOR] = HLIC_IRQ_SOFTWARE_SUPERVISOR,
@@ -74,7 +61,6 @@
   [HLIC_IRQ_EXTERNAL_MACHINE] = -1,
 };
 
->>>>>>> 9d9e5a9e
 /*
  * Hart-Level Interrupt Controller.
  */
@@ -89,12 +75,6 @@
   csr_set(sie, 1 << irq);
 }
 
-<<<<<<< HEAD
-static void hlic_intr_setup(device_t *ic, device_t *dev, resource_t *r,
-                            ih_filter_t *filter, ih_service_t *service,
-                            void *arg, const char *name) {
-  rootdev_t *rd = ic->state;
-=======
 static resource_t *hlic_alloc_intr(device_t *pic, device_t *dev, int rid,
                                    unsigned irq, rman_flags_t flags) {
   rootdev_t *rd = pic->state;
@@ -111,7 +91,6 @@
                             ih_filter_t *filter, ih_service_t *service,
                             void *arg, const char *name) {
   rootdev_t *rd = pic->state;
->>>>>>> 9d9e5a9e
   unsigned irq = resource_start(r);
   assert(irq < HLIC_NIRQS);
 
@@ -123,27 +102,6 @@
     intr_event_add_handler(rd->intr_event[irq], filter, service, arg, name);
 }
 
-<<<<<<< HEAD
-static void hlic_intr_teardown(device_t *ic, device_t *dev, resource_t *r) {
-  intr_event_remove_handler(r->r_handler);
-}
-
-static resource_t *hlic_intr_alloc(device_t *ic, device_t *dev, int rid,
-                                   unsigned irq) {
-  rootdev_t *rd = ic->state;
-  rman_t *rman = &rd->hlic_rm;
-
-  return rman_reserve_resource(rman, RT_IRQ, rid, irq, irq, 1, 0, 0);
-}
-
-static void hlic_intr_release(device_t *ic, device_t *dev, resource_t *r) {
-  resource_release(r);
-}
-
-static void hlic_intr_handler(ctx_t *ctx, device_t *bus) {
-  rootdev_t *rd = bus->state;
-  unsigned long cause = _REG(ctx, CAUSE) & SCAUSE_CODE;
-=======
 static void hlic_teardown_intr(device_t *pic, device_t *dev, resource_t *r) {
   intr_event_remove_handler(r->r_handler);
 }
@@ -151,21 +109,10 @@
 static void hlic_intr_handler(ctx_t *ctx, device_t *bus) {
   rootdev_t *rd = bus->state;
   u_long cause = _REG(ctx, CAUSE) & SCAUSE_CODE;
->>>>>>> 9d9e5a9e
   assert(cause < HLIC_NIRQS);
 
   intr_event_t *ie = rd->intr_event[cause];
   if (!ie)
-<<<<<<< HEAD
-    panic("Unknown HLIC interrupt %u!", cause);
-
-  intr_event_run_handlers(ie);
-
-  if (cause != HLIC_IRQ_TIMER_SUPERVISOR &&
-      cause != HLIC_IRQ_EXTERNAL_SUPERVISOR) {
-    csr_clear(sip, ~(1 << cause));
-  }
-=======
     panic("Unknown HLIC interrupt %lx!", cause);
 
   intr_event_run_handlers(ie);
@@ -184,7 +131,6 @@
   if (irq >= HLIC_NIRQS)
     return -1;
   return hlic_intr_map[irq];
->>>>>>> 9d9e5a9e
 }
 
 /*
@@ -240,14 +186,7 @@
 
 static int rootdev_attach(device_t *bus) {
   rootdev_t *rd = bus->state;
-<<<<<<< HEAD
-
-  bus->node = FDT_finddevice("/soc");
-  if (bus->node == FDT_NODEV)
-    return ENXIO;
-=======
   bus->node = 0;
->>>>>>> 9d9e5a9e
 
   rman_init(&rd->mem_rm, "RISC-V I/O space");
   rman_manage_region(&rd->mem_rm, 0xf0000000, 0x10000000);
@@ -263,46 +202,6 @@
 
   intr_root_claim(hlic_intr_handler, bus);
 
-<<<<<<< HEAD
-  /* TODO(MichalBlk): discover devices using FDT. */
-  phandle_t node;
-
-  /* Create RISC-V CLINT device and assign resources to it. */
-  device_t *dev = device_add_child(bus, 1);
-  dev->ic = bus;
-  node = FDT_finddevice("/soc/clint");
-  if (node == FDT_NODEV)
-    return ENXIO;
-  dev->node = node;
-  device_add_memory(dev, 0, 0xf0010000, 0x10000);
-  device_add_irq(dev, 0, HLIC_IRQ_SOFTWARE_SUPERVISOR);
-  device_add_irq(dev, 1, HLIC_IRQ_TIMER_SUPERVISOR);
-
-  /* Create RISC-V PLIC device and assign resources to it. */
-  device_t *plic = device_add_child(bus, 2);
-  plic->ic = bus;
-  node = FDT_finddevice("/soc/interrupt-controller");
-  if (node == FDT_NODEV)
-    return ENXIO;
-  plic->node = node;
-  device_add_memory(plic, 0, 0xf0c00000, 0x400000);
-  device_add_irq(plic, 0, HLIC_IRQ_EXTERNAL_SUPERVISOR);
-
-  extern driver_t plic_driver;
-  plic->driver = &plic_driver;
-  assert(device_probe(plic));
-  assert(!device_attach(plic));
-
-  /* Create liteuart device and assign resources to it. */
-  dev = device_add_child(bus, 0);
-  dev->ic = plic;
-  node = FDT_finddevice("/soc/serial");
-  if (node == FDT_NODEV)
-    return ENXIO;
-  dev->node = node;
-  device_add_memory(dev, 0, 0xf0001000, 0x100);
-  device_add_irq(dev, 0, 1);
-=======
   /*
    * Device enumeration.
    * TODO: this should be performed by a simplebus enumeration.
@@ -321,25 +220,16 @@
 
   if ((err = simplebus_add_child(bus, "/soc/serial", unit++, plic, NULL)))
     return err;
->>>>>>> 9d9e5a9e
 
   return bus_generic_probe(bus);
 }
 
-<<<<<<< HEAD
-static ic_methods_t hlic_ic_if = {
-  .intr_alloc = hlic_intr_alloc,
-  .intr_release = hlic_intr_release,
-  .intr_setup = hlic_intr_setup,
-  .intr_teardown = hlic_intr_teardown,
-=======
 static pic_methods_t hlic_pic_if = {
   .alloc_intr = hlic_alloc_intr,
   .release_intr = hlic_release_intr,
   .setup_intr = hlic_setup_intr,
   .teardown_intr = hlic_teardown_intr,
   .map_intr = hlic_map_intr,
->>>>>>> 9d9e5a9e
 };
 
 static bus_methods_t rootdev_bus_if = {
@@ -357,11 +247,7 @@
   .attach = rootdev_attach,
   .interfaces =
     {
-<<<<<<< HEAD
-      [DIF_IC] = &hlic_ic_if,
-=======
       [DIF_PIC] = &hlic_pic_if,
->>>>>>> 9d9e5a9e
       [DIF_BUS] = &rootdev_bus_if,
     },
 };
