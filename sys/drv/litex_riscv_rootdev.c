--- conflicted
+++ resolved
@@ -9,11 +9,7 @@
 #include <riscv/mcontext.h>
 #include <riscv/riscvreg.h>
 
-<<<<<<< HEAD
-typedef enum {
-=======
 typedef enum hlic_irq {
->>>>>>> f60e983c
   HLIC_IRQ_SOFTWARE_USER,
   HLIC_IRQ_SOFTWARE_SUPERVISOR,
   HLIC_IRQ_SOFTWARE_HYPERVISOR,
@@ -30,11 +26,7 @@
 } hlic_irq_t;
 
 typedef struct rootdev {
-<<<<<<< HEAD
-  rman_t mem_rm;                        /* memory resource manager*/
-=======
   rman_t mem_rm;                        /* memory resource manager */
->>>>>>> f60e983c
   rman_t hlic_rm;                       /* HLIC resource manager */
   intr_event_t *intr_event[HLIC_NIRQS]; /* HLIC interrupt events */
 } rootdev_t;
@@ -54,8 +46,6 @@
   [HLIC_IRQ_EXTERNAL_MACHINE] = "machine external",
 };
 
-<<<<<<< HEAD
-=======
 static hlic_irq_t hlic_intr_map[HLIC_NIRQS] = {
   [HLIC_IRQ_SOFTWARE_USER] = -1,
   [HLIC_IRQ_SOFTWARE_SUPERVISOR] = HLIC_IRQ_SOFTWARE_SUPERVISOR,
@@ -71,7 +61,6 @@
   [HLIC_IRQ_EXTERNAL_MACHINE] = -1,
 };
 
->>>>>>> f60e983c
 /*
  * Hart-Level Interrupt Controller.
  */
@@ -86,8 +75,6 @@
   csr_set(sie, 1 << irq);
 }
 
-<<<<<<< HEAD
-=======
 static resource_t *hlic_alloc_intr(device_t *pic, device_t *dev, int rid,
                                    unsigned irq, rman_flags_t flags) {
   rootdev_t *rd = pic->state;
@@ -100,7 +87,6 @@
   resource_release(r);
 }
 
->>>>>>> f60e983c
 static void hlic_setup_intr(device_t *pic, device_t *dev, resource_t *r,
                             ih_filter_t *filter, ih_service_t *service,
                             void *arg, const char *name) {
@@ -120,41 +106,13 @@
   intr_event_remove_handler(r->r_handler);
 }
 
-<<<<<<< HEAD
-static resource_t *hlic_alloc_intr(device_t *pic, device_t *dev, int rid,
-                                   unsigned irq, rman_flags_t flags) {
-  rootdev_t *rd = pic->state;
-  rman_t *rman = &rd->hlic_rm;
-
-  return rman_reserve_resource(rman, RT_IRQ, rid, irq, irq, 1, 0, flags);
-}
-
-static void hlic_release_intr(device_t *pic, device_t *dev, resource_t *r) {
-  resource_release(r);
-}
-
-static void hlic_intr_handler(ctx_t *ctx, device_t *bus) {
-  rootdev_t *rd = bus->state;
-  unsigned long cause = _REG(ctx, CAUSE) & SCAUSE_CODE;
-=======
 static void hlic_intr_handler(ctx_t *ctx, device_t *bus) {
   rootdev_t *rd = bus->state;
   u_long cause = _REG(ctx, CAUSE) & SCAUSE_CODE;
->>>>>>> f60e983c
   assert(cause < HLIC_NIRQS);
 
   intr_event_t *ie = rd->intr_event[cause];
   if (!ie)
-<<<<<<< HEAD
-    panic("Unknown HLIC interrupt %u!", cause);
-
-  intr_event_run_handlers(ie);
-
-  if (cause != HLIC_IRQ_TIMER_SUPERVISOR &&
-      cause != HLIC_IRQ_EXTERNAL_SUPERVISOR) {
-    csr_clear(sip, ~(1 << cause));
-  }
-=======
     panic("Unknown HLIC interrupt %lx!", cause);
 
   intr_event_run_handlers(ie);
@@ -162,7 +120,6 @@
   /* Supervisor software interrupts are cleared directly through SIP. */
   if (cause == HLIC_IRQ_SOFTWARE_SUPERVISOR)
     csr_clear(sip, ~(1 << cause));
->>>>>>> f60e983c
 }
 
 static int hlic_map_intr(device_t *pic, device_t *dev, phandle_t *intr,
@@ -171,25 +128,9 @@
     return -1;
 
   unsigned irq = *intr;
-<<<<<<< HEAD
-
-  /* Software interrupts. */
-  if (irq == HLIC_IRQ_EXTERNAL_SUPERVISOR || irq == HLIC_IRQ_TIMER_SUPERVISOR ||
-      irq == HLIC_IRQ_SOFTWARE_SUPERVISOR)
-    return irq;
-
-  /* Machine interrupts. */
-  if (irq == HLIC_IRQ_TIMER_MACHINE)
-    return HLIC_IRQ_TIMER_SUPERVISOR;
-  if (irq == HLIC_IRQ_SOFTWARE_MACHINE)
-    return HLIC_IRQ_SOFTWARE_SUPERVISOR;
-
-  return -1;
-=======
   if (irq >= HLIC_NIRQS)
     return -1;
   return hlic_intr_map[irq];
->>>>>>> f60e983c
 }
 
 /*
@@ -261,29 +202,6 @@
 
   intr_root_claim(hlic_intr_handler, bus);
 
-<<<<<<< HEAD
-  phandle_t node;
-  int unit = 0;
-  int err;
-
-  /* PLIC */
-  device_t *plic;
-  if ((node = FDT_finddevice("/soc/interrupt-controller")) == FDT_NODEV)
-    return ENXIO;
-  if ((err = simplebus_add_child(bus, node, unit++, bus, &plic)))
-    return err;
-
-  /* CLINT */
-  if ((node = FDT_finddevice("/soc/clint")) == FDT_NODEV)
-    return ENXIO;
-  if ((err = simplebus_add_child(bus, node, unit++, bus, NULL)))
-    return err;
-
-  /* UART */
-  if ((node = FDT_finddevice("/soc/serial")) == FDT_NODEV)
-    return ENXIO;
-  if ((err = simplebus_add_child(bus, node, unit++, plic, NULL)))
-=======
   /*
    * Device enumeration.
    * TODO: this should be performed by a simplebus enumeration.
@@ -301,7 +219,6 @@
     return err;
 
   if ((err = simplebus_add_child(bus, "/soc/serial", unit++, plic, NULL)))
->>>>>>> f60e983c
     return err;
 
   return bus_generic_probe(bus);
@@ -314,14 +231,6 @@
   .teardown_intr = hlic_teardown_intr,
   .map_intr = hlic_map_intr,
 };
-<<<<<<< HEAD
-
-static bus_methods_t rootdev_bus_if = {
-  .alloc_resource = rootdev_alloc_resource,
-  .release_resource = rootdev_release_resource,
-  .activate_resource = rootdev_activate_resource,
-  .deactivate_resource = rootdev_deactivate_resource,
-=======
 
 static bus_methods_t rootdev_bus_if = {
   .alloc_resource = rootdev_alloc_resource,
@@ -341,26 +250,6 @@
       [DIF_PIC] = &hlic_pic_if,
       [DIF_BUS] = &rootdev_bus_if,
     },
->>>>>>> f60e983c
-};
-
-driver_t rootdev_driver = {
-  .desc = "RISC-V root bus driver",
-  .size = sizeof(rootdev_t),
-  .pass = FIRST_PASS,
-  .probe = rootdev_probe,
-  .attach = rootdev_attach,
-  .interfaces =
-    {
-      [DIF_PIC] = &hlic_pic_if,
-      [DIF_BUS] = &rootdev_bus_if,
-    },
-};
-
-<<<<<<< HEAD
-DEVCLASS_CREATE(root);
-=======
-/* XXX: We need at least one device in each devclass for the kernel to link
- * successfully. FTTB, let's just put `rootdev_driver` in `root` dc. */
-DEVCLASS_ENTRY(root, rootdev_driver);
->>>>>>> f60e983c
+};
+
+DEVCLASS_CREATE(root);