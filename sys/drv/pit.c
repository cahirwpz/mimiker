--- conflicted
+++ resolved
@@ -15,7 +15,7 @@
   /* values since last counter read */
   uint16_t prev_cntr16; /* number of counter ticks */
   /* values since initialization */
-  uint32_t cntr_modulo; /* number of counter ticks modulo TIMER_FREQ*/
+  uint32_t cntr_modulo; /* number of counter ticks modulo TIMER_FREQ */
   uint64_t sec;         /* seconds */
 } pit_state_t;
 
@@ -64,13 +64,8 @@
 
   pit_incr_cntr(pit, ticks_passed);
   assert(last_sec < pit->sec ||
-<<<<<<< HEAD
-         (last_sec == pit->sec && last_ticks <= pit->ticks));
-  assert(pit->ticks < TIMER_FREQ);
-=======
          (last_sec == pit->sec && last_cntr < pit->cntr_modulo));
   assert(pit->cntr_modulo < TIMER_FREQ);
->>>>>>> 184975cc
 }
 
 static intr_filter_t pit_intr(void *data) {
