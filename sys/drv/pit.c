/* Programable Interval Timer (PIT) driver for Intel 8253 */
#include <sys/mimiker.h>
#include <dev/i8253reg.h>
#include <dev/isareg.h>
#include <sys/pci.h>
#include <sys/interrupt.h>
#include <sys/klog.h>
#include <sys/timer.h>
#include <sys/spinlock.h>
#include <sys/devclass.h>

<<<<<<< HEAD
typedef union {
  /* assumes little endian order */
  struct {
    uint32_t lo;
    uint32_t hi;
  };
  uint64_t val;
} counter_t;
=======
#define PIIX4_IDE_VENDOR_ID 0x8086
#define PIIX4_IDE_DEVICE_ID 0x7111
>>>>>>> 11bcde56

typedef struct pit_state {
  resource_t *regs;
  intr_handler_t intr_handler;
  timer_t timer;
  uint16_t period_cntr; /* period as PIT counter value */
} pit_state_t;

#define inb(addr) bus_read_1(pit->regs, (addr))
#define outb(addr, val) bus_write_1(pit->regs, (addr), (val))

static void pit_set_frequency(pit_state_t *pit, uint16_t period) {
  outb(TIMER_MODE, TIMER_SEL0 | TIMER_16BIT | TIMER_RATEGEN);
  outb(TIMER_CNTR0, period & 0xff);
  outb(TIMER_CNTR0, period >> 8);
  pit->period_cntr = period;
}

static uint16_t pit_get_counter16(pit_state_t *pit) {
  uint16_t count = 0;
  WITH_INTR_DISABLED {
    outb(TIMER_MODE, TIMER_SEL0 | TIMER_LATCH);
    count |= inb(TIMER_CNTR0);
    count |= inb(TIMER_CNTR0) << 8;
  }
  return count;
}

static uint64_t pit_get_counter64(pit_state_t *pit) {
  static uint16_t counter16_last = 0;
  static counter_t counter64_last = (counter_t){.val = 0};
  uint16_t counter16_now, ticks;
  uint32_t oldlow;

  counter16_now = pit_get_counter16(pit);
  if (counter16_last >= counter16_now)
    ticks = counter16_last - counter16_now;
  else
    ticks = counter16_last + (pit->period_cntr - counter16_now);

  counter16_last = counter16_now;

  oldlow = counter64_last.lo;

  if (oldlow > (counter64_last.lo = oldlow + ticks))
    counter64_last.hi++;

  return counter64_last.val;
}

static intr_filter_t pit_intr(void *data) {
  pit_state_t *pit = data;

  pit_get_counter64(pit);
  tm_trigger(&pit->timer);
  return IF_FILTERED;
}

static device_t *device_of(timer_t *tm) {
  return tm->tm_priv;
}

static int timer_pit_start(timer_t *tm, unsigned flags, const bintime_t start,
                           const bintime_t period) {
  assert(flags & TMF_PERIODIC);
  assert(!(flags & TMF_ONESHOT));

  device_t *dev = device_of(tm);
  pit_state_t *pit = dev->state;

  uint32_t counter = bintime_mul(period, TIMER_FREQ).sec;
  /* Maximal counter value which we can store in pit timer */
  assert(counter <= 0xFFFF);
  pit_set_frequency(pit, counter);

  bus_intr_setup(dev, 0, &pit->intr_handler);
  return 0;
}

static int timer_pit_stop(timer_t *tm) {
  device_t *dev = device_of(tm);
  pit_state_t *pit = dev->state;

  bus_intr_teardown(dev, &pit->intr_handler);
  return 0;
}

static bintime_t timer_pit_gettime(timer_t *tm) {
  device_t *dev = device_of(tm);
  pit_state_t *pit = dev->state;
  uint64_t count = pit_get_counter64(pit);

  uint32_t sec = count / tm->tm_frequency;
  uint32_t frac = count % tm->tm_frequency;
  bintime_t bt = bintime_mul(HZ2BT(tm->tm_frequency), frac);
  bt.sec += sec;

  return bt;
}

static int pit_attach(device_t *dev) {
  assert(dev->parent->bus == DEV_BUS_PCI);

  pit_state_t *pit = dev->state;

  pit->regs =
    bus_alloc_resource(dev, RT_IOPORTS, 0, IO_TIMER1,
                       IO_TIMER1 + IO_TMRSIZE - 1, IO_TMRSIZE, RF_ACTIVE);
  assert(pit->regs != NULL);

  pit->intr_handler = INTR_HANDLER_INIT(pit_intr, NULL, pit, "i8254 timer", 0);

  pit->timer = (timer_t){
    .tm_name = "i8254",
    .tm_flags = TMF_PERIODIC,
    .tm_frequency = TIMER_FREQ,
    .tm_min_period = HZ2BT(TIMER_FREQ),
    .tm_max_period = bintime_mul(HZ2BT(TIMER_FREQ), 65536),
    .tm_start = timer_pit_start,
    .tm_stop = timer_pit_stop,
    .tm_gettime = timer_pit_gettime,
    .tm_priv = dev,
  };

  tm_register(&pit->timer);

  return 0;
}

static int pit_probe(device_t *dev) {
  pci_device_t *pcid = pci_device_of(dev);
  return pci_device_match(pcid, PIIX4_IDE_VENDOR_ID, PIIX4_IDE_DEVICE_ID);
}

/* clang-format off */
static driver_t pit_driver = {
  .desc = "i8254 PIT driver",
  .size = sizeof(pit_state_t),
  .attach = pit_attach,
  .probe = pit_probe
};
/* clang-format on */

DEVCLASS_ENTRY(pci, pit_driver);<|MERGE_RESOLUTION|>--- conflicted
+++ resolved
@@ -9,7 +9,9 @@
 #include <sys/spinlock.h>
 #include <sys/devclass.h>
 
-<<<<<<< HEAD
+#define PIIX4_IDE_VENDOR_ID 0x8086
+#define PIIX4_IDE_DEVICE_ID 0x7111
+
 typedef union {
   /* assumes little endian order */
   struct {
@@ -18,10 +20,6 @@
   };
   uint64_t val;
 } counter_t;
-=======
-#define PIIX4_IDE_VENDOR_ID 0x8086
-#define PIIX4_IDE_DEVICE_ID 0x7111
->>>>>>> 11bcde56
 
 typedef struct pit_state {
   resource_t *regs;
