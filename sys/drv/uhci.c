--- conflicted
+++ resolved
@@ -20,6 +20,7 @@
 #include <sys/libkern.h>
 #include <sys/klog.h>
 #include <sys/kmem.h>
+#include <sys/mimiker.h>
 #include <sys/pmap.h>
 #include <sys/pool.h>
 #include <sys/time.h>
@@ -482,12 +483,12 @@
 static void uhci_init_pool(void) {
   size_t tfr_pool_asize = roundup2(UHCI_TFR_POOL_SIZE, PAGESIZE);
   void *tfr_pool =
-    (void *)kmem_alloc_contig(NULL, pow(tfr_pool_asize), PMAP_NOCACHE);
+    (void *)kmem_alloc_contig(NULL, pow2(tfr_pool_asize), PMAP_NOCACHE);
   pool_add_page(P_TFR, tfr_pool, tfr_pool_asize);
 
   size_t data_pool_asize = roundup2(UHCI_DATA_POOL_SIZE, PAGESIZE);
   void *data_pool =
-    (void *)kmem_alloc_contig(NULL, pow(data_pool_asize), PMAP_NOCACHE);
+    (void *)kmem_alloc_contig(NULL, pow2(data_pool_asize), PMAP_NOCACHE);
   pool_add_page(P_DATA, data_pool, data_pool_asize);
 }
 
@@ -789,23 +790,15 @@
   return 1;
 }
 
-<<<<<<< HEAD
 static int uhci_attach(device_t *hcdev) {
   uhci_state_t *uhci = hcdev->state;
+  int err = 0;
 
   /* Gather I/O ports resources. */
-  uhci->regs = device_take_ioports(hcdev, 4, RF_ACTIVE);
-=======
-static int uhci_attach(device_t *dev) {
-  uhci_state_t *uhci = dev->state;
-  int err = 0;
-
-  /* Gather I/O ports resources. */
-  uhci->regs = device_take_ioports(dev, 4);
->>>>>>> 597b8470
+  uhci->regs = device_take_ioports(hcdev, 4);
   assert(uhci->regs);
 
-  if ((err = bus_map_resource(dev, uhci->regs)))
+  if ((err = bus_map_resource(hcdev, uhci->regs)))
     return err;
 
   /* Perform the global reset of the UHCI controller. */
@@ -845,11 +838,7 @@
   pci_enable_busmaster(hcdev);
 
   /* Setup host controller's interrupt. */
-<<<<<<< HEAD
-  uhci->irq = device_take_irq(hcdev, 0, RF_ACTIVE);
-=======
-  uhci->irq = device_take_irq(dev, 0);
->>>>>>> 597b8470
+  uhci->irq = device_take_irq(hcdev, 0);
   assert(uhci->irq);
   pic_setup_intr(hcdev, uhci->irq, uhci_isr, NULL, uhci, "UHCI");
 
