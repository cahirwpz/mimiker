/*
 * UHCI host controller PCI deriver.
 *
 * For explanation of terms used throughout the code
 * please see the following documents:
 *
 * - Universal Host Controller Interface (UHCI) Design Guide, March 1996:
 *     ftp://ftp.netbsd.org/pub/NetBSD/misc/blymn/uhci11d.pdfunit
 *
 * - Universal Serial Bus Specification Revision 2.0, April 27, 2000:
 *     http://sdpha2.ucsd.edu/Lab_Equip_Manuals/usb_20.pdf
 *
 * Each inner function if given a description. For description
 * of the rest of contained functions please see `include/dev/usbhc.h`.
 */
#define KL_LOG KL_DEV
#include <sys/errno.h>
#include <sys/bus.h>
#include <sys/devclass.h>
#include <sys/libkern.h>
#include <sys/klog.h>
#include <sys/kmem.h>
#include <sys/mimiker.h>
#include <sys/pmap.h>
#include <sys/pool.h>
#include <sys/time.h>
#include <dev/pci.h>
#include <dev/usb.h>
#include <dev/usbhc.h>
#include <dev/uhci.h>
#include <dev/uhcireg.h>

/* Number of main queues.
 * Available shedule intervals are: 1, 2, ..., 2^(`UHCI_NMAINQS` - 1). */
#define UHCI_NMAINQS 5
#define UHCI_MAX_INTERVAL (1 << (UHCI_NMAINQS - 1))

typedef struct uhci_state {
  uhci_qh_t *mainqs[UHCI_NMAINQS]; /* main queues (i.e. schedule queues) */
  uint32_t *frames;                /* UHCI frame list */
  resource_t *regs;                /* host controller registers */
  resource_t *irq;                 /* host controller interrupt */
  uint8_t nports;                  /* number of root hub ports */
} uhci_state_t;

/*
 * For each transfer we need a contiguous memory range to compose appropriate
 * UCHI specific structures which state a USB transaction. Besides that,
 * a transfer also needs another contiguous span for I/O data to transfer.
 * To meet these requirements we supply two pools:
 * - `P_TFR`  - memory buffers for UHCI transfer constructs,
 * - `P_DATA` - memory buffers for I/O data to transfer.
 */

#define UHCI_DATA_BUF_SIZE 512UL

/* Control transfer: SETUP + (device request + actual data) + STATUS. */
#define UHCI_TFR_CTRL_MAX_TDS                                                  \
  (2 + (UHCI_DATA_BUF_SIZE - sizeof(usb_dev_req_t)) / USB_MAX_IPACKET)

/* DATA transfer: actual data. */
#define UHCI_TFR_DATA_MAX_TDS (UHCI_DATA_BUF_SIZE / USB_MAX_IPACKET)

#define UHCI_TFR_MAX_TDS max(UHCI_TFR_CTRL_MAX_TDS, UHCI_TFR_DATA_MAX_TDS)
#define UHCI_TFR_BUF_SIZE                                                      \
  (sizeof(uhci_qh_t) + UHCI_TFR_MAX_TDS * sizeof(uhci_td_t))

#define UHCI_MAX_NREQS 15 /* maximum number of scheduled request */

#define UHCI_DATA_POOL_SIZE (UHCI_MAX_NREQS * UHCI_DATA_BUF_SIZE)

#define UHCI_TFR_POOL_SIZE (UHCI_MAX_NREQS * UHCI_TFR_BUF_SIZE)

#define UHCI_ALIGNMENT max(UHCI_TD_ALIGN, UHCI_QH_ALIGN)

static POOL_DEFINE(P_TFR, "UHCI transfer buffers", UHCI_TFR_BUF_SIZE,
                   UHCI_ALIGNMENT);
static POOL_DEFINE(P_DATA, "UHCI data buffers", UHCI_DATA_BUF_SIZE);

/*
 * How do we manage the UHCI frame list?
 *
 * We have `UHCI_NMAINQS` main queues. We'd like main queue number n to execute
 * every 2^n ms. In order to achive this goal we apply the following schema:
 * 1. We chain all the main queues in the following way:
 *
 *             ------------------             --------     --------
 *             |      MQ        | --> ... --> |  MQ  | --> |  MQ  |
 *             | UHCI_NMAINQS-1 |             |  #1  |     |  #0  |
 *             ------------------             --------     --------
 *
 * 2. We point frame list pointer number k at the main queue which number is
 * a log of the smallest power of 2 that divides k + 1, or main queue number
 * `UHCI_NMAINQS` - 1 if the resulting number is too large. This yields the
 * following layout:
 *
 *        frame pointers                             main queues
 *
 *  start ---------------
 *        |   frame 0   | -->                                            MQ#0
 *        ---------------
 *        |   frame 1   | -->                                   MQ#1 --> MQ#0
 *        ---------------
 *        |   frame 2   | -->                                            MQ#0
 *        ---------------
 *        |   frame 3   | -->                          MQ#2 --> MQ#1 --> MQ#0
 *        ---------------
 *        |   frame 4   | -->                                            MQ#0
 *        ---------------
 *        |   frame 5   | -->                                   MQ#1 --> MQ#0
 *        ---------------
 *        |   frame 6   | -->                                            MQ#0
 *        ---------------
 *        |             |
 *              ...
 *        |             |
 *        ---------------
 *        | frame 1023  | -->    MQ        --> ... --> MQ#2 --> MQ#1 --> MQ#0
 *        ---------------   #UHCI_NMAINQS-1
 *
 *
 * How do we schedule a UHCI transfer?
 *
 * Each main queue contains a list of scheduled transfers.
 * With every transfer request we are given an interval which tells when to
 * execute the transfer. We round down the given interval to the nearest
 * value corresponding to the period of some of the supplied main queues,
 * and then we append the transfer to the main queue.
 *
 * Conceptual drawing:
 *
 *             --------     --------
 *  main   --> |  MQ  | --> |  MQ  | --> ...
 *  queues     |  #i  |     | #i-1 |
 *             --------     --------
 *                |
 *                |
 *                v
 *             ------------     ------------              ------------
 *  scheduled  | transfer | --> | transfer | ---> ... --> | transfer |
 *  transfers  |    #0    |     |    #1    |              |    #n    |
 *             ------------     ------------              ------------
 *
 *
 * How do we build a UHCI transfer?
 *
 * For each transfer we need a buffer for UHCI constructs and a buffer
 * for I/O data. The former contains a single UHCI queue followed by
 * a number of UHCI transfer descriptors. These describe a UHCI transfer.
 * Each transfer descriptor contains a pointer which points to some location
 * in the I/O data buffer.
 *
 * Conceptual drawing:
 *
 *         transfer buffer                           data I/O buffer
 *        (UHCI constructs)                 (buffer for data/bytes to transfer)
 *                              `qh_data`
 *   start ---------------           -------> start ---------------
 *         |             |          /               |             |
 *         |    queue    |---------/                |             |
 *         |             |                          |             |
 *         ---------------                          |             |
 *         |   transfer  |      `td_buffer`         |             |
 *         |  descriptor |------------------------> |             |
 *         |     #0      |                          |  raw data   |
 *         ---------------                          |   stream    |
 *         |             |                          |             |
 *               ...                                      ...
 *         |             |                          |             |
 *         ---------------      `td_buffer`         |             |
 *         |   transfer  |         ---------------> |             |
 *         |  descriptor |--------/                 |             |
 *         |     #n      |                          |             |
 *     end ---------------                          ---------------
 */

/*
 * The following definitions assume an implicit `uhci` argument.
 */

/*
 * Read byte/word/double word from specified UHCI port.
 */
#define in8(addr) bus_read_1(uhci->regs, (addr))
#define in16(addr) bus_read_2(uhci->regs, (addr))
#define in32(addr) bus_read_4(uhci->regs, (addr))

/*
 * Write byte/word/double word to specified UHCI port.
 */
#define out8(addr, val) bus_write_1(uhci->regs, (addr), (val))
#define out16(addr, val) bus_write_2(uhci->regs, (addr), (val))
#define out32(addr, val) bus_write_4(uhci->regs, (addr), (val))

/*
 * Set specified bit in a given UHCI port.
 */
#define set8(p, b) out8((p), in8(p) | (b))
#define set16(p, b) out16((p), in16(p) | (b))
#define set32(p, b) out32((p), in32(p) | (b))

/*
 * Clear specified bit in a given UHCI port.
 */
#define clr8(p, b) out8((p), in8(p) & ~(b))
#define clr16(p, b) out16((p), in16(p) & ~(b))
#define clr32(p, b) out32((p), in32(p) & ~(b))

/*
 * Clear specified bit in a given UHCI write clear port.
 */
#define wclr8(p, b) set8((p), (b))
#define wclr16(p, b) set16((p), (b))
#define wclr32(p, b) set32((p), (b))

/*
 * Check if a specified bit is set in a given UHCI port.
 */
#define chk8(p, b) ((in8(p) & (b)) != 0)
#define chk16(p, b) ((in16(p) & (b)) != 0)
#define chk32(p, b) ((in32(p) & (b)) != 0)

/*
 * Helper functions.
 */

/* Obtain the physical address corresponding to `vaddr`. */
static uhci_physaddr_t uhci_physaddr(void *vaddr) {
  paddr_t paddr = 0;
  bool suc = pmap_kextract((vaddr_t)vaddr, &paddr);
  assert(suc);
  return (uhci_physaddr_t)paddr;
}

/*
 * Transfer descriptor handling functions.
 */

/*
 * Initialize a transfer descriptor.
 *
 * - `ioc` - UHCI_TD_IOC (Interrupt On Completion), or 0
 * - `token` - one of `UHCI_TD_{SETUP,OUT,IN}`
 * - `data`  - virtual address of an I/O buffer
 */
static void td_init(uhci_td_t *td, usb_device_t *udev, uint32_t ioc,
                    uint32_t token, void *data) {
  uint32_t ls = (udev->speed == USB_SPD_LOW ? UHCI_TD_LS : 0);

  bzero(td, sizeof(uhci_td_t));
  /* Consecutive transfer descriptors are always contiguous.
   * Note: we assume that only the last transfer descriptor in a transfer
   * will trigger IOC. */
  td->td_next =
    (ioc ? UHCI_PTR_T : uhci_physaddr(td + 1) | UHCI_PTR_VF | UHCI_PTR_TD);
  td->td_status = UHCI_TD_SET_ERRCNT(3) | ioc | ls | UHCI_TD_ACTIVE;
  td->td_token = token;
  td->td_buffer = (data ? uhci_physaddr(data) : 0);
}

/* Create a SETUP transfer descriptor. */
static void td_setup(uhci_td_t *td, usb_device_t *udev, usb_endpt_t *endpt,
                     usb_dev_req_t *req) {
  uint32_t token =
    UHCI_TD_SETUP(sizeof(usb_dev_req_t), endpt->addr, udev->addr);
  /* A SETUP packet is always the first packet of a transfer, thus
   * no Interrupt On Competion is used. */
  td_init(td, udev, 0, token, req);
}

/* Compose a DATA IN/DATA OUT token. */
static uint32_t td_data_token(uint8_t dev_addr, uint8_t endpt_addr,
                              usb_direction_t dir, uint16_t pktsize,
                              uint8_t data_toggle) {
  if (dir == USB_DIR_INPUT)
    return UHCI_TD_IN(pktsize, endpt_addr, dev_addr, data_toggle);
  assert(dir == USB_DIR_OUTPUT);
  return UHCI_TD_OUT(pktsize, endpt_addr, dev_addr, data_toggle);
}

/* Create a DATA IN/DATA OUT transfer descriptor. */
static void td_data(uhci_td_t *td, usb_device_t *udev, usb_endpt_t *endpt,
                    uint32_t ioc, uint16_t pktsize, uint8_t data_toggle,
                    void *data) {
  uint32_t token =
    td_data_token(udev->addr, endpt->addr, endpt->dir, pktsize, data_toggle);
  td_init(td, udev, ioc, token, data);
}

/* Create a STATUS transfer descriptor. */
static void td_status(uhci_td_t *td, usb_device_t *udev, usb_endpt_t *endpt,
                      uint16_t transfer_size, usb_direction_t dir) {
  uint32_t token = td_data_token(udev->addr, endpt->addr, dir, 0, 1);
  /* A SETUP packet is always the last packet of a control transfer, thus
   * an Interrupt On Competion shuld be triggered at the end. */
  td_init(td, udev, UHCI_TD_IOC, token, NULL);
}

/* Discard all errors and mark a transfer descriptor as to be executed. */
static void td_reactivate(uhci_td_t *td) {
  uint32_t ioc = td->td_status & UHCI_TD_IOC;
  uint32_t ls = td->td_status & UHCI_TD_LS;
  td->td_status = UHCI_TD_SET_ERRCNT(3) | ioc | ls | UHCI_TD_ACTIVE;
}

/* Check whether a transfer descriptor is the last one in a transfer. */
static inline bool td_last(uhci_td_t *td) {
  return td->td_next & UHCI_PTR_T;
}

/*
 * Queue handling functions.
 */

/* Point the queue's element link pointer
 * at the specified transfer descriptor. */
static inline void qh_add_td(uhci_qh_t *qh, uhci_td_t *td) {
  qh->qh_e_next = uhci_physaddr(td) | UHCI_PTR_TD;
}

/* Return a pointer to the first transfer descriptor composing `qh`. */
static inline uhci_td_t *qh_first_td(uhci_qh_t *qh) {
  return (uhci_td_t *)(qh + 1);
}

/* Initialize a regular (i.e. not main) queue. */
static void qh_init(uhci_qh_t *qh, usb_buf_t *buf) {
  qh->qh_h_next = UHCI_PTR_T;
  qh->qh_e_next = UHCI_PTR_T;
  qh->qh_buf = buf;
  qh_add_td(qh, qh_first_td(qh));
}

/* Allocate a new queue (including transfer I/O data buffer). */
static uhci_qh_t *qh_alloc(usb_buf_t *buf) {
  uhci_qh_t *qh = pool_alloc(P_TFR, M_ZERO);
  qh_init(qh, buf);
  qh->qh_data = pool_alloc(P_DATA, M_ZERO);
  return qh;
}

/* Release a queue (including transfer I/O data buffer). */
static void qh_free(uhci_qh_t *qh) {
  void *data = qh->qh_data;
  assert(data);
  pool_free(P_DATA, data);
  pool_free(P_TFR, qh);
}

/* Return `true` if the trnasfer corresponding to `qh` has been executed. */
static bool qh_executed(uhci_qh_t *qh) {
  uhci_td_t *td = qh_first_td(qh);
  while (!td_last(td))
    td++;
  return !(td->td_status & UHCI_TD_ACTIVE);
}

/* Initialize a main queue. */
static void qh_init_main(uhci_qh_t *mq) {
  bzero(mq, sizeof(uhci_qh_t));
  mq->qh_h_next = UHCI_PTR_T;
  mq->qh_e_next = UHCI_PTR_T;
  mtx_init(&mq->qh_lock, MTX_SLEEP);
  TAILQ_INIT(&mq->qh_list);
}

/* Point the queue's element link pointer at the specified queue. */
static inline void qh_add_qh(uhci_qh_t *qh1, uhci_qh_t *qh2) {
  qh1->qh_e_next = uhci_physaddr(qh2) | UHCI_PTR_QH;
}

/* Point the queue's head link pointer at the specified queue. */
static inline void qh_chain(uhci_qh_t *qh1, uhci_qh_t *qh2) {
  qh1->qh_h_next = uhci_physaddr(qh2) | UHCI_PTR_QH;
}

/* Tell the controller to omit the specified queue from now on. */
static inline void qh_halt(uhci_qh_t *qh) {
  qh->qh_e_next |= UHCI_PTR_T;
}

/* Tell the controller to continue executing the specified queue when
 * the queue is encountered. */
static inline void qh_unhalt(uhci_qh_t *qh) {
  qh->qh_e_next &= ~UHCI_PTR_T;
}

/* Insert the specified queue into the specified main queue for execution. */
static void qh_insert(uhci_qh_t *mq, uhci_qh_t *qh) {
  SCOPED_MTX_LOCK(&mq->qh_lock);

  uhci_qh_t *last = TAILQ_LAST(&mq->qh_list, qh_list);

  TAILQ_INSERT_TAIL(&mq->qh_list, qh, qh_link);

  /* If we're inserting the first queue,
   * then we have to enable the main queue. */
  if (!last)
    qh_add_qh(mq, qh);
  else
    qh_chain(last, qh);
}

/* Remove the specified queue from the specified main queue. */
static void qh_remove(uhci_qh_t *mq, uhci_qh_t *qh) {
  assert(mtx_owned(&mq->qh_lock));

  uhci_qh_t *prev = TAILQ_PREV(qh, qh_list, qh_link);

  TAILQ_REMOVE(&mq->qh_list, qh, qh_link);

  /* If we're removing the last queue,
   * then we need to disable the main queue. */
  if (prev)
    prev->qh_h_next = qh->qh_h_next;
  else
    qh_halt(mq);
}

/* Obtain queue's error status. */
static uint32_t qh_error_status(uhci_qh_t *qh) {
  uint32_t error = 0;

  for (uhci_td_t *td = qh_first_td(qh); !td_last(td); td++)
    if ((error = td->td_status & UHCI_TD_ERROR))
      break;

  return error;
}

/* Remove the specified queue from the pointed main queue and reclaim
 * UHCI buffers associated with the queue. */
static void qh_discard(uhci_qh_t *mq, uhci_qh_t *qh) {
  assert(mtx_owned(&mq->qh_lock));
  qh_remove(mq, qh);
  qh_free(qh);
}

/* Set a queue to be executed. */
static void qh_reactivate(uhci_qh_t *qh) {
  uhci_td_t *td = qh_first_td(qh);
  qh_add_td(qh, td);
  do {
    td_reactivate(td);
  } while (!td_last(td++));
}

/*
 * Software context initialization functions.
 */

/* Initialize main queues. */
static void uhci_init_mainqs(uhci_state_t *uhci) {
  assert(sizeof(uhci_qh_t) * (UHCI_NMAINQS - 1) <= PAGESIZE);
  uhci_qh_t *mqs = (void *)kmem_alloc_contig(NULL, PAGESIZE, PMAP_NOCACHE);

  /* Organize the main queues in a list. */
  for (int i = 0; i < UHCI_NMAINQS; i++) {
    qh_init_main(&mqs[i]);
    qh_chain(&mqs[i + 1], &mqs[i]);
    uhci->mainqs[i] = &mqs[i];
  }
}

/* Initialize the UHCI frame list. */
static void uhci_init_frames(uhci_state_t *uhci) {
  uhci->frames = (void *)kmem_alloc_contig(
    NULL, UHCI_FRAMELIST_COUNT * sizeof(uint32_t), PMAP_NOCACHE);

  /* Set each frame pointer to the appropriate main queue. */
  for (int i = 0; i < UHCI_FRAMELIST_COUNT; i++) {
    int maxpow2 = ffs(i + 1);
    int qn = min(maxpow2, UHCI_NMAINQS) - 1;
    assert(qn >= 0 && qn < UHCI_NMAINQS);
    uhci->frames[i] = uhci_physaddr(uhci->mainqs[qn]) | UHCI_PTR_QH;
  }

  /* Set frame list base address. */
  out32(UHCI_FLBASEADDR, uhci_physaddr(uhci->frames));
}

/* Supply a contiguous physical memory for further buffer allocation. */
static void uhci_init_pool(void) {
  const size_t tfr_pool_asize = roundup2(UHCI_TFR_POOL_SIZE, PAGESIZE);
  assert(powerof2(tfr_pool_asize));
  void *tfr_pool =
    (void *)kmem_alloc_contig(NULL, tfr_pool_asize, PMAP_NOCACHE);
  pool_add_page(P_TFR, tfr_pool, tfr_pool_asize);

  const size_t data_pool_asize = roundup2(UHCI_DATA_POOL_SIZE, PAGESIZE);
  assert(powerof2(data_pool_asize));
  void *data_pool =
    (void *)kmem_alloc_contig(NULL, data_pool_asize, PMAP_NOCACHE);
  pool_add_page(P_DATA, data_pool, data_pool_asize);
}

/*
 * UHCI transfer handling functions.
 */

/* Convert host controller error flags into USB bus error flags. */
static usb_error_t uhcie2usbe(uint32_t error) {
  usb_error_t uerr = 0;

  /* FTTB, we only distinguish a STALL condition. */
  if (error & UHCI_TD_STALLED)
    uerr |= USB_ERR_STALLED;

  /* Signal any other errors. */
  error &= ~UHCI_TD_STALLED;
  if (error)
    uerr |= USB_ERR_OTHER;

  return uerr;
}

/* Process the transfer identified by queue `qh`. */
static void uhci_process(uhci_state_t *uhci, uhci_qh_t *mq, uhci_qh_t *qh) {
  assert(mtx_owned(&mq->qh_lock));

  qh_halt(qh);

  usb_buf_t *buf = qh->qh_buf;

  /* Obtain the queue's status. */
  uint32_t error = qh_error_status(qh);

  /* If an error has occured, signal the error and discard the transfer. */
  if (error) {
    usb_error_t uerr = uhcie2usbe(error);
    usb_buf_process(buf, NULL, uerr);
    qh_discard(mq, qh);
    return;
  }

  /* If the transfer isn't done yet, we'll come back to it later. */
  if (!qh_executed(qh)) {
    qh_unhalt(qh);
    return;
  }

  /* Let the USB bus layer handle the received data. */
  usb_buf_process(buf, qh->qh_data, 0);

  /* If this is a periodic transfer we have to reactivate it. */
  if (usb_buf_periodic(buf))
    qh_reactivate(qh);
  else
    qh_discard(mq, qh);
}

/* UHCI Interrupt Service Routine. */
static intr_filter_t uhci_isr(void *data) {
  uhci_state_t *uhci = data;
  /* FTTB, we're interested in IOC and error events. */
  uint16_t intrmask = UHCI_STS_USBINT | UHCI_STS_USBEI;

  /* Sould we bother about this? */
  if (!chk16(UHCI_STS, intrmask))
    return IF_STRAY;

  /* Clear the interrupt flags so that new requests can be queued. */
  wclr16(UHCI_STS, intrmask);

  for (int i = 0; i < UHCI_NMAINQS; i++) {
    uhci_qh_t *mq = uhci->mainqs[i];
    qh_halt(mq);
  }

  return IF_DELEGATE;
}

static void uhci_service(void *data) {
  uhci_state_t *uhci = data;

  for (int i = 0; i < UHCI_NMAINQS; i++) {
    uhci_qh_t *mq = uhci->mainqs[i];
    /* Travers each main queue to find the delinquent. */
    WITH_MTX_LOCK (&mq->qh_lock) {
      uhci_qh_t *qh, *next;
      TAILQ_FOREACH_SAFE (qh, &mq->qh_list, qh_link, next)
        uhci_process(uhci, mq, qh);
      /* Unhalt only non-empty main queues. */
      if (!TAILQ_EMPTY(&mq->qh_list))
        qh_unhalt(mq);
    }
  }
}

/* Schedule a queue for execution in `flr(log(interval))` ms. */
static void uhci_schedule(uhci_state_t *uhci, uhci_qh_t *qh, uint8_t interval) {
  if (interval)
    interval = log2(interval);

  /* Select a main queue to accommodate the request. */
  uint8_t qn = min(interval, UHCI_NMAINQS - 1);
  uhci_qh_t *mq = uhci->mainqs[qn];
  qh_insert(mq, qh);
}

/*
 * Setup the data stage of a transaction.
 *
 * - `td`   - address of the first transfer descriptor to fill,
 * - `toggle` - firs data toggle to grant,
 * - `data`   - pointer to the I/O data.
 *
 * Returns pointer to the next available transfer descriptor.
 */
static uhci_td_t *uhci_data_stage(usb_device_t *udev, usb_buf_t *buf,
                                  uhci_td_t *td, uint16_t toggle, void *data) {
  usb_endpt_t *endpt = buf->endpt;

  /* Copyin data to transfer. */
  if (endpt->dir == USB_DIR_OUTPUT)
    memcpy(data, buf->data, buf->transfer_size);

  /* Prepare DATA packets. */
  for (uint16_t nbytes = 0; nbytes != buf->transfer_size; toggle ^= 1) {
    uint16_t pktsize = min(buf->transfer_size - nbytes, endpt->maxpkt);
    td_data(td++, udev, endpt, 0, pktsize, toggle, data);
    nbytes += pktsize;
    data += pktsize;
  }

  return td;
}

/* Issue a control transfer. */
static void uhci_control_transfer(device_t *hcdev, device_t *dev,
                                  usb_buf_t *buf, usb_dev_req_t *req,
                                  usb_direction_t status_dir) {
  assert(buf->transfer_size + sizeof(usb_dev_req_t) <= UHCI_DATA_BUF_SIZE);

  uhci_state_t *uhci = hcdev->state;
  usb_device_t *udev = usb_device_of(dev);
  usb_endpt_t *endpt = buf->endpt;
  uhci_qh_t *qh = qh_alloc(buf);

  /* Copyin the USB device request at the end of the data buffer. */
  void *req_cpy = qh->qh_data + buf->transfer_size;
  memcpy(req_cpy, req, sizeof(usb_dev_req_t));

  /* Prepare a SETUP packet. */
  uhci_td_t *td = qh_first_td(qh);
  td_setup(td, udev, endpt, req_cpy);

  /* Preapre the data stage. */
  td = uhci_data_stage(udev, buf, td + 1, 1, qh->qh_data);

  /* Prepare a STATUS packet. */
  td_status(td, udev, endpt, buf->transfer_size, status_dir);

  uhci_schedule(uhci, qh, 0);
}

/* Issue a data stage only transfer. */
static void uhci_data_transfer(device_t *hcdev, device_t *dev, usb_buf_t *buf) {
  assert(buf->transfer_size <= UHCI_DATA_BUF_SIZE);

  uhci_state_t *uhci = hcdev->state;
  usb_device_t *udev = usb_device_of(dev);
  usb_endpt_t *endpt = buf->endpt;
  uhci_qh_t *qh = qh_alloc(buf);

  /* Preapre the data stage. */
  uhci_td_t *td = uhci_data_stage(udev, buf, qh_first_td(qh), 0, qh->qh_data);

  /* The last transfer descriptor has to finish the transfer. */
  td--;
  td->td_next = UHCI_PTR_T;
  td->td_status |= UHCI_TD_IOC;

  uhci_schedule(uhci, qh, endpt->interval);
}

/*
 * UHCI host controller manage functions.
 */

/* The UHCI_PORTSC_ONE bit of a UHCI port register is always read as 1.
 * This provides a simple method to verify whether a memory word is
 * a root hub port status/control register. */
static bool uhci_is_port(uhci_state_t *uhci, uint8_t port) {
  if (!chk16(UHCI_PORTSC(port), UHCI_PORTSC_ONE))
    return false;

  /* Try to clear the bit. */
  clr16(UHCI_PORTSC(port), UHCI_PORTSC_ONE);
  if (!chk16(UHCI_PORTSC(port), UHCI_PORTSC_ONE))
    return false;

  return true;
}

/* Verify the initial values of a specified root hub port. */
static bool uhci_check_port(uhci_state_t *uhci, uint8_t port) {
  return !chk16(UHCI_PORTSC(port), UHCI_PORTSC_SUSP | UHCI_PORTSC_PR |
                                     UHCI_PORTSC_RD | UHCI_PORTSC_LS |
                                     UHCI_PORTSC_POEDC | UHCI_PORTSC_PE);
}

/* Check whether a device is attached to the specified root hub port. */
static bool uhci_device_present(device_t *hcdev, uint8_t port) {
  uhci_state_t *uhci = hcdev->state;
  return chk16(UHCI_PORTSC(port), UHCI_PORTSC_CCS);
}

/* Reset the specified root hub port. */
static void uhci_reset_port(device_t *hcdev, uint8_t port) {
  uhci_state_t *uhci = hcdev->state;

  set16(UHCI_PORTSC(port), UHCI_PORTSC_PR);
  mdelay(USB_PORT_ROOT_RESET_DELAY_SPEC);
  clr16(UHCI_PORTSC(port), UHCI_PORTSC_PR);
  mdelay(USB_PORT_RESET_RECOVERY_SPEC);

  /* Only enable the port if some device is attached. */
  if (!uhci_device_present(hcdev, port))
    return;

  /* Clear status chenge indicators. */
  wclr16(UHCI_PORTSC(port), UHCI_PORTSC_POEDC | UHCI_PORTSC_CSC);

  /* Enable the port. */
  while (!chk16(UHCI_PORTSC(port), UHCI_PORTSC_PE))
    set16(UHCI_PORTSC(port), UHCI_PORTSC_PE);
}

/* Obtain the number of available root hub ports. */
static uint8_t uhci_detect_ports(uhci_state_t *uhci) {
  uint8_t port = 0;

  for (; uhci_is_port(uhci, port); port++) {
    if (!uhci_check_port(uhci, port))
      break;
  }

  uhci->nports = port;
  klog("detected %u ports", uhci->nports);

  return port;
}

/* Return the number of available root hub ports. */
static uint8_t uhci_number_of_ports(device_t *hcdev) {
  uhci_state_t *uhci = hcdev->state;
  return uhci->nports;
}

/* Check whether the device attached to the specified port
 * is a low speed device. */
static usb_speed_t uhci_device_speed(device_t *hcdev, uint8_t port) {
  uhci_state_t *uhci = hcdev->state;
  if (chk16(UHCI_PORTSC(port), UHCI_PORTSC_LSDA))
    return USB_SPD_LOW;
  return USB_SPD_FULL;
}

/*
 * Driver interface functions.
 */

static int check_usb_release(device_t *hcdev) {
  uint8_t rev = pci_read_config_1(hcdev, PCI_USBREV);
  const char *str = NULL;

  if (rev == PCI_USB_REV_PRE_1_0)
    str = "pre-revision 1.0";
  else if (rev == PCI_USB_REV_1_0)
    str = "revision 1.0";
  else if (rev == PCI_USB_REV_1_1)
    str = "revision 1.1";
  else
    return 1;

  klog("host controller compliant with USB %s", str);
  return 0;
}

static int uhci_probe(device_t *hcdev) {
  pci_device_t *pcid = pci_device_of(hcdev);

  if (!pcid)
    return 0;

  /* Is it a USB compatible controller? */
  if (pcid->class_code != PCI_USB_CLASSCODE ||
      pcid->subclass_code != PCI_USB_SUBCLASSCODE)
    return 0;

  /* Is it a UHCI controller? */
  if (pcid->progif != PCI_INTERFACE_UHCI)
    return 0;

  if (check_usb_release(hcdev))
    return 0;

  return 1;
}

static int uhci_attach(device_t *hcdev) {
  uhci_state_t *uhci = hcdev->state;
  int err = 0;

  /* Gather I/O ports resources. */
  uhci->regs = device_take_ioports(hcdev, 4);
  assert(uhci->regs);

  if ((err = bus_map_resource(hcdev, uhci->regs)))
    return err;

  /* Perform the global reset of the UHCI controller. */
  set16(UHCI_CMD, UHCI_CMD_GRESET);
  mdelay(USB_BUS_RESET_DELAY);
  set16(UHCI_CMD, 0x0000);

  /* After global reset, all registers are set to their
   * default values. */
  if (in16(UHCI_CMD) != 0x0000)
    return ENXIO;
  if (in16(UHCI_STS) != UHCI_STS_HCH)
    return ENXIO;
  if (in8(UHCI_SOF) != 0x40) /* each frame is 1 ms */
    return ENXIO;

  /* Unhalt the controller. */
  wclr16(UHCI_STS, UHCI_STS_HCH);

  /* Perform the host controller reset. */
  set16(UHCI_CMD, UHCI_CMD_HCRESET);
  while (in16(UHCI_CMD) & UHCI_CMD_HCRESET)
    ;

  if (!uhci_detect_ports(uhci))
    return ENXIO;

  /* Initialize the software context. */
  uhci_init_mainqs(uhci);
  uhci_init_frames(uhci);
  uhci_init_pool();

  /* Set current frame number to the first frame pointer. */
  out16(UHCI_FRNUM, 0x0000);

  /* Enable bus master mode. */
  pci_enable_busmaster(hcdev);

  /* Setup host controller's interrupt. */
  uhci->irq = device_take_irq(hcdev, 0);
  assert(uhci->irq);
<<<<<<< HEAD
  pic_setup_intr(hcdev, uhci->irq, uhci_isr, NULL, uhci, "UHCI");
=======
  pic_setup_intr(dev, uhci->irq, uhci_isr, uhci_service, uhci, "UHCI");
>>>>>>> 6e29de4b

  /* Turn on the IOC and error interrupts. */
  set16(UHCI_INTR, UHCI_INTR_TOCRCIE | UHCI_INTR_IOCE);

  /* Start the controller. */
  out16(UHCI_CMD, UHCI_CMD_RS);

  /* Initialize the underlying USB bus. */
  usb_init(hcdev);

  /* Detect and configure attached devices. */
  int error = usb_enumerate(hcdev);
  if (error)
    pic_teardown_intr(hcdev, uhci->irq);
  return error;
}

static usbhc_methods_t uhci_usbhc_if = {
  .number_of_ports = uhci_number_of_ports,
  .device_present = uhci_device_present,
  .device_speed = uhci_device_speed,
  .reset_port = uhci_reset_port,
  .control_transfer = uhci_control_transfer,
  .data_transfer = uhci_data_transfer,
};

static driver_t uhci = {
  .desc = "UHCI driver",
  .size = sizeof(uhci_state_t),
  .pass = SECOND_PASS,
  .probe = uhci_probe,
  .attach = uhci_attach,
  .interfaces =
    {
      [DIF_USBHC] = &uhci_usbhc_if,
    },
};

DEVCLASS_ENTRY(pci, uhci);<|MERGE_RESOLUTION|>--- conflicted
+++ resolved
@@ -849,11 +849,7 @@
   /* Setup host controller's interrupt. */
   uhci->irq = device_take_irq(hcdev, 0);
   assert(uhci->irq);
-<<<<<<< HEAD
-  pic_setup_intr(hcdev, uhci->irq, uhci_isr, NULL, uhci, "UHCI");
-=======
   pic_setup_intr(dev, uhci->irq, uhci_isr, uhci_service, uhci, "UHCI");
->>>>>>> 6e29de4b
 
   /* Turn on the IOC and error interrupts. */
   set16(UHCI_INTR, UHCI_INTR_TOCRCIE | UHCI_INTR_IOCE);
