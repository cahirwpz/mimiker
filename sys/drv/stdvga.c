/* Standard VGA driver */
#include <sys/pci.h>
#include <sys/vga.h>
#include <sys/libkern.h>
#include <sys/mimiker.h>
#include <sys/malloc.h>
#include <sys/kmem.h>
#include <sys/errno.h>
#include <sys/device.h>
#include <sys/bus.h>
#include <sys/devclass.h>

#define VGA_PALETTE_SIZE (256 * 3)

typedef struct stdvga_state {
  resource_t *mem;
  resource_t *io;

  unsigned int width;
  unsigned int height;
  unsigned int bpp;

  uint8_t *palette_buffer;
  uint8_t *fb_buffer; /* This buffer is only needed because we can't pass uio
                         directly to the bus. */
  vga_device_t vga;
} stdvga_state_t;

#define STDVGA_FROM_VGA(vga)                                                   \
  (stdvga_state_t *)container_of(vga, stdvga_state_t, vga)

/* Detailed information about VGA registers is available at
   http://www.osdever.net/FreeVGA/vga/vga.htm */

#define VGA_PALETTE_ADDR 0x3C8
#define VGA_PALETTE_DATA 0x3C9
#define VGA_AR_ADDR 0x3C0
#define VGA_AR_PAS 0x20 /* Palette Address Source bit */

/* Bochs VBE. Simplifies VGA graphics mode configuration a great deal. Some
   documentation is available at http://wiki.osdev.org/Bochs_VBE_Extensions */
#define VBE_DISPI_INDEX_XRES 0x01
#define VBE_DISPI_INDEX_YRES 0x02
#define VBE_DISPI_INDEX_BPP 0x03
#define VBE_DISPI_INDEX_ENABLE 0x04
#define VBE_DISPI_ENABLED 0x01 /* VBE Enabled bit */

/* Offsets for accessing ioports via PCI BAR1 (MMIO) */
#define VGA_MMIO_OFFSET (0x400 - 0x3c0)
#define VBE_MMIO_OFFSET 0x500

/* The general overview of the QEMU std vga device is available at
   https://github.com/qemu/qemu/blob/master/docs/specs/standard-vga.txt */
#define QEMU_STDVGA_VENDOR_ID 0x1234
#define QEMU_STDVGA_DEVICE_ID 0x1111

static void stdvga_io_write(stdvga_state_t *vga, uint16_t reg, uint8_t value) {
  bus_write_1(vga->io, reg + VGA_MMIO_OFFSET, value);
}
static uint8_t __unused stdvga_io_read(stdvga_state_t *vga, uint16_t reg) {
  return bus_read_1(vga->io, reg + VGA_MMIO_OFFSET);
}
static void stdvga_vbe_write(stdvga_state_t *vga, uint16_t reg,
                             uint16_t value) {
  /* <<1 shift enables access to 16-bit registers. */
  bus_write_2(vga->io, (reg << 1) + VBE_MMIO_OFFSET, value);
}
static uint16_t stdvga_vbe_read(stdvga_state_t *vga, uint16_t reg) {
  return bus_read_2(vga->io, (reg << 1) + VBE_MMIO_OFFSET);
}

static void stdvga_palette_write_single(stdvga_state_t *stdvga, uint8_t offset,
                                        uint8_t r, uint8_t g, uint8_t b) {
  stdvga_io_write(stdvga, VGA_PALETTE_ADDR, offset);
  stdvga_io_write(stdvga, VGA_PALETTE_DATA, r >> 2);
  stdvga_io_write(stdvga, VGA_PALETTE_DATA, g >> 2);
  stdvga_io_write(stdvga, VGA_PALETTE_DATA, b >> 2);
}

static void stdvga_palette_write_buffer(stdvga_state_t *stdvga,
                                        const uint8_t buf[VGA_PALETTE_SIZE]) {
  for (int i = 0; i < VGA_PALETTE_SIZE / 3; i++)
    stdvga_palette_write_single(stdvga, i, buf[3 * i + 0], buf[3 * i + 1],
                                buf[3 * i + 2]);
}

static int stdvga_palette_write(vga_device_t *vga, uio_t *uio) {
  stdvga_state_t *stdvga = STDVGA_FROM_VGA(vga);
  int error = uiomove_frombuf(stdvga->palette_buffer, VGA_PALETTE_SIZE, uio);
  if (error)
    return error;
  /* TODO: Only update the modified area. */
  stdvga_palette_write_buffer(stdvga, stdvga->palette_buffer);
  return 0;
}

static int stdvga_get_videomode(vga_device_t *vga, unsigned *xres,
                                unsigned *yres, unsigned *bpp) {
  stdvga_state_t *stdvga = STDVGA_FROM_VGA(vga);
  *xres = stdvga->width;
  *yres = stdvga->height;
  *bpp = stdvga->bpp;
  return 0;
}

static int stdvga_set_videomode(vga_device_t *vga, unsigned xres, unsigned yres,
                                unsigned bpp) {
  stdvga_state_t *stdvga = STDVGA_FROM_VGA(vga);

  /* Impose some reasonable resolution limit. As long as we have to use an
     fb_buffer, the limit is related to the size of memory pool used by the
     graphics driver. */
  if (xres > 640 || yres > 480)
    return EINVAL;

  if (bpp != 8 && bpp != 16 && bpp != 24)
    return EINVAL;

  /* We keep the size of the potentially previously allocated fb_buffer */
  int previous_size =
    align(sizeof(uint8_t) * stdvga->width * stdvga->height, PAGESIZE);

  stdvga->width = xres;
  stdvga->height = yres;
  stdvga->bpp = bpp;

  /* Apply resolution */
  stdvga_vbe_write(stdvga, VBE_DISPI_INDEX_XRES, stdvga->width);
  stdvga_vbe_write(stdvga, VBE_DISPI_INDEX_YRES, stdvga->height);

  /* Set BPP */
  stdvga_vbe_write(stdvga, VBE_DISPI_INDEX_BPP, stdvga->bpp);

  int aligned_size =
    align(sizeof(uint8_t) * stdvga->width * stdvga->height, PAGESIZE);

  if (stdvga->fb_buffer)
    kmem_free(stdvga->fb_buffer, previous_size);

  stdvga->fb_buffer = kmem_alloc(aligned_size, M_ZERO);

  return 0;
}

static int stdvga_fb_write(vga_device_t *vga, uio_t *uio) {
  stdvga_state_t *stdvga = STDVGA_FROM_VGA(vga);
  /* TODO: Some day `bus_space_map` will be implemented. This will allow to map
   * RT_MEMORY resource into kernel virtual address space. BUS_SPACE_MAP_LINEAR
   * would be ideal for frambuffer memory, since we could access it directly. */
  int error =
    uiomove_frombuf(stdvga->fb_buffer, stdvga->width * stdvga->height, uio);
  if (error)
    return error;
  bus_write_region_1(stdvga->mem, 0, stdvga->fb_buffer,
                     stdvga->width * stdvga->height);
  return 0;
}

static int stdvga_probe(device_t *dev) {
  pci_device_t *pcid = pci_device_of(dev);

<<<<<<< HEAD
  if (!pcid)
    return 0;

=======
>>>>>>> 2e3e8252
  if (!pci_device_match(pcid, QEMU_STDVGA_VENDOR_ID, QEMU_STDVGA_DEVICE_ID))
    return 0;

  if (!(pcid->bar[0].flags & RF_PREFETCHABLE))
    return 0;

  return 1;
}

static int stdvga_attach(device_t *dev) {
  stdvga_state_t *stdvga = dev->state;

  stdvga->mem =
    bus_alloc_resource_any(dev, RT_MEMORY, 0, RF_ACTIVE | RF_PREFETCHABLE);
  stdvga->io = bus_alloc_resource_any(dev, RT_MEMORY, 2, RF_ACTIVE);

  assert(stdvga->mem != NULL);
  assert(stdvga->io != NULL);

  stdvga->vga = (vga_device_t){
    .palette_write = stdvga_palette_write,
    .fb_write = stdvga_fb_write,
    .get_videomode = stdvga_get_videomode,
    .set_videomode = stdvga_set_videomode,
  };

  /* Prepare palette buffer */
  stdvga->palette_buffer =
    kmalloc(M_DEV, sizeof(uint8_t) * VGA_PALETTE_SIZE, M_ZERO);

  /* Apply resolution */
  stdvga_vbe_write(stdvga, VBE_DISPI_INDEX_XRES, stdvga->width);
  stdvga_vbe_write(stdvga, VBE_DISPI_INDEX_YRES, stdvga->height);

  /* Enable palette access */
  stdvga_io_write(stdvga, VGA_AR_ADDR, VGA_AR_PAS);

  /* Configure initial videomode. */
  stdvga_set_videomode(&stdvga->vga, 320, 200, 8);

  /* Enable VBE. */
  stdvga_vbe_write(stdvga, VBE_DISPI_INDEX_ENABLE,
                   stdvga_vbe_read(stdvga, VBE_DISPI_INDEX_ENABLE) |
                     VBE_DISPI_ENABLED);

  /* Install /dev/vga interace. */
  dev_vga_install(&stdvga->vga);

  return 0;
}

static driver_t stdvga = {
  .desc = "Bochs VGA driver",
  .size = sizeof(stdvga_state_t),
  .probe = stdvga_probe,
  .attach = stdvga_attach,
};

DEVCLASS_ENTRY(pci, stdvga);<|MERGE_RESOLUTION|>--- conflicted
+++ resolved
@@ -159,12 +159,6 @@
 static int stdvga_probe(device_t *dev) {
   pci_device_t *pcid = pci_device_of(dev);
 
-<<<<<<< HEAD
-  if (!pcid)
-    return 0;
-
-=======
->>>>>>> 2e3e8252
   if (!pci_device_match(pcid, QEMU_STDVGA_VENDOR_ID, QEMU_STDVGA_DEVICE_ID))
     return 0;
 
