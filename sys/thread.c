--- conflicted
+++ resolved
@@ -89,16 +89,7 @@
     mtx_unlock(&all_threads_mtx);
 
   td->td_state = TDS_READY;
-<<<<<<< HEAD
-  
-  /* We cannot use klog before kernel-main is initialized */
-  if (strcmp(td->td_name, "kernel-main") == 0)
-    log("Thread '%s' {%p} has been created.", td->td_name, td);
-  else
-    klog("Thread '%s' {%p} has been created.", td->td_name, td);
-=======
   klog("Thread '%s' {%p} has been created.", td->td_name, td);
->>>>>>> a4c7edc5
 
   return td;
 }
