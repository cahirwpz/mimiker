#include <stdc.h>
#include <malloc.h>
#include <thread.h>
#include <context.h>
#include <interrupt.h>
#include <pcpu.h>
#include <sync.h>
#include <sched.h>

static MALLOC_DEFINE(td_pool, "kernel threads pool");

typedef TAILQ_HEAD(, thread) thread_list_t;
/* TODO: Synchronize access to the list */
static thread_list_t all_threads;

void thread_init() {
  kmalloc_init(td_pool);
<<<<<<< HEAD
  kmalloc_add_pages(td_pool, 2);
=======
  kmalloc_add_arena(td_pool, pm_alloc(2)->vaddr, PAGESIZE * 2);
>>>>>>> 63ef206a

  TAILQ_INIT(&all_threads);
}

/* FTTB such a primitive method of creating new TIDs will do. */
static tid_t make_tid() {
  static volatile tid_t tid = 0;
  /* TODO: Synchronization is missing here. */
  return tid++;
}

thread_t *thread_create(const char *name, void (*fn)(void *), void *arg) {
  thread_t *td = kmalloc(td_pool, sizeof(thread_t), M_ZERO);

<<<<<<< HEAD
  td->td_sleepqueue = sleepq_alloc();
=======
>>>>>>> 63ef206a
  td->td_name = kstrndup(td_pool, name, TD_NAME_MAX);
  td->td_tid = make_tid();
  td->td_kstack_obj = pm_alloc(1);
  td->td_kstack.stk_base = (void *)PG_VADDR_START(td->td_kstack_obj);
  td->td_kstack.stk_size = PAGESIZE;

  ctx_init(td, fn, arg);

  TAILQ_INSERT_TAIL(&all_threads, td, td_all);

  td->td_state = TDS_READY;

  log("Thread '%s' {%p} has been created.", td->td_name, td);

  return td;
}

void thread_delete(thread_t *td) {
  assert(td != NULL);
  assert(td != thread_self());
  assert(td->td_sleepqueue != NULL);

  TAILQ_REMOVE(&all_threads, td, td_all);

  pm_free(td->td_kstack_obj);
<<<<<<< HEAD
  sleepq_destroy(td->td_sleepqueue);
=======
>>>>>>> 63ef206a
  kfree(td_pool, td->td_name);
  kfree(td_pool, td);
}

thread_t *thread_self() {
  return PCPU_GET(curthread);
}

void thread_switch_to(thread_t *newtd) {
  thread_t *td = thread_self();

  if (newtd == NULL || newtd == td)
    return;

  /* Thread must not switch while in critical section! */
  assert(td->td_csnest == 0);

  log("Switching from '%s' {%p} to '%s' {%p}.", td->td_name, td, newtd->td_name,
      newtd);

  td->td_state = TDS_READY;
  newtd->td_state = TDS_RUNNING;
  ctx_switch(td, newtd);
}

/* For now this is only a stub */
noreturn void thread_exit() {
  thread_t *td = thread_self();

  log("Thread '%s' {%p} has finished.", td->td_name, td);

  /* Thread must not exit while in critical section! */
  assert(td->td_csnest == 0);

  critical_enter();
  td->td_state = TDS_INACTIVE;
  sched_yield();
  critical_leave();

  /* sched_yield will return immediately when scheduler is not active */
  while (true)
    ;
}

void thread_dump_all() {
  thread_t *td;
  /* TODO: Using an array as the one below is risky, as it needs to be kept in
     sync with td_state enum. However, this function will be removed very soon,
     because debugger scripts will replace it entirely, so I decided to keep
     this array here. If you see this message in 2017, please either remove this
     function, or move state_names close to td_state enum! */
  const char *state_names[] = {"inactive", "waiting", "ready", "running"};
  kprintf("[thread] All threads:\n");
  TAILQ_FOREACH (td, &all_threads, td_all) {
    kprintf("[thread]  % 3ld: %p %s, \"%s\"\n", td->td_tid, (void *)td,
            state_names[td->td_state], td->td_name);
  }
}

/* It would be better to have a hash-map from tid_t to thread_t,
 * but using a list is sufficient for now. */
thread_t *thread_get_by_tid(tid_t id) {
  thread_t *td = NULL;
  TAILQ_FOREACH (td, &all_threads, td_all) {
    if (td->td_tid == id)
      break;
  }
  return td;
}<|MERGE_RESOLUTION|>--- conflicted
+++ resolved
@@ -15,11 +15,7 @@
 
 void thread_init() {
   kmalloc_init(td_pool);
-<<<<<<< HEAD
   kmalloc_add_pages(td_pool, 2);
-=======
-  kmalloc_add_arena(td_pool, pm_alloc(2)->vaddr, PAGESIZE * 2);
->>>>>>> 63ef206a
 
   TAILQ_INIT(&all_threads);
 }
@@ -34,10 +30,8 @@
 thread_t *thread_create(const char *name, void (*fn)(void *), void *arg) {
   thread_t *td = kmalloc(td_pool, sizeof(thread_t), M_ZERO);
 
-<<<<<<< HEAD
+
   td->td_sleepqueue = sleepq_alloc();
-=======
->>>>>>> 63ef206a
   td->td_name = kstrndup(td_pool, name, TD_NAME_MAX);
   td->td_tid = make_tid();
   td->td_kstack_obj = pm_alloc(1);
@@ -63,10 +57,8 @@
   TAILQ_REMOVE(&all_threads, td, td_all);
 
   pm_free(td->td_kstack_obj);
-<<<<<<< HEAD
+
   sleepq_destroy(td->td_sleepqueue);
-=======
->>>>>>> 63ef206a
   kfree(td_pool, td->td_name);
   kfree(td_pool, td);
 }
