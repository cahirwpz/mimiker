--- conflicted
+++ resolved
@@ -86,15 +86,11 @@
   /* Thread must not exit while in critical section! */
   assert(td->td_csnest == 0);
 
-<<<<<<< HEAD
-  cs_enter();
-
   if (td->td_fdt)
     file_desc_table_destroy(td->td_fdt);
 
-=======
   critical_enter();
->>>>>>> 8627063f
+
   td->td_state = TDS_INACTIVE;
   sched_yield();
   critical_leave();
