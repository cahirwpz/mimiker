--- conflicted
+++ resolved
@@ -89,15 +89,12 @@
     mtx_unlock(&all_threads_mtx);
 
   td->td_state = TDS_READY;
-<<<<<<< HEAD
-  log("Thread '%s' {%p} has been created.", td->td_name, td);
-=======
+  
   /* We cannot use klog before kernel-main is initialized */
   if (strcmp(td->td_name, "kernel-main") == 0)
     log("Thread '%s' {%p} has been created.", td->td_name, td);
   else
     klog("Thread '%s' {%p} has been created.", td->td_name, td);
->>>>>>> f28b9ecb
 
   return td;
 }
