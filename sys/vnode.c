#include <errno.h>
#include <file.h>
#include <malloc.h>
#include <mutex.h>
#include <stdc.h>
#include <vnode.h>

static MALLOC_DEFINE(vnode_pool, "vnode pool");

/* Actually, vnode management should be much more complex than this, because
   this stub does not recycle vnodes, does not store them on a free list,
   etc. So at some point we may need a more sophisticated memory management here
   - but this will do for now. */

void vnode_init() {
<<<<<<< HEAD
  kmalloc_init(vnode_pool, 2, 2);
=======
  kmalloc_init(vnode_pool);
  kmalloc_add_arena(vnode_pool, pm_alloc(16)->vaddr, PAGESIZE * 16);
>>>>>>> 8595171e
}

vnode_t *vnode_new(vnodetype_t type, vnodeops_t *ops) {
  vnode_t *v = kmalloc(vnode_pool, sizeof(vnode_t), M_ZERO);
  v->v_type = type;
  v->v_data = NULL;
  v->v_ops = ops;
  v->v_usecnt = 1;
  mtx_init(&v->v_mtx, MTX_DEF);

  return v;
}

void vnode_lock(vnode_t *v) {
  mtx_lock(&v->v_mtx);
}

void vnode_unlock(vnode_t *v) {
  mtx_unlock(&v->v_mtx);
}

void vnode_ref(vnode_t *v) {
  vnode_lock(v);
  v->v_usecnt++;
  vnode_unlock(v);
}

void vnode_unref(vnode_t *v) {
  vnode_lock(v);
  v->v_usecnt--;
  /* TODO: if v_usecnt reaches zero, the vnode should be released */
  vnode_unlock(v);
}

int vnode_op_notsup() {
  return -ENOTSUP;
}

static int vnode_generic_read(file_t *f, thread_t *td, uio_t *uio) {
  uio->uio_offset += f->f_offset;
  return VOP_READ(f->f_vnode, uio);
}

static int vnode_generic_write(file_t *f, thread_t *td, uio_t *uio) {
  uio->uio_offset += f->f_offset;
  return VOP_WRITE(f->f_vnode, uio);
}

static int vnode_generic_close(file_t *f, thread_t *td) {
  /* TODO: vnode closing is not meaningful yet. */
  vnode_unref(f->f_vnode);
  return 0;
}
static int vnode_generic_getattr(file_t *f, thread_t *td, vattr_t *vattr) {
  vnode_t *v = f->f_vnode;
  return v->v_ops->v_getattr(v, vattr);
}

static fileops_t vnode_generic_fileops = {
  .fo_read = vnode_generic_read,
  .fo_write = vnode_generic_write,
  .fo_close = vnode_generic_close,
  .fo_getattr = vnode_generic_getattr,
};

int vnode_open_generic(vnode_t *v, int mode, file_t *fp) {
  vnode_ref(v);
  fp->f_ops = &vnode_generic_fileops;
  fp->f_type = FT_VNODE;
  fp->f_vnode = v;
  switch (mode) {
    case O_RDONLY:
      fp->f_flags = FF_READ;
      break;
    case O_WRONLY:
      fp->f_flags = FF_WRITE;
      break;
    case O_RDWR:
      fp->f_flags = FF_READ | FF_WRITE;
      break;
    default:
      return -EINVAL;
  }
  return 0;
}<|MERGE_RESOLUTION|>--- conflicted
+++ resolved
@@ -13,12 +13,7 @@
    - but this will do for now. */
 
 void vnode_init() {
-<<<<<<< HEAD
-  kmalloc_init(vnode_pool, 2, 2);
-=======
-  kmalloc_init(vnode_pool);
-  kmalloc_add_arena(vnode_pool, pm_alloc(16)->vaddr, PAGESIZE * 16);
->>>>>>> 8595171e
+  kmalloc_init(vnode_pool, 16, 16);
 }
 
 vnode_t *vnode_new(vnodetype_t type, vnodeops_t *ops) {
