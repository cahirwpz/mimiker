--- conflicted
+++ resolved
@@ -2,11 +2,8 @@
 #include <stdc.h>
 #include <klog.h>
 #include <device.h>
-<<<<<<< HEAD
-=======
 #include <pci.h>
 #include <sysinit.h>
->>>>>>> e66de1a3
 
 MALLOC_DEFINE(M_DEV, "devices & drivers", 128, 1024);
 
@@ -50,20 +47,7 @@
   return res;
 }
 
-<<<<<<< HEAD
 int bus_generic_probe(device_t *bus) {
-=======
-extern pci_bus_driver_t gt_pci;
-
-static void driver_init() {
-  /* TODO: a platform should expose root bus - probe & attach process should
-   * start from it. */
-  device_t *pcib = device_alloc();
-  pcib->driver = &gt_pci.driver;
-  device_attach(pcib);
-
-  /* TODO: Should following code become a part of generic bus code? */
->>>>>>> e66de1a3
   device_t *dev;
   SET_DECLARE(driver_table, driver_t);
   klog("Scanning %s for known devices.", bus->driver->desc);
@@ -80,7 +64,6 @@
       dev->driver = NULL;
     }
   }
-<<<<<<< HEAD
   return 0;
 }
 
@@ -89,8 +72,5 @@
 void driver_init() {
   device_attach(rootdev);
 }
-=======
-}
 
-SYSINIT_ADD(driver, driver_init, NODEPS);
->>>>>>> e66de1a3
+SYSINIT_ADD(driver, driver_init, NODEPS);