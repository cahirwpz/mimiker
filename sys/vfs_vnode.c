#include <errno.h>
#include <file.h>
#include <malloc.h>
#include <mutex.h>
#include <stdc.h>
#include <vnode.h>
#include <sysinit.h>

static MALLOC_DEFINE(M_VNODE, "vnode", 2, 16);

/* Actually, vnode management should be much more complex than this, because
   this stub does not recycle vnodes, does not store them on a free list,
   etc. So at some point we may need a more sophisticated memory management here
   - but this will do for now. */

static void vnode_init() {
}

vnode_t *vnode_new(vnodetype_t type, vnodeops_t *ops) {
  vnode_t *v = kmalloc(M_VNODE, sizeof(vnode_t), M_ZERO);
  v->v_type = type;
  v->v_data = NULL;
  v->v_ops = ops;
  v->v_usecnt = 1;
  mtx_init(&v->v_mtx, MTX_DEF);

  return v;
}

void vnode_lock(vnode_t *v) {
  mtx_lock(&v->v_mtx);
}

void vnode_unlock(vnode_t *v) {
  mtx_unlock(&v->v_mtx);
}

void vnode_ref(vnode_t *v) {
  vnode_lock(v);
  v->v_usecnt++;
  vnode_unlock(v);
}

void vnode_unref(vnode_t *v) {
  vnode_lock(v);
  v->v_usecnt--;
  if (v->v_usecnt == 0)
    kfree(M_VNODE, v);
  else
    vnode_unlock(v);
}

int vnode_op_notsup() {
  return -ENOTSUP;
}

/* Default file operations using v-nodes. */
static int default_vnread(file_t *f, thread_t *td, uio_t *uio) {
  return VOP_READ(f->f_vnode, uio);
}

static int default_vnwrite(file_t *f, thread_t *td, uio_t *uio) {
  return VOP_WRITE(f->f_vnode, uio);
}

static int default_vnclose(file_t *f, thread_t *td) {
  (void)VOP_CLOSE(f->f_vnode, f->f_data);
  vnode_unref(f->f_vnode);
  return 0;
}

<<<<<<< HEAD
static int vnode_generic_stat(file_t *f, thread_t *td, stat_t *sb) {
  vnode_t *v = f->f_vnode;
  vattr_t va;
  int error;
  error = VOP_GETATTR(v, &va);
  if (error < 0)
    return error;
  /* TODO: translate `vattr_t` to `stat_t` */
  return 0;
}

static fileops_t vnode_generic_fileops = {
  .fo_read = vnode_generic_read,
  .fo_write = vnode_generic_write,
  .fo_close = vnode_generic_close,
  .fo_stat = vnode_generic_stat,
=======
static int default_vngetattr(file_t *f, thread_t *td, vattr_t *vattr) {
  return VOP_GETATTR(f->f_vnode, vattr);
}

static int default_vnseek(file_t *f, thread_t *td, off_t offset, int whence) {
  /* TODO: Whence! Now we assume whence == SEEK_SET */
  if (whence)
    return -EINVAL;
  /* TODO: file cursor must be within file, i.e. [0, vattr.v_size] */
  if (offset < 0)
    return -EINVAL;
  int error = VOP_SEEK(f->f_vnode, f->f_offset, offset, f->f_data);
  if (error)
    return error;
  f->f_offset = offset;
  return 0;
}

static fileops_t default_vnode_fileops = {
  .fo_read = default_vnread,
  .fo_write = default_vnwrite,
  .fo_close = default_vnclose,
  .fo_seek = default_vnseek,
  .fo_getattr = default_vngetattr,
>>>>>>> 6afb3a31
};

int vnode_open_generic(vnode_t *v, int mode, file_t *fp) {
  vnode_ref(v);
  fp->f_ops = &default_vnode_fileops;
  fp->f_type = FT_VNODE;
  fp->f_vnode = v;
  switch (mode) {
    case O_RDONLY:
      fp->f_flags = FF_READ;
      break;
    case O_WRONLY:
      fp->f_flags = FF_WRITE;
      break;
    case O_RDWR:
      fp->f_flags = FF_READ | FF_WRITE;
      break;
    default:
      return -EINVAL;
  }
  return 0;
}

int vnode_seek_generic(vnode_t *v, off_t oldoff, off_t newoff, void *state) {
  /* Operation went ok, assuming the file is seekable. */
  return 0;
}

SYSINIT_ADD(vnode, vnode_init, NODEPS);<|MERGE_RESOLUTION|>--- conflicted
+++ resolved
@@ -69,8 +69,7 @@
   return 0;
 }
 
-<<<<<<< HEAD
-static int vnode_generic_stat(file_t *f, thread_t *td, stat_t *sb) {
+static int default_vnstat(file_t *f, thread_t *td, stat_t *sb) {
   vnode_t *v = f->f_vnode;
   vattr_t va;
   int error;
@@ -79,16 +78,6 @@
     return error;
   /* TODO: translate `vattr_t` to `stat_t` */
   return 0;
-}
-
-static fileops_t vnode_generic_fileops = {
-  .fo_read = vnode_generic_read,
-  .fo_write = vnode_generic_write,
-  .fo_close = vnode_generic_close,
-  .fo_stat = vnode_generic_stat,
-=======
-static int default_vngetattr(file_t *f, thread_t *td, vattr_t *vattr) {
-  return VOP_GETATTR(f->f_vnode, vattr);
 }
 
 static int default_vnseek(file_t *f, thread_t *td, off_t offset, int whence) {
@@ -110,8 +99,7 @@
   .fo_write = default_vnwrite,
   .fo_close = default_vnclose,
   .fo_seek = default_vnseek,
-  .fo_getattr = default_vngetattr,
->>>>>>> 6afb3a31
+  .fo_stat = default_vnstat,
 };
 
 int vnode_open_generic(vnode_t *v, int mode, file_t *fp) {
