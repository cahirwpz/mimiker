--- conflicted
+++ resolved
@@ -83,20 +83,17 @@
     newtd = sched_choose();
 
   newtd->td_state = TDS_RUNNING;
-  realtime_t now = clock_get();
-  td->td_rtime += now - td->td_last_rtime;
+  timeval_t now = get_uptime();
+  timeval_t diff;
+  timeval_sub(&now, &td->td_last_rtime, &diff);
+  timeval_add(&td->td_rtime, &diff, &td->td_rtime);
   newtd->td_last_rtime = now;
 
   if (td != newtd) {
     td->td_nctxsw++;
     newtd->td_nctxsw++;
     ctx_switch(td, newtd);
-<<<<<<< HEAD
   }
-
-  critical_leave();
-=======
->>>>>>> c1b5d2a5
 }
 
 noreturn void sched_run() {
