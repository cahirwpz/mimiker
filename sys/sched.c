#include <sync.h>
#include <stdc.h>
#include <sched.h>
#include <runq.h>
#include <context.h>
#include <clock.h>
#include <thread.h>
#include <callout.h>
#include <interrupt.h>
#include <mutex.h>
#include <pcpu.h>

static runq_t runq;
static bool sched_active = false;

#define SLICE 10

void sched_init() {
  runq_init(&runq);
}

void sched_add(thread_t *td) {
  // log("Add '%s' {%p} thread to scheduler", td->td_name, td);

  if (td == PCPU_GET(idle_thread))
    return;

  td->td_state = TDS_READY;
  td->td_slice = SLICE;
  critical_enter();

  runq_add(&runq, td);

  if (td->td_prio > thread_self()->td_prio)
    thread_self()->td_flags |= TDF_NEEDSWITCH;
  critical_leave();
}

void sched_remove(thread_t *td) {
  runq_remove(&runq, td);
}

thread_t *sched_choose() {
  thread_t *td = runq_choose(&runq);
  if (td) {
    sched_remove(td);
    return td;
  }
  return PCPU_GET(idle_thread);
}

void sched_clock() {
  thread_t *td = thread_self();

  if (td != PCPU_GET(idle_thread))
    if (--td->td_slice <= 0)
      td->td_flags |= TDF_NEEDSWITCH | TDF_SLICEEND;
}

void sched_yield() {
  sched_switch(NULL);
}

void sched_switch(thread_t *newtd) {
  if (!sched_active)
    return;

  critical_enter();

  thread_t *td = thread_self();

  td->td_flags &= ~(TDF_SLICEEND | TDF_NEEDSWITCH);

  if (td->td_state == TDS_RUNNING)
    sched_add(td);

  if (newtd == NULL)
    newtd = sched_choose();

  newtd->td_state = TDS_RUNNING;
  critical_leave();

  if (td != newtd)
    ctx_switch(td, newtd);
}

noreturn void sched_run() {
  thread_t *td = thread_self(); 

  PCPU_SET(idle_thread, td);

  td->td_slice = 0;
  sched_active = true;

<<<<<<< HEAD
  while (true)
    idle_thread->td_flags |= TDF_NEEDSWITCH;
}
=======
  while (true) {
    td->td_flags |= TDF_NEEDSWITCH;
  }
}
>>>>>>> 8627063f
<|MERGE_RESOLUTION|>--- conflicted
+++ resolved
@@ -92,13 +92,7 @@
   td->td_slice = 0;
   sched_active = true;
 
-<<<<<<< HEAD
-  while (true)
-    idle_thread->td_flags |= TDF_NEEDSWITCH;
-}
-=======
   while (true) {
     td->td_flags |= TDF_NEEDSWITCH;
   }
-}
->>>>>>> 8627063f
+}