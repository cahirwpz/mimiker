--- conflicted
+++ resolved
@@ -210,17 +210,11 @@
   assert(td->td_pdnest > 0);
 
   td->td_pdnest--;
-<<<<<<< HEAD
-
-  if (td->td_pdnest == 0 && td->td_flags & TDF_NEEDSWITCH) {
-    WITH_SPINLOCK(td->td_spin) {
-=======
   if (td->td_pdnest > 0)
     return;
 
   WITH_SPINLOCK(td->td_spin) {
     if (td->td_flags & TDF_NEEDSWITCH) {
->>>>>>> 47dffebc
       td->td_state = TDS_READY;
       sched_switch();
     }
