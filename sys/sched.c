--- conflicted
+++ resolved
@@ -54,11 +54,7 @@
  *
  * \note Must be called with \a td_spin acquired!
  */
-<<<<<<< HEAD
-static void sched_set_active_prio(thread_t *td, td_prio_t prio) {
-=======
-static void sched_set_priority(thread_t *td, prio_t prio) {
->>>>>>> a770784b
+static void sched_set_active_prio(thread_t *td, prio_t prio) {
   assert(spin_owned(td->td_spin));
 
   if (td->td_prio == prio)
@@ -74,8 +70,7 @@
   }
 }
 
-<<<<<<< HEAD
-void sched_set_prio(thread_t *td, td_prio_t prio) {
+void sched_set_prio(thread_t *td, prio_t prio) {
   assert(spin_owned(td->td_spin));
 
   td->td_base_prio = prio;
@@ -100,10 +95,7 @@
   (void)oldprio;
 }
 
-void sched_lend_prio(thread_t *td, td_prio_t prio) {
-=======
 void sched_lend_prio(thread_t *td, prio_t prio) {
->>>>>>> a770784b
   assert(spin_owned(td->td_spin));
   assert(td->td_prio < prio);
 
