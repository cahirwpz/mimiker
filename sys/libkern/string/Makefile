--- conflicted
+++ resolved
@@ -6,7 +6,6 @@
 
 SRCDIR = $(TOPDIR)/lib/libc/string
 
-<<<<<<< HEAD
 SOURCES = \
 	bzero.c \
 	memchr.c \
@@ -27,37 +26,19 @@
 SOURCES-AARCH64 = \
 	bcopy.S \
 	memcpy.S \
+	memmove.S \
 	strlen.S
 
 SOURCES-MIPS = \
 	bcopy.S \
 	memcpy.S \
+	memmove.S \
 	strlen.S
 
 SOURCES-RISCV = \
 	bcopy.c \
 	memcpy.c \
+	memmove.c \
 	strlen.c
-=======
-SOURCES = bcopy.S \
-	  memcpy.S \
-	  memmove.S \
-	  strlen.S \
-	  bzero.c \
-	  memchr.c \
-	  memcmp.c \
-	  memset.c \
-	  strchr.c \
-	  strcmp.c \
-	  strcspn.c \
-	  strlcat.c \
-	  strlcpy.c \
-	  strncmp.c \
-	  strncpy.c \
-	  strnlen.c \
-	  strrchr.c \
-	  strsep.c \
-	  strspn.c
->>>>>>> 0f9e703c
 
 include $(TOPDIR)/build/build.kern.mk