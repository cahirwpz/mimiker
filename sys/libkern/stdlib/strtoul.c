/*-
 * Copyright (c) 1990, 1993
 *	The Regents of the University of California.  All rights reserved.
 *
 * This code is derived from software contributed to Berkeley by
 * Chris Torek.
 *
 * Redistribution and use in source and binary forms, with or without
 * modification, are permitted provided that the following conditions
 * are met:
 * 1. Redistributions of source code must retain the above copyright
 *    notice, this list of conditions and the following disclaimer.
 * 2. Redistributions in binary form must reproduce the above copyright
 *    notice, this list of conditions and the following disclaimer in the
 *    documentation and/or other materials provided with the distribution.
 * 4. Neither the name of the University nor the names of its contributors
 *    may be used to endorse or promote products derived from this software
 *    without specific prior written permission.
 *
 * THIS SOFTWARE IS PROVIDED BY THE REGENTS AND CONTRIBUTORS ``AS IS'' AND
 * ANY EXPRESS OR IMPLIED WARRANTIES, INCLUDING, BUT NOT LIMITED TO, THE
 * IMPLIED WARRANTIES OF MERCHANTABILITY AND FITNESS FOR A PARTICULAR PURPOSE
 * ARE DISCLAIMED.  IN NO EVENT SHALL THE REGENTS OR CONTRIBUTORS BE LIABLE
 * FOR ANY DIRECT, INDIRECT, INCIDENTAL, SPECIAL, EXEMPLARY, OR CONSEQUENTIAL
 * DAMAGES (INCLUDING, BUT NOT LIMITED TO, PROCUREMENT OF SUBSTITUTE GOODS
 * OR SERVICES; LOSS OF USE, DATA, OR PROFITS; OR BUSINESS INTERRUPTION)
 * HOWEVER CAUSED AND ON ANY THEORY OF LIABILITY, WHETHER IN CONTRACT, STRICT
 * LIABILITY, OR TORT (INCLUDING NEGLIGENCE OR OTHERWISE) ARISING IN ANY WAY
 * OUT OF THE USE OF THIS SOFTWARE, EVEN IF ADVISED OF THE POSSIBILITY OF
 * SUCH DAMAGE.
 *
 * From: @(#)strtoul.c	8.1 (Berkeley) 6/4/93
 */

#include <sys/libkern.h>
#include <limits.h>

/*
 * Convert a string to an unsigned long integer.
 *
 * Ignores `locale' stuff.  Assumes that the upper and lower case
 * alphabets and digits are each contiguous.
 */
unsigned long strtoul(const char *nptr, char **endptr, int base) {
	const char *s = nptr;
	unsigned long acc;
	unsigned char c;
	unsigned long cutoff;
	int neg = 0, any, cutlim;

	/*
	 * See strtol for comments as to the logic used.
	 */
	do {
		c = *s++;
	} while (isspace(c));
	if (c == '-') {
		neg = 1;
		c = *s++;
	} else if (c == '+')
		c = *s++;
	if ((base == 0 || base == 16) &&
	    c == '0' && (*s == 'x' || *s == 'X')) {
		c = s[1];
		s += 2;
		base = 16;
	}
	if (base == 0)
		base = c == '0' ? 8 : 10;
	cutoff = (unsigned long)ULONG_MAX / (unsigned long)base;
	cutlim = (unsigned long)ULONG_MAX % (unsigned long)base;
	for (acc = 0, any = 0;; c = *s++) {
		if (!isascii(c))
			break;
		if (isdigit(c))
			c -= '0';
		else if (isalpha(c))
			c -= isupper(c) ? 'A' - 10 : 'a' - 10;
		else
			break;
		if (c >= base)
			break;
		if (any < 0 || acc > cutoff || (acc == cutoff && c > cutlim))
			any = -1;
		else {
			any = 1;
			acc *= base;
			acc += c;
		}
	}
	if (any < 0) {
		acc = ULONG_MAX;
	} else if (neg)
		acc = -acc;
	if (endptr != 0)
		*((const char **)endptr) = any ? s - 1 : nptr;
	return (acc);
}

unsigned long strntoul(const char *nptr, size_t len, char **endptr, int base) {
  char copy[len + 1];
<<<<<<< HEAD
  strlcpy(copy, nptr, len + 1);
=======
  memcpy(copy, nptr, len);
  copy[len] = '\0';
>>>>>>> b5053443
  return strtoul(copy, endptr, base);
}<|MERGE_RESOLUTION|>--- conflicted
+++ resolved
@@ -99,11 +99,7 @@
 
 unsigned long strntoul(const char *nptr, size_t len, char **endptr, int base) {
   char copy[len + 1];
-<<<<<<< HEAD
-  strlcpy(copy, nptr, len + 1);
-=======
   memcpy(copy, nptr, len);
   copy[len] = '\0';
->>>>>>> b5053443
   return strtoul(copy, endptr, base);
 }