#include <pool.h>
#include <spinlock.h>
#include <sched.h>
#include <turnstile.h>
#include <queue.h>

#define TC_TABLESIZE 256 /* Must be power of 2. */
#define TC_MASK (TC_TABLESIZE - 1)
#define TC_SHIFT 8
#define TC_HASH(wc)                                                            \
  ((((uintptr_t)(wc) >> TC_SHIFT) ^ (uintptr_t)(wc)) & TC_MASK)
#define TC_LOOKUP(wc) &turnstile_chains[TC_HASH(wc)]

typedef TAILQ_HEAD(threadqueue, thread) threadqueue_t;
typedef LIST_HEAD(turnstilelist, turnstile) turnstilelist_t;

typedef struct turnstile {
<<<<<<< HEAD
  union {
    LIST_ENTRY(turnstile) ts_chain_link; /* link on turnstile chain */
    LIST_ENTRY(turnstile) ts_free_link;  /* link on ts_free list */
  };
  LIST_ENTRY(turnstile) ts_contested_link; /* link on td_contested */
=======
  LIST_ENTRY(turnstile) ts_hash; /* link on turnstile chain or ts_free list */
  LIST_ENTRY(turnstile) ts_link; /* link on td_contested */
>>>>>>> a6d17639
  /* free turnstiles left by threads blocked on this turnstile */
  turnstilelist_t ts_free;
  /* blocked threads sorted by decreasing active priority */
  threadqueue_t ts_blocked;
  void *ts_wchan;     /* waiting channel */
  thread_t *ts_owner; /* who owns the lock */
} turnstile_t;

typedef struct turnstile_chain {
  turnstilelist_t tc_turnstiles;
} turnstile_chain_t;

static turnstile_chain_t turnstile_chains[TC_TABLESIZE];

static pool_t P_TURNSTILE;

static void turnstile_ctor(turnstile_t *ts) {
  LIST_INIT(&ts->ts_free);
  TAILQ_INIT(&ts->ts_blocked);
  ts->ts_wchan = NULL;
  ts->ts_owner = NULL;
}

void turnstile_init(void) {
  for (int i = 0; i < TC_TABLESIZE; i++) {
    turnstile_chain_t *tc = &turnstile_chains[i];
    LIST_INIT(&tc->tc_turnstiles);
  }

  P_TURNSTILE = pool_create("turnstile", sizeof(turnstile_t),
                            (pool_ctor_t)turnstile_ctor, NULL);
}

turnstile_t *turnstile_alloc(void) {
  return pool_alloc(P_TURNSTILE, 0);
}

void turnstile_destroy(turnstile_t *ts) {
  pool_free(P_TURNSTILE, ts);
}

static void adjust_thread_forward(turnstile_t *ts, thread_t *td) {
  thread_t *n = td;

  do {
    n = TAILQ_NEXT(n, td_lockq);
  } while (n != NULL && n->td_prio > td->td_prio);

  TAILQ_REMOVE(&ts->ts_blocked, td, td_lockq);

  if (n == NULL)
    TAILQ_INSERT_TAIL(&ts->ts_blocked, td, td_lockq);
  else
    TAILQ_INSERT_BEFORE(n, td, td_lockq);
}

static void adjust_thread_backward(turnstile_t *ts, thread_t *td) {
  thread_t *p = td;

  do {
    p = TAILQ_PREV(p, threadqueue, td_lockq);
  } while (p != NULL && p->td_prio < td->td_prio);

  TAILQ_REMOVE(&ts->ts_blocked, td, td_lockq);

  if (p == NULL)
    TAILQ_INSERT_HEAD(&ts->ts_blocked, td, td_lockq);
  else
    TAILQ_INSERT_AFTER(&ts->ts_blocked, p, td, td_lockq);
}

/* Adjusts thread's position on ts_blocked queue after its priority
 * has been changed. */
static void adjust_thread(turnstile_t *ts, thread_t *td, prio_t oldprio) {
  assert(td_is_locked(td));

<<<<<<< HEAD
  if (td->td_prio > oldprio)
    adjust_thread_backward(ts, td);
  else if (td->td_prio < oldprio)
    adjust_thread_forward(ts, td);
}

/* \note Acquires td_spin! */
static thread_t *acquire_owner(turnstile_t *ts) {
  thread_t *td = ts->ts_owner;
  assert(td != NULL); /* Turnstile must have an owner. */
  spin_acquire(td->td_spin);
  assert(!td_is_sleeping(td)); /* You must not sleep while holding a mutex. */
  return td;
=======
  if (td->td_prio > oldprio) {
    adjust_thread_backward(ts, td);
  } else if (td->td_prio < oldprio) {
    adjust_thread_forward(ts, td);
  }
>>>>>>> a6d17639
}

/* \note Acquires td_spin! */
static thread_t *acquire_owner(turnstile_t *ts) {
  thread_t *td = ts->ts_owner;
  assert(td != NULL); /* Turnstile must have an owner. */
  spin_acquire(td->td_spin);
  assert(!td_is_sleeping(td)); /* You must not sleep while holding a mutex. */
  return td;
}

/* Walks the chain of turnstiles and their owners to propagate the priority
 * of td to all the threads holding locks that have to be released before
 * td can run again. */
static void propagate_priority(thread_t *td) {
  turnstile_t *ts = td->td_blocked;
  prio_t prio = td->td_prio;

  td = acquire_owner(ts);

  /* Walk through blocked threads. */
  while (td->td_prio < prio && !td_is_ready(td) && !td_is_running(td)) {
    assert(td != thread_self()); /* Deadlock. */
    assert(td_is_locked(td));

    prio_t oldprio = td->td_prio;
    sched_lend_prio(td, prio);

    ts = td->td_blocked;
    assert(ts != NULL);

    /* Resort td on the blocked list if needed. */
    adjust_thread(ts, td, oldprio);
    spin_release(td->td_spin);

    td = acquire_owner(ts);
  }

  /* Possibly finish at a running/runnable thread. */
  if (td->td_prio < prio && (td_is_ready(td) || td_is_running(td))) {
    sched_lend_prio(td, prio);
    assert(td->td_blocked == NULL);
  }

  spin_release(td->td_spin);
}

static void turnstile_setowner(turnstile_t *ts, thread_t *owner) {
  assert(ts->ts_owner == NULL);
  assert(owner != NULL);

  ts->ts_owner = owner;
  LIST_INSERT_HEAD(&owner->td_contested, ts, ts_contested_link);
}

void turnstile_adjust(thread_t *td, prio_t oldprio) {
  assert(spin_owned(td->td_spin));
  assert(td_is_locked(td));

  turnstile_t *ts = td->td_blocked;
  assert(ts != NULL);

  adjust_thread(ts, td, oldprio);

  /* If td got higher priority and it is at the head of ts_blocked,
   * propagate its priority. */
  if (td == TAILQ_FIRST(&ts->ts_blocked) && td->td_prio > oldprio)
    propagate_priority(td);
}

<<<<<<< HEAD
/* case 1 of former turnstile_wait
 * we use our turnstile to track `owner` */
=======
// case 1 of former turnstile_wait
// we use our turnstile to track `owner`
>>>>>>> a6d17639
static void turnstile_provide_own(turnstile_t *ts, turnstile_chain_t *tc,
                                  thread_t *owner) {
  thread_t *td = thread_self();

<<<<<<< HEAD
  LIST_INSERT_HEAD(&tc->tc_turnstiles, ts, ts_chain_link);
=======
  LIST_INSERT_HEAD(&tc->tc_turnstiles, ts, ts_hash);
>>>>>>> a6d17639

  assert(TAILQ_EMPTY(&ts->ts_blocked));
  assert(LIST_EMPTY(&ts->ts_free));
  assert(ts->ts_wchan != NULL);

  TAILQ_INSERT_TAIL(&ts->ts_blocked, td, td_lockq);
  turnstile_setowner(ts, owner);
}

<<<<<<< HEAD
/* case 2 of former turnstile_wait
 * we donate our turnstile to ts_free list */
=======
// case 2 of former turnstile_wait
// we donate our turnstile to ts_free list
>>>>>>> a6d17639
static void turnstile_join_waiting(turnstile_t *ts, thread_t *owner) {
  thread_t *td = thread_self();
  thread_t *td1;
  TAILQ_FOREACH (td1, &ts->ts_blocked, td_lockq)
    if (td1->td_prio < td->td_prio)
      break;

  if (td1 != NULL)
    TAILQ_INSERT_BEFORE(td1, td, td_lockq);
  else
    TAILQ_INSERT_TAIL(&ts->ts_blocked, td, td_lockq);
  assert(owner == ts->ts_owner);

  assert(td->td_turnstile != NULL);
<<<<<<< HEAD
  LIST_INSERT_HEAD(&ts->ts_free, td->td_turnstile, ts_free_link);
}

/* final (common) part of former turnstile_wait
 * Call this when all turnstile stuff is ready
 * This changes appropriate thread fields and switches context */
=======
  LIST_INSERT_HEAD(&ts->ts_free, td->td_turnstile, ts_hash);
}

// final (common) part of former turnstile_wait
// Call this when all turnstile stuff is ready
// This changes appropriate thread fields and switches context
>>>>>>> a6d17639
static void turnstile_switch(turnstile_t *ts, const void *waitpt) {
  thread_t *td = thread_self();

  WITH_SPINLOCK(td->td_spin) {
    td->td_turnstile = NULL;
    td->td_blocked = ts;
    td->td_wchan = ts->ts_wchan;
    td->td_waitpt = waitpt;
    td->td_state = TDS_LOCKED;

    propagate_priority(td);
    sched_switch();
  }
}

/* For each thread td on ts_blocked we give td back a turnstile
 * from ts_free (or ts if ts_free is empty). */
static void turnstile_free_return(turnstile_t *ts) {
  assert(ts != NULL);
  assert(ts->ts_owner == thread_self());

  thread_t *td;
  TAILQ_FOREACH (td, &ts->ts_blocked, td_lockq) {
    turnstile_t *ts_for_td;
    if (LIST_EMPTY(&ts->ts_free)) {
      assert(TAILQ_NEXT(td, td_lockq) == NULL);
      ts_for_td = ts;
      LIST_REMOVE(ts_for_td, ts_chain_link);
    } else {
      ts_for_td = LIST_FIRST(&ts->ts_free);
      LIST_REMOVE(ts_for_td, ts_free_link);
    }
    assert(ts_for_td != NULL);
    td->td_turnstile = ts_for_td;
  }
}

/* Walks td_contested list of thread_self(), counts maximum priority of
 * threads locked on us, and calls sched_unlend_prio. */
static void turnstile_unlend_self(turnstile_t *ts) {
<<<<<<< HEAD
=======
  assert(ts != NULL);

>>>>>>> a6d17639
  thread_t *td = thread_self();
  assert(ts->ts_owner == td);

  prio_t prio = 0; /* lowest priority */

  WITH_SPINLOCK(td->td_spin) {
    ts->ts_owner = NULL;
<<<<<<< HEAD
    LIST_REMOVE(ts, ts_contested_link);

    turnstile_t *ts1;
    LIST_FOREACH(ts1, &td->td_contested, ts_contested_link) {
=======
    LIST_REMOVE(ts, ts_link);

    turnstile_t *ts1;
    LIST_FOREACH(ts1, &td->td_contested, ts_link) {
>>>>>>> a6d17639
      assert(ts1->ts_owner == td);
      prio_t p = TAILQ_FIRST(&ts1->ts_blocked)->td_prio;
      if (p > prio)
        prio = p;
    }

    sched_unlend_prio(td, prio);
  }
}

static void turnstile_wakeup_blocked(threadqueue_t *blocked_threads) {
  while (!TAILQ_EMPTY(blocked_threads)) {
    thread_t *td = TAILQ_FIRST(blocked_threads);
    TAILQ_REMOVE(blocked_threads, td, td_lockq);

    WITH_SPINLOCK(td->td_spin) {
      assert(td_is_locked(td));
      td->td_blocked = NULL;
      td->td_wchan = NULL;
      td->td_waitpt = NULL;
      sched_wakeup(td);
    }
  }
}

<<<<<<< HEAD
/* Looks for turnstile associated with wchan in turnstile chains and returns
 * it or NULL if no turnstile is found in chains. */
static turnstile_t *turnstile_lookup(void *wchan, turnstile_chain_t *tc) {
  turnstile_t *ts;
  LIST_FOREACH(ts, &tc->tc_turnstiles, ts_chain_link) {
    if (ts->ts_wchan == wchan) {
      return ts;
    }
=======
/* Looks for turnstile associated with wchan in turnstile chains and returns the
 * chain and either the turnstile or NULL if no turnstile is found in chains.
 */
static turnstile_t *turnstile_lookup(void *wchan, turnstile_chain_t *tc) {
  turnstile_t *ts;
  LIST_FOREACH(ts, &tc->tc_turnstiles, ts_hash) {
    if (ts->ts_wchan == wchan)
      return ts;
  }
  return NULL;
}

void turnstile_wait(void *wchan, thread_t *owner, const void *waitpt) {
  assert(preempt_disabled());
  turnstile_chain_t *tc = TC_LOOKUP(wchan);
  turnstile_t *ts = turnstile_lookup(wchan, tc);
  /* In case of SMP we would have to check now whether some other
   * processor released the mutex while we were spinning for turnstile's
   * spinlock. */

  if (ts != NULL) {
    turnstile_join_waiting(ts, owner);
  } else {
    ts = thread_self()->td_turnstile;
    assert(ts != NULL);

    assert(ts->ts_wchan == NULL);
    ts->ts_wchan = wchan;

    turnstile_provide_own(ts, tc, owner);
>>>>>>> a6d17639
  }
  turnstile_switch(ts, waitpt);
}

<<<<<<< HEAD
void turnstile_wait(void *wchan, thread_t *owner, const void *waitpt) {
  assert(preempt_disabled());

  turnstile_chain_t *tc = TC_LOOKUP(wchan);
  thread_t *td = thread_self();
  turnstile_t *ts = turnstile_lookup(wchan, tc);

  /* In case of SMP we would have to check now whether some other
   * processor released the mutex while we were spinning for turnstile's
   * spinlock. */

  if (ts != NULL)
    turnstile_join_waiting(ts, owner);
  else {
    ts = td->td_turnstile;
    assert(ts != NULL);

    assert(ts->ts_wchan == NULL);
    ts->ts_wchan = wchan;

    turnstile_provide_own(ts, tc, owner);
  }

  turnstile_switch(ts, waitpt);
}

void turnstile_broadcast(void *wchan) {
  assert(preempt_disabled());

  turnstile_chain_t *tc = TC_LOOKUP(wchan);
  turnstile_t *ts = turnstile_lookup(wchan, tc);
  if (ts == NULL)
    return;

  assert(ts->ts_owner == thread_self());
  assert(!TAILQ_EMPTY(&ts->ts_blocked));

  turnstile_free_return(ts);
  turnstile_unlend_self(ts);
  turnstile_wakeup_blocked(&ts->ts_blocked);

  ts->ts_wchan = NULL;
=======
void turnstile_broadcast(void *wchan) {
  assert(preempt_disabled());

  turnstile_chain_t *tc = TC_LOOKUP(wchan);
  turnstile_t *ts = turnstile_lookup(wchan, tc);
  if (ts != NULL) {
    assert(ts->ts_owner == thread_self());
    assert(!TAILQ_EMPTY(&ts->ts_blocked));

    turnstile_free_return(ts);
    turnstile_unlend_self(ts);
    turnstile_wakeup_blocked(&ts->ts_blocked);

    ts->ts_wchan = NULL;
  }
>>>>>>> a6d17639
}<|MERGE_RESOLUTION|>--- conflicted
+++ resolved
@@ -15,16 +15,11 @@
 typedef LIST_HEAD(turnstilelist, turnstile) turnstilelist_t;
 
 typedef struct turnstile {
-<<<<<<< HEAD
   union {
     LIST_ENTRY(turnstile) ts_chain_link; /* link on turnstile chain */
     LIST_ENTRY(turnstile) ts_free_link;  /* link on ts_free list */
   };
   LIST_ENTRY(turnstile) ts_contested_link; /* link on td_contested */
-=======
-  LIST_ENTRY(turnstile) ts_hash; /* link on turnstile chain or ts_free list */
-  LIST_ENTRY(turnstile) ts_link; /* link on td_contested */
->>>>>>> a6d17639
   /* free turnstiles left by threads blocked on this turnstile */
   turnstilelist_t ts_free;
   /* blocked threads sorted by decreasing active priority */
@@ -101,7 +96,6 @@
 static void adjust_thread(turnstile_t *ts, thread_t *td, prio_t oldprio) {
   assert(td_is_locked(td));
 
-<<<<<<< HEAD
   if (td->td_prio > oldprio)
     adjust_thread_backward(ts, td);
   else if (td->td_prio < oldprio)
@@ -115,22 +109,6 @@
   spin_acquire(td->td_spin);
   assert(!td_is_sleeping(td)); /* You must not sleep while holding a mutex. */
   return td;
-=======
-  if (td->td_prio > oldprio) {
-    adjust_thread_backward(ts, td);
-  } else if (td->td_prio < oldprio) {
-    adjust_thread_forward(ts, td);
-  }
->>>>>>> a6d17639
-}
-
-/* \note Acquires td_spin! */
-static thread_t *acquire_owner(turnstile_t *ts) {
-  thread_t *td = ts->ts_owner;
-  assert(td != NULL); /* Turnstile must have an owner. */
-  spin_acquire(td->td_spin);
-  assert(!td_is_sleeping(td)); /* You must not sleep while holding a mutex. */
-  return td;
 }
 
 /* Walks the chain of turnstiles and their owners to propagate the priority
@@ -192,22 +170,13 @@
     propagate_priority(td);
 }
 
-<<<<<<< HEAD
 /* case 1 of former turnstile_wait
  * we use our turnstile to track `owner` */
-=======
-// case 1 of former turnstile_wait
-// we use our turnstile to track `owner`
->>>>>>> a6d17639
 static void turnstile_provide_own(turnstile_t *ts, turnstile_chain_t *tc,
                                   thread_t *owner) {
   thread_t *td = thread_self();
 
-<<<<<<< HEAD
   LIST_INSERT_HEAD(&tc->tc_turnstiles, ts, ts_chain_link);
-=======
-  LIST_INSERT_HEAD(&tc->tc_turnstiles, ts, ts_hash);
->>>>>>> a6d17639
 
   assert(TAILQ_EMPTY(&ts->ts_blocked));
   assert(LIST_EMPTY(&ts->ts_free));
@@ -217,13 +186,8 @@
   turnstile_setowner(ts, owner);
 }
 
-<<<<<<< HEAD
 /* case 2 of former turnstile_wait
  * we donate our turnstile to ts_free list */
-=======
-// case 2 of former turnstile_wait
-// we donate our turnstile to ts_free list
->>>>>>> a6d17639
 static void turnstile_join_waiting(turnstile_t *ts, thread_t *owner) {
   thread_t *td = thread_self();
   thread_t *td1;
@@ -238,21 +202,12 @@
   assert(owner == ts->ts_owner);
 
   assert(td->td_turnstile != NULL);
-<<<<<<< HEAD
   LIST_INSERT_HEAD(&ts->ts_free, td->td_turnstile, ts_free_link);
 }
 
 /* final (common) part of former turnstile_wait
  * Call this when all turnstile stuff is ready
  * This changes appropriate thread fields and switches context */
-=======
-  LIST_INSERT_HEAD(&ts->ts_free, td->td_turnstile, ts_hash);
-}
-
-// final (common) part of former turnstile_wait
-// Call this when all turnstile stuff is ready
-// This changes appropriate thread fields and switches context
->>>>>>> a6d17639
 static void turnstile_switch(turnstile_t *ts, const void *waitpt) {
   thread_t *td = thread_self();
 
@@ -293,11 +248,8 @@
 /* Walks td_contested list of thread_self(), counts maximum priority of
  * threads locked on us, and calls sched_unlend_prio. */
 static void turnstile_unlend_self(turnstile_t *ts) {
-<<<<<<< HEAD
-=======
   assert(ts != NULL);
 
->>>>>>> a6d17639
   thread_t *td = thread_self();
   assert(ts->ts_owner == td);
 
@@ -305,17 +257,10 @@
 
   WITH_SPINLOCK(td->td_spin) {
     ts->ts_owner = NULL;
-<<<<<<< HEAD
     LIST_REMOVE(ts, ts_contested_link);
 
     turnstile_t *ts1;
     LIST_FOREACH(ts1, &td->td_contested, ts_contested_link) {
-=======
-    LIST_REMOVE(ts, ts_link);
-
-    turnstile_t *ts1;
-    LIST_FOREACH(ts1, &td->td_contested, ts_link) {
->>>>>>> a6d17639
       assert(ts1->ts_owner == td);
       prio_t p = TAILQ_FIRST(&ts1->ts_blocked)->td_prio;
       if (p > prio)
@@ -341,52 +286,17 @@
   }
 }
 
-<<<<<<< HEAD
 /* Looks for turnstile associated with wchan in turnstile chains and returns
  * it or NULL if no turnstile is found in chains. */
 static turnstile_t *turnstile_lookup(void *wchan, turnstile_chain_t *tc) {
   turnstile_t *ts;
   LIST_FOREACH(ts, &tc->tc_turnstiles, ts_chain_link) {
-    if (ts->ts_wchan == wchan) {
-      return ts;
-    }
-=======
-/* Looks for turnstile associated with wchan in turnstile chains and returns the
- * chain and either the turnstile or NULL if no turnstile is found in chains.
- */
-static turnstile_t *turnstile_lookup(void *wchan, turnstile_chain_t *tc) {
-  turnstile_t *ts;
-  LIST_FOREACH(ts, &tc->tc_turnstiles, ts_hash) {
     if (ts->ts_wchan == wchan)
       return ts;
   }
   return NULL;
 }
 
-void turnstile_wait(void *wchan, thread_t *owner, const void *waitpt) {
-  assert(preempt_disabled());
-  turnstile_chain_t *tc = TC_LOOKUP(wchan);
-  turnstile_t *ts = turnstile_lookup(wchan, tc);
-  /* In case of SMP we would have to check now whether some other
-   * processor released the mutex while we were spinning for turnstile's
-   * spinlock. */
-
-  if (ts != NULL) {
-    turnstile_join_waiting(ts, owner);
-  } else {
-    ts = thread_self()->td_turnstile;
-    assert(ts != NULL);
-
-    assert(ts->ts_wchan == NULL);
-    ts->ts_wchan = wchan;
-
-    turnstile_provide_own(ts, tc, owner);
->>>>>>> a6d17639
-  }
-  turnstile_switch(ts, waitpt);
-}
-
-<<<<<<< HEAD
 void turnstile_wait(void *wchan, thread_t *owner, const void *waitpt) {
   assert(preempt_disabled());
 
@@ -418,23 +328,6 @@
 
   turnstile_chain_t *tc = TC_LOOKUP(wchan);
   turnstile_t *ts = turnstile_lookup(wchan, tc);
-  if (ts == NULL)
-    return;
-
-  assert(ts->ts_owner == thread_self());
-  assert(!TAILQ_EMPTY(&ts->ts_blocked));
-
-  turnstile_free_return(ts);
-  turnstile_unlend_self(ts);
-  turnstile_wakeup_blocked(&ts->ts_blocked);
-
-  ts->ts_wchan = NULL;
-=======
-void turnstile_broadcast(void *wchan) {
-  assert(preempt_disabled());
-
-  turnstile_chain_t *tc = TC_LOOKUP(wchan);
-  turnstile_t *ts = turnstile_lookup(wchan, tc);
   if (ts != NULL) {
     assert(ts->ts_owner == thread_self());
     assert(!TAILQ_EMPTY(&ts->ts_blocked));
@@ -445,5 +338,4 @@
 
     ts->ts_wchan = NULL;
   }
->>>>>>> a6d17639
 }