#include <sys/thread.h>
#include <sys/ktest.h>
#include <sys/klog.h>
#include <sys/sched.h>
#include <sys/sleepq.h>
#include <sys/runq.h>

#define THREADS_NUMBER 10

static uint64_t test_time_frac = _BINTIME_FRAC(0.2);

static void thread_nop_function(void *arg) {
<<<<<<< HEAD
  timeval_t end = timeval_add(arg, &test_time);
  timeval_t now = microuptime();
  while (timeval_cmp(&now, &end, <))
    now = microuptime();
=======
  bintime_t end = *(bintime_t *)arg;
  bintime_add_frac(&end, test_time_frac);
  bintime_t now = getbintime();
  while (bintime_cmp(&now, &end, <))
    now = getbintime();
>>>>>>> 2a3a339e
}

static int test_thread_stats_nop(void) {
  thread_t *threads[THREADS_NUMBER];
<<<<<<< HEAD
  timeval_t start = microuptime();
=======
  bintime_t start = getbintime();
>>>>>>> 2a3a339e
  for (int i = 0; i < THREADS_NUMBER; i++) {
    threads[i] = thread_create("test-thread-stats-nop", thread_nop_function,
                               &start, prio_kthread(0));
    sched_add(threads[i]);
  }
  for (int i = 0; i < THREADS_NUMBER; i++) {
    thread_join(threads[i]);
  }
  for (int i = 0; i < THREADS_NUMBER; i++) {
    thread_t *td = threads[i];
    klog(
      "Thread:%d runtime:%llu.%llu sleeptime:%llu.%llu context switches:%llu",
      i, td->td_rtime.sec, td->td_rtime.frac, td->td_slptime.sec,
      td->td_slptime.frac, td->td_nctxsw);
    if (!bintime_isset(&td->td_rtime) && bintime_isset(&td->td_slptime))
      return KTEST_FAILURE;
  }

  return KTEST_SUCCESS;
}

static void thread_wake_function(void *arg) {
<<<<<<< HEAD
  timeval_t end = timeval_add(arg, &test_time);
  end = timeval_add(&end, &TIMEVAL(0.1));
  timeval_t now = microuptime();
  while (timeval_cmp(&now, &end, <)) {
    sleepq_broadcast(arg);
    now = microuptime();
=======
  bintime_t end = *(bintime_t *)arg;
  bintime_add_frac(&end, test_time_frac);
  bintime_add(&end, &BINTIME(0.1));
  bintime_t now = getbintime();
  while (bintime_cmp(&now, &end, <)) {
    sleepq_broadcast(arg);
    now = getbintime();
>>>>>>> 2a3a339e
  }
}

static void thread_sleep_function(void *arg) {
  sleepq_wait(arg, "Thread stats test sleepq");
<<<<<<< HEAD
  timeval_t end = timeval_add(arg, &test_time);
  timeval_t now = microuptime();
  while (timeval_cmp(&now, &end, <)) {
    sleepq_wait(arg, "Thread stats test sleepq");
    now = microuptime();
=======
  bintime_t end = *(bintime_t *)arg;
  bintime_add_frac(&end, test_time_frac);
  bintime_t now = getbintime();
  while (bintime_cmp(&now, &end, <)) {
    sleepq_wait(arg, "Thread stats test sleepq");
    now = getbintime();
>>>>>>> 2a3a339e
  }
}

static int test_thread_stats_slp(void) {
  thread_t *threads[THREADS_NUMBER];
<<<<<<< HEAD
  timeval_t start = microuptime();
=======
  bintime_t start = getbintime();
>>>>>>> 2a3a339e
  for (int i = 0; i < THREADS_NUMBER; i++) {
    threads[i] = thread_create("test-thread-stats-sleeper",
                               thread_sleep_function, &start, prio_kthread(0));
    sched_add(threads[i]);
  }
  thread_t *waker = thread_create(
    "test-thread-stats-waker", thread_wake_function, &start, prio_kthread(0));
  sched_add(waker);
  for (int i = 0; i < THREADS_NUMBER; i++) {
    thread_join(threads[i]);
  }
  thread_join(waker);
  for (int i = 0; i < THREADS_NUMBER; i++) {
    thread_t *td = threads[i];
    klog("Thread: %d, runtime: %llu.%llu, sleeptime: %llu.%llu, context "
         "switches: %llu",
         i, td->td_rtime.sec, td->td_rtime.frac, td->td_slptime.sec,
         td->td_slptime.frac, td->td_nctxsw);
    if (!bintime_isset(&td->td_rtime) || !bintime_isset(&td->td_slptime))
      return KTEST_FAILURE;
  }
  return KTEST_SUCCESS;
}

/* TODO: These tests take too long to run to be a part of regular test run.
 * For now we have to run them manually. */
KTEST_ADD(thread_stats_nop, test_thread_stats_nop, KTEST_FLAG_BROKEN);
KTEST_ADD(thread_stats_slp, test_thread_stats_slp, KTEST_FLAG_BROKEN);<|MERGE_RESOLUTION|>--- conflicted
+++ resolved
@@ -10,27 +10,16 @@
 static uint64_t test_time_frac = _BINTIME_FRAC(0.2);
 
 static void thread_nop_function(void *arg) {
-<<<<<<< HEAD
-  timeval_t end = timeval_add(arg, &test_time);
-  timeval_t now = microuptime();
-  while (timeval_cmp(&now, &end, <))
-    now = microuptime();
-=======
   bintime_t end = *(bintime_t *)arg;
   bintime_add_frac(&end, test_time_frac);
-  bintime_t now = getbintime();
+  bintime_t now = binuptime();
   while (bintime_cmp(&now, &end, <))
-    now = getbintime();
->>>>>>> 2a3a339e
+    now = binuptime();
 }
 
 static int test_thread_stats_nop(void) {
   thread_t *threads[THREADS_NUMBER];
-<<<<<<< HEAD
-  timeval_t start = microuptime();
-=======
-  bintime_t start = getbintime();
->>>>>>> 2a3a339e
+  bintime_t start = binuptime();
   for (int i = 0; i < THREADS_NUMBER; i++) {
     threads[i] = thread_create("test-thread-stats-nop", thread_nop_function,
                                &start, prio_kthread(0));
@@ -53,51 +42,30 @@
 }
 
 static void thread_wake_function(void *arg) {
-<<<<<<< HEAD
-  timeval_t end = timeval_add(arg, &test_time);
-  end = timeval_add(&end, &TIMEVAL(0.1));
-  timeval_t now = microuptime();
-  while (timeval_cmp(&now, &end, <)) {
-    sleepq_broadcast(arg);
-    now = microuptime();
-=======
   bintime_t end = *(bintime_t *)arg;
   bintime_add_frac(&end, test_time_frac);
   bintime_add(&end, &BINTIME(0.1));
-  bintime_t now = getbintime();
+  bintime_t now = binuptime();
   while (bintime_cmp(&now, &end, <)) {
     sleepq_broadcast(arg);
-    now = getbintime();
->>>>>>> 2a3a339e
+    now = binuptime();
   }
 }
 
 static void thread_sleep_function(void *arg) {
   sleepq_wait(arg, "Thread stats test sleepq");
-<<<<<<< HEAD
-  timeval_t end = timeval_add(arg, &test_time);
-  timeval_t now = microuptime();
-  while (timeval_cmp(&now, &end, <)) {
-    sleepq_wait(arg, "Thread stats test sleepq");
-    now = microuptime();
-=======
   bintime_t end = *(bintime_t *)arg;
   bintime_add_frac(&end, test_time_frac);
-  bintime_t now = getbintime();
+  bintime_t now = binuptime();
   while (bintime_cmp(&now, &end, <)) {
     sleepq_wait(arg, "Thread stats test sleepq");
-    now = getbintime();
->>>>>>> 2a3a339e
+    now = binuptime();
   }
 }
 
 static int test_thread_stats_slp(void) {
   thread_t *threads[THREADS_NUMBER];
-<<<<<<< HEAD
-  timeval_t start = microuptime();
-=======
-  bintime_t start = getbintime();
->>>>>>> 2a3a339e
+  bintime_t start = binuptime();
   for (int i = 0; i < THREADS_NUMBER; i++) {
     threads[i] = thread_create("test-thread-stats-sleeper",
                                thread_sleep_function, &start, prio_kthread(0));
