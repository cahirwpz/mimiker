--- conflicted
+++ resolved
@@ -92,15 +92,9 @@
 
 /* Function that checks if sleep time is over and assigne new sleep time. */
 static int check_time(systime_t *sleep, const uint32_t freq) {
-<<<<<<< HEAD
-  timeval_t now = microuptime();
-  timeval_t diff = timeval_sub(&now, &start);
-  if (tv2st(diff) < (*sleep))
-=======
-  bintime_t now = getbintime();
+  bintime_t now = binuptime();
   bintime_sub(&now, &start);
   if (bt2st(&now) < (*sleep))
->>>>>>> 2a3a339e
     return 1;
   (*sleep) += (rand() & freq);
   return 0;
@@ -144,11 +138,7 @@
   /* threads[5] = thread_create("Thread dump2", thread_test, &klog_dump); */
 
   int number_of_threads = 5;
-<<<<<<< HEAD
-  start = microuptime();
-=======
-  start = getbintime();
->>>>>>> 2a3a339e
+  start = binuptime();
   for (int i = 0; i < number_of_threads; i++)
     sched_add(threads[i]);
 
