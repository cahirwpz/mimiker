#include <sys/libkern.h>
#include <sys/malloc.h>
#include <sys/pool.h>
#include <sys/ktest.h>

typedef enum {
  PALLOC_TEST_REGULAR,    /* regular test */
  PALLOC_TEST_CORRUPTION, /* memory corruption */
  PALLOC_TEST_DOUBLEFREE, /* double free */
} palloc_test_t;

static int test_pool_alloc(palloc_test_t flag) {
  const int N = 50;

<<<<<<< HEAD
  int size = 64;
  pool_t *test = pool_create("test", size, P_DEF_ALIGN);
=======
  pool_args_t args = (pool_args_t){
    .desc = "test",
    .size = 64,
  };
  pool_t *test = pool_create(&args);
>>>>>>> da1f365c

  for (int n = 1; n < N; n++) {
    void **item = kmalloc(M_TEST, sizeof(void *) * n, 0);
    for (int i = 0; i < n; i++)
      item[i] = pool_alloc(test, M_ZERO);
    if (flag == PALLOC_TEST_CORRUPTION) {
      /* WARNING! Following line of code causes memory corruption! */
      memset(item[0], 0, 100);
    }
    for (int i = 0; i < n; i++)
      pool_free(test, item[i]);
    if (flag == PALLOC_TEST_DOUBLEFREE) {
      /* WARNING! This will obviously crash kernel due to double free! */
      pool_free(test, item[n / 2]);
    }
    kfree(M_TEST, item);
  }
  pool_destroy(test);
#if 0
  /* WARNING! This will obviously crash the program due to double free,
   * uncomment at your own risk! */
  pool_destroy(&test);
#endif
  return KTEST_SUCCESS;
}

static int test_pool_alloc_regular(void) {
  return test_pool_alloc(PALLOC_TEST_REGULAR);
}

static int test_pool_alloc_corruption(void) {
  return test_pool_alloc(PALLOC_TEST_CORRUPTION);
}

static int test_pool_alloc_doublefree(void) {
  return test_pool_alloc(PALLOC_TEST_DOUBLEFREE);
}

KTEST_ADD(pool_alloc_regular, test_pool_alloc_regular, 0);
KTEST_ADD(pool_alloc_corruption, test_pool_alloc_corruption, KTEST_FLAG_BROKEN);
KTEST_ADD(pool_alloc_doublefree, test_pool_alloc_doublefree, KTEST_FLAG_BROKEN);<|MERGE_RESOLUTION|>--- conflicted
+++ resolved
@@ -12,16 +12,11 @@
 static int test_pool_alloc(palloc_test_t flag) {
   const int N = 50;
 
-<<<<<<< HEAD
-  int size = 64;
-  pool_t *test = pool_create("test", size, P_DEF_ALIGN);
-=======
   pool_args_t args = (pool_args_t){
     .desc = "test",
     .size = 64,
   };
   pool_t *test = pool_create(&args);
->>>>>>> da1f365c
 
   for (int n = 1; n < N; n++) {
     void **item = kmalloc(M_TEST, sizeof(void *) * n, 0);
