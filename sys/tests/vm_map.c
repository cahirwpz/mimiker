--- conflicted
+++ resolved
@@ -42,45 +42,27 @@
   /* preceding redzone segment */
   {
     vm_object_t *obj = vm_object_alloc(VM_DUMMY);
-<<<<<<< HEAD
-    vm_map_entry_t *seg =
-      vm_map_entry_alloc(obj, pre_start, start, VM_PROT_NONE, VM_ENT_PRIVATE);
-    n = vm_map_insert(umap, seg, VM_FIXED);
-=======
     vm_map_entry_t *ent =
       vm_map_entry_alloc(obj, pre_start, start, VM_PROT_NONE, VM_ENT_PRIVATE);
     n = vm_map_insert(umap, ent, VM_FIXED);
->>>>>>> 6314c39d
     assert(n == 0);
   }
 
   /* data segment */
   {
     vm_object_t *obj = vm_object_alloc(VM_ANONYMOUS);
-<<<<<<< HEAD
-    vm_map_entry_t *seg = vm_map_entry_alloc(
-      obj, start, end, VM_PROT_READ | VM_PROT_WRITE, VM_ENT_PRIVATE);
-    n = vm_map_insert(umap, seg, VM_FIXED);
-=======
     vm_map_entry_t *ent = vm_map_entry_alloc(
       obj, start, end, VM_PROT_READ | VM_PROT_WRITE, VM_ENT_PRIVATE);
     n = vm_map_insert(umap, ent, VM_FIXED);
->>>>>>> 6314c39d
     assert(n == 0);
   }
 
   /* succeeding redzone segment */
   {
     vm_object_t *obj = vm_object_alloc(VM_DUMMY);
-<<<<<<< HEAD
-    vm_map_entry_t *seg =
-      vm_map_entry_alloc(obj, end, post_end, VM_PROT_NONE, VM_ENT_PRIVATE);
-    n = vm_map_insert(umap, seg, VM_FIXED);
-=======
     vm_map_entry_t *ent =
       vm_map_entry_alloc(obj, end, post_end, VM_PROT_NONE, VM_ENT_PRIVATE);
     n = vm_map_insert(umap, ent, VM_FIXED);
->>>>>>> 6314c39d
     assert(n == 0);
   }
 
@@ -120,18 +102,6 @@
   const vaddr_t addr3 = 0x30005000;
   const vaddr_t addr4 = 0x60000000;
 
-<<<<<<< HEAD
-  vm_map_entry_t *seg;
-  vaddr_t t;
-  int n;
-
-  seg = vm_map_entry_alloc(NULL, addr1, addr2, VM_PROT_NONE, VM_ENT_PRIVATE);
-  n = vm_map_insert(umap, seg, VM_FIXED);
-  assert(n == 0);
-
-  seg = vm_map_entry_alloc(NULL, addr3, addr4, VM_PROT_NONE, VM_ENT_PRIVATE);
-  n = vm_map_insert(umap, seg, VM_FIXED);
-=======
   vm_map_entry_t *ent;
   vaddr_t t;
   int n;
@@ -142,7 +112,6 @@
 
   ent = vm_map_entry_alloc(NULL, addr3, addr4, VM_PROT_NONE, VM_ENT_PRIVATE);
   n = vm_map_insert(umap, ent, VM_FIXED);
->>>>>>> 6314c39d
   assert(n == 0);
 
   t = addr0;
@@ -166,15 +135,9 @@
   assert(n == 0 && t == addr2);
 
   /* Fill the gap exactly */
-<<<<<<< HEAD
-  seg = vm_map_entry_alloc(NULL, addr2, addr2 + 0x5000, VM_PROT_NONE,
-                           VM_ENT_PRIVATE);
-  n = vm_map_insert(umap, seg, VM_FIXED);
-=======
   ent = vm_map_entry_alloc(NULL, addr2, addr2 + 0x5000, VM_PROT_NONE,
                            VM_ENT_PRIVATE);
   n = vm_map_insert(umap, ent, VM_FIXED);
->>>>>>> 6314c39d
   assert(n == 0);
 
   t = addr1;
