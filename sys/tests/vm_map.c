--- conflicted
+++ resolved
@@ -2,7 +2,7 @@
 #include <sys/mimiker.h>
 #include <sys/libkern.h>
 #include <sys/vm_pager.h>
-#include <sys/uvm_object.h>
+#include <sys/vm_object.h>
 #include <sys/vm_map.h>
 #include <sys/errno.h>
 #include <sys/thread.h>
@@ -41,11 +41,7 @@
 
   /* preceding redzone segment */
   {
-<<<<<<< HEAD
-    uvm_object_t *obj = uvm_object_alloc(VM_DUMMY);
-=======
     vm_object_t *obj = vm_object_alloc(VM_DUMMY);
->>>>>>> 497f8fad
     vm_map_entry_t *seg =
       vm_map_entry_alloc(obj, pre_start, start, VM_PROT_NONE, VM_ENT_PRIVATE);
     n = vm_map_insert(umap, seg, VM_FIXED);
@@ -54,11 +50,7 @@
 
   /* data segment */
   {
-<<<<<<< HEAD
-    uvm_object_t *obj = uvm_object_alloc(VM_ANONYMOUS);
-=======
     vm_object_t *obj = vm_object_alloc(VM_ANONYMOUS);
->>>>>>> 497f8fad
     vm_map_entry_t *seg = vm_map_entry_alloc(
       obj, start, end, VM_PROT_READ | VM_PROT_WRITE, VM_ENT_PRIVATE);
     n = vm_map_insert(umap, seg, VM_FIXED);
@@ -67,11 +59,7 @@
 
   /* succeeding redzone segment */
   {
-<<<<<<< HEAD
-    uvm_object_t *obj = uvm_object_alloc(VM_DUMMY);
-=======
     vm_object_t *obj = vm_object_alloc(VM_DUMMY);
->>>>>>> 497f8fad
     vm_map_entry_t *seg =
       vm_map_entry_alloc(obj, end, post_end, VM_PROT_NONE, VM_ENT_PRIVATE);
     n = vm_map_insert(umap, seg, VM_FIXED);
