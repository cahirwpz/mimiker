--- conflicted
+++ resolved
@@ -5,11 +5,7 @@
 #include <sys/thread.h>
 #include <sys/ktest.h>
 
-<<<<<<< HEAD
-static mtx_t counter_mtx = MTX_INITIALIZER(counter_mtx, 0);
-=======
 static MTX_DEFINE(counter_mtx, 0);
->>>>>>> 3547949d
 static volatile int32_t counter_value;
 
 /* Good test to measure context switch time. */
@@ -54,11 +50,7 @@
   ST_DONE
 } rtn_state_t;
 
-<<<<<<< HEAD
-static mtx_t simple_mtx = MTX_INITIALIZER(simple_mtx, 0);
-=======
 static MTX_DEFINE(simple_mtx, 0);
->>>>>>> 3547949d
 static thread_t *simple_td0;
 /* `simple_status` equals ST_UNLOCKING for a moment but we don't check
  *  it during that time (or rather a check shouldn't happen during that time) */
