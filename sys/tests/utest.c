--- conflicted
+++ resolved
@@ -58,164 +58,4 @@
   return status ? KTEST_FAILURE : KTEST_SUCCESS;
 }
 
-<<<<<<< HEAD
-/* Adds a new test executed by running /bin/utest. */
-#define UTEST_ADD(name)                                                        \
-  static int utest_test_##name(void) {                                         \
-    return utest_generic(#name, MAKE_STATUS_EXIT(0));                          \
-  }                                                                            \
-  KTEST_ADD(user_##name, utest_test_##name, KTEST_FLAG_USERMODE)
-
-UTEST_ADD(vmmap_text_access);
-UTEST_ADD(vmmap_data_access);
-UTEST_ADD(vmmap_rodata_access);
-
-UTEST_ADD(mmap);
-UTEST_ADD(munmap);
-UTEST_ADD(mmap_private);
-UTEST_ADD(munmap_sigsegv);
-UTEST_ADD(munmap_many_1);
-UTEST_ADD(munmap_many_2);
-UTEST_ADD(mmap_prot_none);
-UTEST_ADD(mmap_prot_read);
-UTEST_ADD(mmap_fixed);
-UTEST_ADD(mmap_fixed_excl);
-UTEST_ADD(mmap_fixed_replace);
-UTEST_ADD(mmap_fixed_replace_many_1);
-UTEST_ADD(mmap_fixed_replace_many_2);
-UTEST_ADD(mprotect_fail);
-UTEST_ADD(mprotect1);
-UTEST_ADD(mprotect2);
-UTEST_ADD(mprotect3);
-UTEST_ADD(sbrk);
-UTEST_ADD(sbrk_sigsegv);
-UTEST_ADD(misbehave);
-
-UTEST_ADD(fd_read);
-UTEST_ADD(fd_devnull);
-UTEST_ADD(fd_multidesc);
-UTEST_ADD(fd_readwrite);
-UTEST_ADD(fd_copy);
-UTEST_ADD(fd_bad_desc);
-UTEST_ADD(fd_open_path);
-UTEST_ADD(fd_dup);
-UTEST_ADD(fd_pipe);
-UTEST_ADD(fd_readv);
-UTEST_ADD(fd_writev);
-UTEST_ADD(fd_all);
-
-UTEST_ADD(signal_basic);
-UTEST_ADD(signal_send);
-UTEST_ADD(signal_abort);
-UTEST_ADD(signal_segfault);
-UTEST_ADD(signal_stop);
-UTEST_ADD(signal_cont_masked);
-UTEST_ADD(signal_mask);
-UTEST_ADD(signal_mask_nonmaskable);
-UTEST_ADD(signal_sigtimedwait);
-UTEST_ADD(signal_sigtimedwait_timeout);
-UTEST_ADD(signal_sigtimedwait_intr);
-UTEST_ADD(signal_sigsuspend);
-UTEST_ADD(signal_sigsuspend_stop);
-UTEST_ADD(signal_handler_mask);
-
-UTEST_ADD(fork_wait);
-UTEST_ADD(fork_signal);
-UTEST_ADD(fork_sigchld_ignored);
-
-UTEST_ADD(lseek_basic);
-UTEST_ADD(lseek_errors);
-
-UTEST_ADD(access_basic);
-
-UTEST_ADD(stat);
-UTEST_ADD(fstat);
-
-UTEST_ADD(setjmp);
-
-UTEST_ADD(sigaction_with_setjmp);
-UTEST_ADD(sigaction_handler_returns);
-
-UTEST_ADD(vfs_dir);
-UTEST_ADD(vfs_relative_dir);
-UTEST_ADD(vfs_rw);
-UTEST_ADD(vfs_dot_dot_dir);
-UTEST_ADD(vfs_dot_dir);
-UTEST_ADD(vfs_dot_dot_across_fs);
-UTEST_ADD(vfs_trunc);
-UTEST_ADD(vfs_symlink);
-UTEST_ADD(vfs_link);
-UTEST_ADD(vfs_chmod);
-
-UTEST_ADD(wait_basic);
-UTEST_ADD(wait_nohang);
-
-#if 0
-UTEST_ADD(fpu_fcsr);
-UTEST_ADD(fpu_gpr_preservation);
-UTEST_ADD(fpu_cpy_ctx_on_fork);
-UTEST_ADD(fpu_ctx_signals);
-#endif
-
-#ifdef __mips__
-UTEST_ADD(exc_cop_unusable);
-UTEST_ADD(exc_reserved_instruction);
-UTEST_ADD(exc_unaligned_access);
-UTEST_ADD(exc_integer_overflow);
-
-UTEST_ADD(exc_sigsys);
-#endif
-
-#ifdef __aarch64__
-UTEST_ADD(exc_unknown_instruction);
-UTEST_ADD(exc_msr_instruction);
-UTEST_ADD(exc_mrs_instruction);
-
-UTEST_ADD(exc_brk);
-#endif
-
-UTEST_ADD(getcwd);
-/* XXX UTEST_ADD(syscall_in_bds); */
-
-UTEST_ADD(setpgid);
-UTEST_ADD(setpgid_leader);
-UTEST_ADD(setpgid_child);
-UTEST_ADD(kill);
-UTEST_ADD(killpg_same_group);
-UTEST_ADD(killpg_other_group);
-UTEST_ADD(pgrp_orphan);
-UTEST_ADD(session_basic);
-UTEST_ADD(session_login_name);
-
-#ifdef __mips__
-UTEST_ADD(gettimeofday);
-#endif
-// UTEST_ADD(nanosleep);
-UTEST_ADD(itimer);
-
-UTEST_ADD(get_set_uid);
-UTEST_ADD(get_set_gid);
-UTEST_ADD(get_set_groups);
-
-UTEST_ADD(sharing_memory_simple);
-UTEST_ADD(sharing_memory_child_and_grandchild);
-
-UTEST_ADD(pty_simple);
-
-UTEST_ADD(tty_canon);
-UTEST_ADD(tty_echo);
-UTEST_ADD(tty_signals);
-
-UTEST_ADD(procstat);
-
-UTEST_ADD(pipe_parent_signaled);
-UTEST_ADD(pipe_child_signaled);
-UTEST_ADD(pipe_blocking_flag_manipulation);
-UTEST_ADD(pipe_write_interruptible_sleep);
-UTEST_ADD(pipe_write_errno_eagain);
-UTEST_ADD(pipe_read_interruptible_sleep);
-UTEST_ADD(pipe_read_errno_eagain);
-UTEST_ADD(pipe_read_return_zero);
-=======
-KTEST_ADD(utest, test_user, 0);
->>>>>>> acb7b6de
+KTEST_ADD(utest, test_user, 0);