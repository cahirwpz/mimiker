#define KL_LOG KL_TEST
#include <sys/klog.h>
#include <sys/mimiker.h>
#include <sys/exec.h>
#include <sys/ktest.h>
#include <sys/thread.h>
#include <sys/proc.h>
#include <sys/wait.h>

#define UTEST_PATH "/bin/utest"

static __noreturn void utest_generic_thread(void *arg) {
  kern_execve(UTEST_PATH, (char *[]){UTEST_PATH, arg, NULL}, (char *[]){NULL});
}

/* This is the klog mask used with utests. */
#define KL_UTEST_MASK                                                          \
  (KL_ALL & (~KL_MASK(KL_PMAP)) & (~KL_MASK(KL_VM)) & (~KL_MASK(KL_PHYSMEM)))

static int utest_generic(const char *name, int status_success) {
  unsigned old_klog_mask = klog_setmask(KL_UTEST_MASK);

  /* Prefix test thread's name with `utest-`. */
  char prefixed_name[TD_NAME_MAX];
  snprintf(prefixed_name, TD_NAME_MAX, "utest-%s", name);

<<<<<<< HEAD
  thread_t *utest_thread = thread_create(prefixed_name, utest_generic_thread,
                                         (void *)name, prio_kthread(0));
  proc_t *child = proc_create(utest_thread, proc_self());
  proc_add(child);
  /* Run user tests in a separate session. */
  int error = session_enter(child, child->p_pid);
  assert(error == 0);
  sched_add(utest_thread);
=======
  pid_t cpid;
  if (do_fork(utest_generic_thread, (void *)name, &cpid))
    panic("Could not start test!");
>>>>>>> 37c701e1

  int status;
  pid_t pid;
  do_waitpid(cpid, &status, 0, &pid);
  assert(cpid == pid);

  /* Restore previous klog mask */
  /* XXX: If we'll use klog_setmask heavily, maybe we should consider
     klog_{push,pop}_mask. */
  klog_setmask(old_klog_mask);

  klog("User test %s finished with status: %d, expected: %d", name, status,
       status_success);
  if (status == status_success)
    return KTEST_SUCCESS;
  else
    return KTEST_FAILURE;
}

/* Adds a new test executed by running /bin/utest. */
#define UTEST_ADD(name, status_success, flags)                                 \
  static int utest_test_##name(void) {                                         \
    return utest_generic(#name, status_success);                               \
  }                                                                            \
  KTEST_ADD(user_##name, utest_test_##name, flags | KTEST_FLAG_USERMODE);

#define UTEST_ADD_SIMPLE(name) UTEST_ADD(name, MAKE_STATUS_EXIT(0), 0)
#define UTEST_ADD_SIGNAL(name, sig)                                            \
  UTEST_ADD(name, MAKE_STATUS_SIG_TERM(sig), 0)

UTEST_ADD_SIMPLE(mmap);
UTEST_ADD_SIGNAL(munmap_sigsegv, SIGSEGV);
UTEST_ADD_SIMPLE(sbrk);
UTEST_ADD_SIGNAL(sbrk_sigsegv, SIGSEGV);
UTEST_ADD_SIMPLE(misbehave);

UTEST_ADD_SIMPLE(fd_read);
UTEST_ADD_SIMPLE(fd_devnull);
UTEST_ADD_SIMPLE(fd_multidesc);
UTEST_ADD_SIMPLE(fd_readwrite);
UTEST_ADD_SIMPLE(fd_copy);
UTEST_ADD_SIMPLE(fd_bad_desc);
UTEST_ADD_SIMPLE(fd_open_path);
UTEST_ADD_SIMPLE(fd_dup);
UTEST_ADD_SIMPLE(fd_pipe);
UTEST_ADD_SIMPLE(fd_all);

UTEST_ADD_SIMPLE(signal_basic);
UTEST_ADD_SIMPLE(signal_send);
UTEST_ADD_SIGNAL(signal_abort, SIGABRT);
UTEST_ADD_SIGNAL(signal_segfault, SIGSEGV);
UTEST_ADD_SIMPLE(signal_stop);
UTEST_ADD_SIMPLE(signal_cont_masked);
UTEST_ADD_SIMPLE(signal_mask);
UTEST_ADD_SIMPLE(signal_mask_nonmaskable);
UTEST_ADD_SIMPLE(signal_sigsuspend);
UTEST_ADD_SIMPLE(signal_handler_mask);

UTEST_ADD_SIMPLE(fork_wait);
UTEST_ADD_SIMPLE(fork_signal);
UTEST_ADD_SIMPLE(fork_sigchld_ignored);

UTEST_ADD_SIMPLE(lseek_basic);
UTEST_ADD_SIMPLE(lseek_errors);

UTEST_ADD_SIMPLE(access_basic);

UTEST_ADD_SIMPLE(stat);
UTEST_ADD_SIMPLE(fstat);

UTEST_ADD_SIMPLE(setjmp);

UTEST_ADD_SIMPLE(sigaction_with_setjmp);
UTEST_ADD_SIMPLE(sigaction_handler_returns);

UTEST_ADD_SIMPLE(vfs_dir);
UTEST_ADD_SIMPLE(vfs_relative_dir);
UTEST_ADD_SIMPLE(vfs_rw);
UTEST_ADD_SIMPLE(vfs_dot_dot_dir);
UTEST_ADD_SIMPLE(vfs_dot_dir);
UTEST_ADD_SIMPLE(vfs_dot_dot_across_fs);
UTEST_ADD_SIMPLE(vfs_trunc);
UTEST_ADD_SIMPLE(vfs_symlink);
UTEST_ADD_SIMPLE(vfs_link);
UTEST_ADD_SIMPLE(vfs_chmod);

UTEST_ADD_SIMPLE(wait_basic);
UTEST_ADD_SIMPLE(wait_nohang);

#if 0
UTEST_ADD_SIMPLE(fpu_fcsr);
UTEST_ADD_SIMPLE(fpu_gpr_preservation);
UTEST_ADD_SIMPLE(fpu_cpy_ctx_on_fork);
UTEST_ADD_SIMPLE(fpu_ctx_signals);
#endif

UTEST_ADD_SIGNAL(exc_cop_unusable, SIGILL);
UTEST_ADD_SIGNAL(exc_reserved_instruction, SIGILL);
UTEST_ADD_SIGNAL(exc_unaligned_access, SIGBUS);
UTEST_ADD_SIGNAL(exc_integer_overflow, SIGFPE);

UTEST_ADD_SIMPLE(exc_sigsys);
UTEST_ADD_SIMPLE(getcwd);
/* XXX UTEST_ADD_SIMPLE(syscall_in_bds); */

UTEST_ADD_SIMPLE(setpgid);
UTEST_ADD_SIMPLE(kill);
UTEST_ADD_SIMPLE(killpg_same_group);
UTEST_ADD_SIMPLE(killpg_other_group);
UTEST_ADD_SIMPLE(pgrp_orphan);
UTEST_ADD_SIMPLE(session_basic);

UTEST_ADD_SIMPLE(gettimeofday);

UTEST_ADD_SIMPLE(get_set_uid);
UTEST_ADD_SIMPLE(get_set_gid);
UTEST_ADD_SIMPLE(get_set_groups);<|MERGE_RESOLUTION|>--- conflicted
+++ resolved
@@ -10,6 +10,10 @@
 #define UTEST_PATH "/bin/utest"
 
 static __noreturn void utest_generic_thread(void *arg) {
+  proc_t *p = proc_self();
+  /* Run user tests in a separate session. */
+  int error = session_enter(p, p->p_pid);
+  assert(error == 0);
   kern_execve(UTEST_PATH, (char *[]){UTEST_PATH, arg, NULL}, (char *[]){NULL});
 }
 
@@ -24,20 +28,9 @@
   char prefixed_name[TD_NAME_MAX];
   snprintf(prefixed_name, TD_NAME_MAX, "utest-%s", name);
 
-<<<<<<< HEAD
-  thread_t *utest_thread = thread_create(prefixed_name, utest_generic_thread,
-                                         (void *)name, prio_kthread(0));
-  proc_t *child = proc_create(utest_thread, proc_self());
-  proc_add(child);
-  /* Run user tests in a separate session. */
-  int error = session_enter(child, child->p_pid);
-  assert(error == 0);
-  sched_add(utest_thread);
-=======
   pid_t cpid;
   if (do_fork(utest_generic_thread, (void *)name, &cpid))
     panic("Could not start test!");
->>>>>>> 37c701e1
 
   int status;
   pid_t pid;
