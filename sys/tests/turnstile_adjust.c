--- conflicted
+++ resolved
@@ -16,11 +16,7 @@
 
 typedef TAILQ_HEAD(td_queue, thread) td_queue_t;
 
-<<<<<<< HEAD
-static mtx_t ts_adj_mtx = MTX_INITIALIZER(ts_adj_mtx, 0);
-=======
 static MTX_DEFINE(ts_adj_mtx, 0);
->>>>>>> 3547949d
 static thread_t *threads[T];
 
 static void set_prio(thread_t *td, prio_t prio) {
