--- conflicted
+++ resolved
@@ -204,105 +204,5 @@
   return KTEST_SUCCESS;
 }
 
-<<<<<<< HEAD
-static int test_pmap_kenter(void) {
-  SCOPED_NO_PREEMPTION();
-
-  pmap_t *orig = pmap_user();
-  pmap_t *pmap = pmap_kernel();
-
-  pmap_activate(pmap);
-
-  vm_page_t *pg = vm_page_alloc(1);
-  vaddr_t va = kva_alloc(PAGESIZE);
-  assert(va);
-
-  pmap_kenter(va, pg->paddr, VM_PROT_READ | VM_PROT_WRITE, 0);
-
-#ifndef KASAN
-  volatile uint64_t *ptr = (uint64_t *)va;
-  *ptr = 0xDEADC0DE;
-  assert(*ptr == 0xDEADC0DE);
-#endif /* !KASAN */
-
-  pmap_kremove(va, va + PAGESIZE);
-  kva_free(va, PAGESIZE);
-  vm_page_free(pg);
-  pmap_activate(orig);
-
-  return KTEST_SUCCESS;
-}
-
-static int test_pmap_page(void) {
-#ifndef KASAN
-  pmap_t *orig = pmap_user();
-  pmap_t *pmap = pmap_kernel();
-
-  pmap_activate(pmap);
-
-  vm_page_t *pg1 = vm_page_alloc(1);
-  vm_page_t *pg2 = vm_page_alloc(2);
-
-  volatile vaddr_t va = kva_alloc(PAGESIZE);
-  assert(va);
-
-  pmap_kenter(va, pg1->paddr, VM_PROT_READ | VM_PROT_WRITE, 0);
-
-  volatile uint8_t *buf = (uint8_t *)va;
-  for (int i = 0; i < PAGESIZE; i++)
-    buf[i] = i % 123;
-
-  pmap_copy_page(pg1, pg2);
-  pmap_zero_page(pg1);
-
-  for (int i = 0; i < PAGESIZE; i++)
-    assert(buf[i] == 0);
-
-  pmap_kremove(va, va + PAGESIZE);
-
-  pmap_kenter(va, pg2->paddr, VM_PROT_READ, 0);
-
-  for (int i = 0; i < PAGESIZE; i++)
-    assert(buf[i] == i % 123);
-
-  pmap_kremove(va, va + PAGESIZE);
-  kva_free(va, PAGESIZE);
-  vm_page_free(pg1);
-  vm_page_free(pg2);
-  pmap_activate(orig);
-
-#endif /* !KASAN */
-  return KTEST_SUCCESS;
-}
-
-static int test_pmap_extract(void) {
-  pmap_t *orig = pmap_user();
-  pmap_t *pmap = pmap_kernel();
-
-  pmap_activate(pmap);
-
-  vm_page_t *pg = vm_page_alloc(1);
-  vaddr_t va = kva_alloc(PAGESIZE);
-  paddr_t pa;
-
-  pmap_kenter(va, pg->paddr, VM_PROT_READ, 0);
-
-  bool rc = pmap_extract(pmap, va, &pa);
-  assert(rc);
-  assert(pa == pg->paddr);
-
-  kva_free(va, PAGESIZE);
-  vm_page_free(pg);
-  pmap_activate(orig);
-
-  return KTEST_SUCCESS;
-}
-
-KTEST_ADD(pmap_kernel, test_kernel_pmap, KTEST_FLAG_BROKEN);
-=======
->>>>>>> b6ac9cd9
 KTEST_ADD(pmap_user, test_user_pmap, 0);
-KTEST_ADD(pmap_rmbits, test_rmbits, 0);
-KTEST_ADD(pmap_kenter, test_pmap_kenter, 0);
-KTEST_ADD(pmap_page, test_pmap_page, 0);
-KTEST_ADD(pmap_extract, test_pmap_extract, 0);+KTEST_ADD(pmap_rmbits, test_rmbits, 0);