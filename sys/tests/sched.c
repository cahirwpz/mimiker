#include <sys/libkern.h>
#include <sys/time.h>
#include <sys/thread.h>
#include <sys/sched.h>
#include <sys/vm_map.h>
#include <sys/vm_pager.h>
#include <sys/ktest.h>

#if 0
static void demo_thread_1(void) {
  while (true) {
<<<<<<< HEAD
    timeval_t start = microuptime();
    kprintf("[%8zu] Running '%s' thread.\n", (size_t)tv2st(start),
            thread_self()->td_name);
    timeval_t now = microuptime();
    while (tv2st(now) < tv2st(start) + 20)
      now = microuptime();
=======
    bintime_t start = getbintime();
    kprintf("[%8zu] Running '%s' thread.\n", (size_t)bt2st(start),
            thread_self()->td_name);
    bintime_t now = getbintime();
    while (bt2st(now) < bt2st(start) + 20)
      now = getbintime();
>>>>>>> 2a3a339e
  }
}

static void demo_thread_2(void) {
  kprintf("Running '%s' thread. Let's yield!\n", thread_self()->td_name);
  sched_yield();
  demo_thread_1();
}

void main(void) {
  thread_t *t1 = thread_create("t1", demo_thread_1, NULL);
  thread_t *t2 = thread_create("t2", demo_thread_1, NULL);
  thread_t *t3 = thread_create("t3", demo_thread_1, NULL);
  thread_t *t4 = thread_create("t4", demo_thread_2, NULL);
  thread_t *t5 = thread_create("t5", demo_thread_2, NULL);

  sched_add(t1);
  sched_add(t2);
  sched_add(t3);
  sched_add(t4);
  sched_add(t5);

  sched_run();
}
#endif

#if 0
static struct {
  intptr_t start, end;
} range[] = {
  {0xd0000000, 0xd0001000}, {0x1000000, 0x1001000}, {0x2000000, 0x2001000}};

static void test_thread(void *p) {
  int *ptr = p;
  kprintf("ptr: %p\n", ptr);
  while (1) {
    *ptr = *ptr + 1;
    kprintf("thread: %s, val: %d\n", thread_self()->td_name, *ptr);
    sched_yield();
  }
}

static int test_sched(void) {
  thread_t *t1 =
    thread_create("kernel-thread-1", test_thread, (void *)range[0].start);
  thread_t *t3 =
    thread_create("user-thread-1", test_thread, (void *)range[1].start);
  thread_t *t4 =
    thread_create("user-thread-2", test_thread, (void *)range[2].start);

  vm_map_entry_t *entry1 =
    vm_map_add_entry(get_kernel_vm_map(), range[0].start, range[0].end,
                     VM_PROT_READ | VM_PROT_WRITE);
  entry1->object = default_pager->pgr_alloc();

  t3->td_uspace = vm_map_new();
  vm_map_entry_t *entry2 = vm_map_add_entry(
    t3->td_uspace, range[1].start, range[1].end, VM_PROT_READ | VM_PROT_WRITE);
  entry2->object = default_pager->pgr_alloc();

  t4->td_uspace = vm_map_new();
  vm_map_entry_t *entry3 = vm_map_add_entry(
    t4->td_uspace, range[2].start, range[2].end, VM_PROT_READ | VM_PROT_WRITE);
  entry3->object = default_pager->pgr_alloc();

  vm_map_dump(get_kernel_vm_map());
  vm_map_dump(t3->td_uspace);
  vm_map_dump(t4->td_uspace);

  sched_add(t1);
  sched_add(t3);
  sched_add(t4);

  sched_run();
  return KTEST_FAILURE;
}

KTEST_ADD(sched, test_sched, KTEST_FLAG_NORETURN);
#endif<|MERGE_RESOLUTION|>--- conflicted
+++ resolved
@@ -9,21 +9,12 @@
 #if 0
 static void demo_thread_1(void) {
   while (true) {
-<<<<<<< HEAD
-    timeval_t start = microuptime();
-    kprintf("[%8zu] Running '%s' thread.\n", (size_t)tv2st(start),
-            thread_self()->td_name);
-    timeval_t now = microuptime();
-    while (tv2st(now) < tv2st(start) + 20)
-      now = microuptime();
-=======
-    bintime_t start = getbintime();
+    bintime_t start = binuptime();
     kprintf("[%8zu] Running '%s' thread.\n", (size_t)bt2st(start),
             thread_self()->td_name);
-    bintime_t now = getbintime();
+    bintime_t now = binuptime();
     while (bt2st(now) < bt2st(start) + 20)
-      now = getbintime();
->>>>>>> 2a3a339e
+      now = binuptime();
   }
 }
 
