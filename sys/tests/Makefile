# vim: tabstop=8 shiftwidth=8 noexpandtab:
#
TOPDIR = $(realpath ../..)

SOURCES = \
	broken.c \
	callout.c \
	crash.c \
	devfs.c \
	fdt.c \
	kmem.c \
	linker_set.c \
	mutex.c \
	physmem.c \
	pmap.c \
	pool.c \
	producer_consumer.c \
	resizable_fdt.c \
	ringbuf.c \
	sched.c \
	sleepq.c \
	sleepq_abort.c \
	sleepq_timed.c \
	strtol.c \
	taskqueue.c \
	thread_stats.c \
	thread_exit.c \
	turnstile_adjust.c \
	turnstile_propagate_once.c \
	turnstile_propagate_many.c \
	uiomove.c \
	utest.c \
<<<<<<< HEAD
	uvm_amap.c \
=======
	uvm.c \
>>>>>>> 3857acc2
	vm_map.c \
	devclass.c \
	vfs.c \
	vmem.c

OBJECTS += fake_dtb.o
CPPFLAGS = -DKL_LOG=KL_TEST

include $(TOPDIR)/build/build.kern.mk<|MERGE_RESOLUTION|>--- conflicted
+++ resolved
@@ -30,11 +30,8 @@
 	turnstile_propagate_many.c \
 	uiomove.c \
 	utest.c \
-<<<<<<< HEAD
 	uvm_amap.c \
-=======
 	uvm.c \
->>>>>>> 3857acc2
 	vm_map.c \
 	devclass.c \
 	vfs.c \
