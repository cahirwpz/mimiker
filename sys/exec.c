#include <common.h>
#include <exec.h>
#include <stdc.h>
#include <elf/mips_elf.h>
#include <vm_map.h>
#include <vm_pager.h>
#include <thread.h>
#include <string.h>
#include <errno.h>
#include <sync.h>
#include <mips/stack.h>

#define EMBED_ELF_DECLARE(name)                                                \
  extern uint8_t _binary_##name##_uelf_start[];                                \
  extern uint8_t _binary_##name##_uelf_size[];                                 \
  extern uint8_t _binary_##name##_uelf_end[];

EMBED_ELF_DECLARE(prog);
<<<<<<< HEAD
EMBED_ELF_DECLARE(syscall_test);
EMBED_ELF_DECLARE(fd_test);
=======
EMBED_ELF_DECLARE(misbehave);
>>>>>>> 0236d723

int get_elf_image(const exec_args_t *args, uint8_t **out_image,
                  size_t *out_size) {

#define EMBED_ELF_BY_NAME(name)                                                \
  if (strcmp(args->prog_name, #name) == 0) {                                   \
    *out_image = _binary_##name##_uelf_start;                                  \
    *out_size = (size_t)_binary_##name##_uelf_size;                            \
    return 0;                                                                  \
  }

  EMBED_ELF_BY_NAME(prog);
<<<<<<< HEAD
  EMBED_ELF_BY_NAME(syscall_test);
  EMBED_ELF_BY_NAME(fd_test);
=======
  EMBED_ELF_BY_NAME(misbehave);
>>>>>>> 0236d723
  return -ENOENT;
}

int do_exec(const exec_args_t *args) {
  log("Loading user ELF: %s", args->prog_name);

  uint8_t *elf_image;
  size_t elf_size;
  int n = get_elf_image(args, &elf_image, &elf_size);

  if (n < 0) {
    log("Exec failed: Failed to access program image '%s'", args->prog_name);
    return -ENOENT;
  }

  log("User ELF size: %zu", elf_size);

  if (elf_size < sizeof(Elf32_Ehdr)) {
    log("Exec failed: ELF file is too small to contain a valid header");
    return -ENOEXEC;
  }

  const Elf32_Ehdr *eh = (Elf32_Ehdr *)elf_image;

  /* Start by determining the validity of the elf file. */

  /* First, check for the magic header. */
  if (eh->e_ident[EI_MAG0] != ELFMAG0 || eh->e_ident[EI_MAG1] != ELFMAG1 ||
      eh->e_ident[EI_MAG2] != ELFMAG2 || eh->e_ident[EI_MAG3] != ELFMAG3) {
    log("Exec failed: Incorrect ELF magic number");
    return -ENOEXEC;
  }
  /* Check ELF class */
  if (eh->e_ident[EI_CLASS] != ELFCLASS32) {
    log("Exec failed: Unsupported ELF class (!= ELF32)");
    return -EINVAL;
  }
  /* Check data format endianess */
  if (eh->e_ident[EI_DATA] != ELFDATA2LSB) {
    log("Exec failed: ELF file is not low-endian");
    return -EINVAL;
  }
  /* Ignore version and os abi field */
  /* Check file type */
  if (eh->e_type != ET_EXEC) {
    log("Exec failed: ELF is not an executable");
    return -EINVAL;
  }
  /* Check machine architecture field */
  if (eh->e_machine != EM_MIPS) {
    log("[exec] Exec failed: ELF target architecture is not MIPS");
    return -EINVAL;
  }

  /* Take note of the entry point */
  log("Entry point will be at 0x%08x.", (unsigned int)eh->e_entry);

  /* Ensure minimal prog header size */
  if (eh->e_phentsize < sizeof(Elf32_Phdr)) {
    log("Exec failed: ELF uses too small program headers");
    return -ENOEXEC;
  }

  /*
   * We can not destroy the current vm map, because exec can still fail,
   * and in that case we must be able to return to the original address space.
   */
  vm_map_t *vmap = vm_map_new();
  vm_map_t *old_vmap = vm_map_activate(vmap);

  /* Iterate over prog headers */
  log("ELF has %d program headers", eh->e_phnum);

  const uint8_t *phs_base = elf_image + eh->e_phoff;

  for (uint8_t i = 0; i < eh->e_phnum; i++) {
    const Elf32_Phdr *ph = (Elf32_Phdr *)(phs_base + i * eh->e_phentsize);
    switch (ph->p_type) {
    case PT_NULL:
    case PT_NOTE:
    case PT_PHDR:
    default:
      /* Ignore the section. */
      break;
    case PT_DYNAMIC:
    case PT_INTERP:
      log("Exec failed: ELF file requests dynamic linking"
          "by providing a PT_DYNAMIC and/or PT_INTERP segment.");
      goto exec_fail;
    case PT_SHLIB:
      log("Exec failed: ELF file contains a PT_SHLIB segment");
      goto exec_fail;
    case PT_LOAD:
      log("Processing a PT_LOAD segment: VirtAddr = %p, "
          "Offset = 0x%08x, FileSiz = 0x%08x, MemSiz = 0x%08x, Flags = %d",
          (void *)ph->p_vaddr, (unsigned int)ph->p_offset,
          (unsigned int)ph->p_filesz, (unsigned int)ph->p_memsz,
          (unsigned int)ph->p_flags);
      if (ph->p_vaddr % PAGESIZE) {
        log("Exec failed: Segment p_vaddr is not page alligned");
        goto exec_fail;
      }
      if (ph->p_memsz == 0) {
        /* Avoid creating empty vm_map entries for segments that
           occupy no space in memory, as they might overlap with
           subsequent segments. */
        continue;
      }
      vm_addr_t start = ph->p_vaddr;
      vm_addr_t end = roundup(ph->p_vaddr + ph->p_memsz, PAGESIZE);
      /* TODO: What if segments overlap? */
      /* Temporarily permissive protection. */
      vm_map_entry_t *segment = vm_map_add_entry(
        vmap, start, end, VM_PROT_READ | VM_PROT_WRITE | VM_PROT_EXEC);
      /* Allocate pages backing this segment. */
      segment->object = default_pager->pgr_alloc();
      /* Copy data into the segment */
      memcpy((uint8_t *)start, elf_image + ph->p_offset, ph->p_filesz);
      /* Zero the rest */
      if (ph->p_filesz < ph->p_memsz) {
        bzero((uint8_t *)start + ph->p_filesz, ph->p_memsz - ph->p_filesz);
      }
      /* Apply correct permissions */
      vm_prot_t prot = VM_PROT_NONE;
      if (ph->p_flags | PF_R)
        prot |= VM_PROT_READ;
      if (ph->p_flags | PF_W)
        prot |= VM_PROT_WRITE;
      if (ph->p_flags | PF_X)
        prot |= VM_PROT_EXEC;
      /* Note: vm_map_protect is not yet implemented, so
       * this will have no effect as of now */
      vm_map_protect(vmap, start, end, prot);
    }
  }

  /* Create a stack segment. As for now, the stack size is fixed and
   * will not grow on-demand. Also, the stack info should be saved
   * into the thread structure.
   * Generally, the stack should begin at a high address (0x80000000),
   * excluding env vars and arguments, but I've temporarly moved it
   * a bit lower so that it is easier to spot invalid memory access
   * when the stack underflows.
   */
  vm_addr_t stack_bottom = 0x70000000;
  const size_t stack_size = PAGESIZE * 2;

  vm_addr_t stack_start = stack_bottom - stack_size;
  vm_addr_t stack_end = stack_bottom;
  /* TODO: What if this area overlaps with a loaded segment? */
  vm_map_entry_t *stack_segment = vm_map_add_entry(
    vmap, stack_start, stack_end, VM_PROT_READ | VM_PROT_WRITE);
  stack_segment->object = default_pager->pgr_alloc();

  /* Prepare program stack, which includes storing program args... */
  log("Stack real bottom at %p", (void *)stack_bottom);
  prepare_program_stack(args, &stack_bottom);

  /* ... and user context. */
  uctx_init(thread_self(), eh->e_entry, stack_bottom);

  /*
   * At this point we are certain that exec suceeds.
   * We can safely destroy the previous vm map.
   *
   * One can use do_exec() to start new user program from kernel space,
   * in such case there is no old user vm space to dismantle.
   */
  if (old_vmap)
    vm_map_delete(old_vmap);

  vm_map_dump(vmap);

  log("Entering e_entry NOW");
  user_exc_leave();

  /*NOTREACHED*/
  __builtin_unreachable();

exec_fail:
  /* Return to the previous map, unmodified by exec. */
  vm_map_activate(old_vmap);
  /* Destroy the vm map we began preparing. */
  vm_map_delete(vmap);

  return -EINVAL;
}<|MERGE_RESOLUTION|>--- conflicted
+++ resolved
@@ -16,12 +16,8 @@
   extern uint8_t _binary_##name##_uelf_end[];
 
 EMBED_ELF_DECLARE(prog);
-<<<<<<< HEAD
-EMBED_ELF_DECLARE(syscall_test);
+EMBED_ELF_DECLARE(misbehave);
 EMBED_ELF_DECLARE(fd_test);
-=======
-EMBED_ELF_DECLARE(misbehave);
->>>>>>> 0236d723
 
 int get_elf_image(const exec_args_t *args, uint8_t **out_image,
                   size_t *out_size) {
@@ -34,12 +30,8 @@
   }
 
   EMBED_ELF_BY_NAME(prog);
-<<<<<<< HEAD
-  EMBED_ELF_BY_NAME(syscall_test);
+  EMBED_ELF_BY_NAME(misbehave);
   EMBED_ELF_BY_NAME(fd_test);
-=======
-  EMBED_ELF_BY_NAME(misbehave);
->>>>>>> 0236d723
   return -ENOENT;
 }
 
