--- conflicted
+++ resolved
@@ -221,12 +221,26 @@
   log("Stack real bottom at %p", (void *)stack_bottom);
   prepare_program_stack(args, &stack_bottom);
 
-<<<<<<< HEAD
-  /* ... file descriptor table ... */
-  /* TODO: Copy/share file descriptor table! */
-  fdtab_t *fdt = fdtab_alloc();
-  fdtab_ref(fdt);
-  td->td_fdtable = fdt;
+  /* ... sbrk segment ... */
+  sbrk_create(vmap);
+
+  /* ... and user context. */
+  uctx_init(thread_self(), eh.e_entry, stack_bottom);
+
+  /* If this is a kernel thread becoming a user thread, then we need to create
+   * (the first!) process. */
+  if (!td->td_proc) {
+    proc_t *proc = proc_create();
+    proc_populate(proc, td);
+
+    /* Prepare file descriptor table */
+    fdtab_t *fdt = fdtab_alloc();
+    fdtab_ref(fdt);
+    td->td_proc->p_fdtable = fdt;
+  }
+
+  /* TODO: If there were more than one thread in the process that called exec,
+     all other threads must be forcefully terminated! */
 
   /* Before we have a working fork, let's initialize file descriptors required
      by the standard library. */
@@ -234,39 +248,6 @@
   do_open(td, "/dev/cons", O_RDONLY, 0, &ignore);
   do_open(td, "/dev/cons", O_WRONLY, 0, &ignore);
   do_open(td, "/dev/cons", O_WRONLY, 0, &ignore);
-=======
-  thread_t *td = thread_self();
->>>>>>> 13429649
-
-  /* ... sbrk segment ... */
-  sbrk_create(vmap);
-
-  /* ... and user context. */
-  uctx_init(thread_self(), eh.e_entry, stack_bottom);
-
-  /* If this is a kernel thread becoming a user thread, then we need to create
-   * (the first!) process. */
-  if (!td->td_proc) {
-    proc_t *proc = proc_create();
-    proc_populate(proc, td);
-
-    /* Prepare file descriptor table */
-    fdtab_t *fdt = fdtab_alloc();
-    fdtab_ref(fdt);
-    td->td_proc->p_fdtable = fdt;
-  }
-
-<<<<<<< HEAD
-  /* TODO: If there were more than one thread in the process that called exec,
-     all other threads must be forcefully terminated! */
-=======
-  /* Before we have a working fork, let's initialize file descriptors required
-     by the standard library. */
-  int ignore;
-  do_open(td, "/dev/cons", O_RDONLY, 0, &ignore);
-  do_open(td, "/dev/cons", O_WRONLY, 0, &ignore);
-  do_open(td, "/dev/cons", O_WRONLY, 0, &ignore);
->>>>>>> 13429649
 
   /*
    * At this point we are certain that exec succeeds.  We can safely destroy the
