#define KL_LOG KL_PROC
#include <klog.h>
#include <exec.h>
#include <stdc.h>
#include <vm_map.h>
#include <vm_object.h>
#include <thread.h>
#include <errno.h>
#include <filedesc.h>
#include <sbrk.h>
#include <vfs.h>
#include <machine/ustack.h>
#include <mount.h>
#include <vnode.h>
#include <proc.h>
#include <systm.h>

#define PTR_SIZE sizeof(void *)

typedef struct {
  void *data;
  size_t nleft;
} buffer_t;

static inline void buffer_advance(buffer_t *buf, size_t len) {
  buf->data += len;
  buf->nleft -= len;
}

static inline void buffer_align(buffer_t *buf, size_t align) {
  intptr_t last_data = (intptr_t)buf->data;
  buf->data = align(buf->data, align);
<<<<<<< HEAD
  assert((long long)buf->nleft >= (intptr_t)buf->data - last_data);
  buf->nleft -= (intptr_t)buf->data - last_data;
=======
  size_t padding = (intptr_t)buf->data - last_data;
  assert(buf->nleft >= padding);
  buf->nleft -= padding;
>>>>>>> b0250f05
}

static int buffer_copyin_ptr(buffer_t *buf, char **user_ptr_p) {
  int error;
  if ((error = copyin(user_ptr_p, buf->data, PTR_SIZE)))
    return error;
  buffer_advance(buf, PTR_SIZE);
  return 0;
}

static int buffer_copyin_str(buffer_t *buf, char *user_str, char **str_p) {
  size_t len;
  int error;
  if ((error = copyinstr(user_str, buf->data, buf->nleft, &len)))
    return error;
  *str_p = buf->data;
  buffer_advance(buf, len);
  return 0;
}

static int buffer_copyin_strv(buffer_t *buf, char **user_strv, char ***strv_p) {
  int error;

  buffer_align(buf, PTR_SIZE);
  assert(is_aligned(buf->nleft, PTR_SIZE));

  /* Copy in vector of string pointers. */
  char **strv = buf->data;
  for (int i = 0; buf->nleft > 0; i++) {
    if ((error = buffer_copyin_ptr(buf, user_strv + i)))
      return error;
    if (!strv[i])
      break;
  }

  *strv_p = strv;

  /* Now we have all user-space pointers to strings so copy in the strings. */
  for (int i = 0; strv[i]; i++) {
    if ((error = buffer_copyin_str(buf, strv[i], strv + i)))
      return (error == -ENAMETOOLONG) ? -E2BIG : error;
  }

  return 0;
}

int exec_args_copyin(exec_args_t *exec_args, char *user_path, char **user_argv,
                     char **user_envp) {
  int error;
  buffer_t buf;

  buf = (buffer_t){.data = exec_args->data, .nleft = PATH_MAX};
  if ((error = buffer_copyin_str(&buf, user_path, &exec_args->prog_name)))
    return error;

<<<<<<< HEAD
  buffer_align(buf, PTR_SIZE);

  buf->nleft = ARG_MAX;
  if ((error = buffer_copyin_strv(buf, user_argv, &exec_args->argv)))
=======
  buf = (buffer_t){.data = exec_args->data + PATH_MAX, .nleft = ARG_MAX};
  if ((error = buffer_copyin_strv(&buf, user_argv, &exec_args->argv)))
>>>>>>> b0250f05
    return error;
  if ((error = buffer_copyin_strv(&buf, user_envp, &exec_args->envp)))
    return error;
  return 0;
}

/*! \brief Stores C-strings in ustack and makes stack-allocated pointers
 *  point on them.
 *
 * \return ENOMEM if there was not enough space on ustack */
static int store_strings(ustack_t *us, char **strv, char **stack_strv,
                         size_t howmany) {
  int error;
  /* Store arguments, creating the argument vector. */
  for (size_t i = 0; i < howmany; i++) {
    size_t n = strlen(strv[i]);
    if ((error = ustack_alloc_string(us, n, &stack_strv[i])))
      return error;
    memcpy(stack_strv[i], strv[i], n + 1);
  }
  return 0;
}

/*!\brief Places program args onto the stack.
 *
 * Also modifies value pointed by stack_top_p to reflect on changed stack
 * bottom address.  The stack layout will be as follows:
 *
 *  +----------+ stack segment high address
 *  | envp[m-1]|
 *  |   ...    |  each of envp[i] is a null-terminated string
 *  | envp[1]  |
 *  | envp[0]  |
 *  |----------|
 *  | argv[n-1]|
 *  |   ...    |  each of argv[i] is a null-terminated string
 *  | argv[1]  |
 *  | argv[0]  |
 *  |----------|
 *  |          |
 *  |  envp    |  NULL-terminated environment vector
 *  |          |  storing pointers to envp[0..m]
 *  |----------|
 *  |          |
 *  |  argv    |  NULL-terminated argument vector
 *  |          |  storing pointers to argv[0..n]
 *  |----------|
 *  |  argc    |  a single uint32 declaring the number of arguments (n)
 *  |----------|
 *  |  program |
 *  |   stack  |
 *  |    ||    |
 *  |    \/    |
 *  |          |
 *  |    ...   |
 *  +----------+ stack segment low address
 *
 * Here argc is n and both argv[n] and argc[m] store a NULL-pointer.
 * (see System V ABI MIPS RISC Processor Supplement, 3rd edition, p. 30)
 *
 * After this function runs, the value pointed by stack_top_p will be the
 * address where argc is stored, which is also the bottom of the now empty
 * program stack, so that it can naturally grow downwards.
 */
static int exec_args_copyout(const exec_args_t *args, vaddr_t *stack_top_p) {
  ustack_t us;
  char **argv, **envp;
  int error;
  size_t argc = 0, envc = 0;

  while (args->argv[argc] != NULL)
    argc++;
  while (args->envp[envc] != NULL)
    envc++;

  assert(argc > 0);

  ustack_setup(&us, *stack_top_p, ARG_MAX);

  if ((error = ustack_push_int(&us, argc)) ||
      (error = ustack_alloc_ptr_n(&us, argc, (vaddr_t *)&argv)) ||
      (error = ustack_push_long(&us, (long)NULL)) ||
      (error = ustack_alloc_ptr_n(&us, envc, (vaddr_t *)&envp)) ||
      (error = ustack_push_long(&us, (long)NULL)) ||
      (error = store_strings(&us, args->argv, argv, argc)) ||
      (error = store_strings(&us, args->envp, envp, envc)))
    goto fail;

  ustack_finalize(&us);

  for (size_t i = 0; i < argc; i++)
    ustack_relocate_ptr(&us, (vaddr_t *)&argv[i]);
  for (size_t i = 0; i < envc; i++)
    ustack_relocate_ptr(&us, (vaddr_t *)&envp[i]);

  error = ustack_copy(&us, stack_top_p);

fail:
  ustack_teardown(&us);
  return error;
}

static int open_executable(const char *path, vnode_t **vn_p) {
  vnode_t *vn = *vn_p;
  int error;

  klog("Loading program: %s", path);

  /* Translate program name to vnode. */
  if ((error = vfs_lookup(path, &vn)))
    return error;

  /* It must be a regular executable file with non-zero size. */
  if (vn->v_type != V_REG)
    return -EACCES;
  if ((error = VOP_ACCESS(vn, VEXEC)))
    return error;

  /* TODO Some checks are missing:
   * 1) Check if NOEXEC bit is set on the filesystem this file resides on.
   * 2) If file is opened for write then return ETXTBSY */

  *vn_p = vn;
  return 0;
}

typedef struct exec_vmspace {
  vm_map_t *uspace;
  vm_segment_t *sbrk;
  vaddr_t sbrk_end;
} exec_vmspace_t;

static void enter_new_vmspace(proc_t *p, exec_vmspace_t *saved,
                              vaddr_t *stack_top_p) {
  saved->uspace = p->p_uspace;
  saved->sbrk = p->p_sbrk;
  saved->sbrk_end = p->p_sbrk_end;

  /* We are the only live thread in this process.
   * We can safely give it a new uspace. */
  p->p_uspace = vm_map_new();

  /* Attach fresh brk segment. */
  p->p_sbrk = NULL;
  p->p_sbrk_end = 0;
  sbrk_attach(p);

  /* Create a stack segment. As for now, the stack size is fixed and
   * will not grow on-demand. Also, the stack info should be saved
   * into the thread structure.
   * Generally, the stack should begin at a high address (0x80000000),
   * excluding env vars and arguments, but I've temporarly moved it
   * a bit lower so that it is easier to spot invalid memory access
   * when the stack underflows.
   */
  *stack_top_p = USTACK_TOP;

  vm_object_t *stack_obj = vm_object_alloc(VM_ANONYMOUS);
  vm_segment_t *stack_seg =
    vm_segment_alloc(stack_obj, USTACK_TOP - USTACK_SIZE, USTACK_TOP,
                     VM_PROT_READ | VM_PROT_WRITE);
  int error = vm_map_insert(p->p_uspace, stack_seg, VM_FIXED);
  assert(error == 0);

  vm_map_activate(p->p_uspace);
}

/* Return to the previous map, unmodified by exec. */
static void restore_vmspace(proc_t *p, exec_vmspace_t *saved) {
  p->p_uspace = saved->uspace;
  p->p_sbrk = saved->sbrk;
  p->p_sbrk_end = saved->sbrk_end;
  vm_map_activate(p->p_uspace);
}

/* Destroy the vm_map we began preparing. */
static void destroy_vmspace(exec_vmspace_t *saved) {
  vm_map_delete(saved->uspace);
}

/* XXX We assume process may only have a single thread. But if there were more
 * than one thread in the process that called exec, all other threads must be
 * forcefully terminated. */
int do_exec(const exec_args_t *args) {
  thread_t *td = thread_self();
  proc_t *p = td->td_proc;
  vnode_t *vn;
  int error;

  assert(p != NULL);

  if ((error = open_executable(args->prog_name, &vn)))
    return error;

  Elf32_Ehdr eh;
  if ((error = exec_elf_inspect(vn, &eh)))
    return error;

  /* We can not destroy the current vm_map, because exec can still fail.
   * Is such case we must be able to return to the original address space. */
  exec_vmspace_t saved;
  vaddr_t stack_top;
  enter_new_vmspace(p, &saved, &stack_top);

  if ((error = exec_elf_load(p, vn, &eh)))
    goto fail;

  /* Prepare program stack, which includes storing program args. */
  if ((error = exec_args_copyout(args, &stack_top)))
    goto fail;

  /* Set up user context. */
  exc_frame_init(td->td_uframe, (void *)eh.e_entry, (void *)stack_top, EF_USER);

  /* At this point we are certain that exec succeeds.  We can safely destroy the
   * previous vm_map, and permanently assign this one to the current process. */
  destroy_vmspace(&saved);

  vm_map_dump(p->p_uspace);

  klog("Enter userspace with: pc=%p, sp=%p", eh.e_entry, stack_top);
  return -EJUSTRETURN;

fail:
  restore_vmspace(p, &saved);
  destroy_vmspace(&saved);
  return error;
}

noreturn void run_program(const exec_args_t *prog) {
  thread_t *td = thread_self();
  proc_t *p = proc_self();

  assert(p != NULL);

  klog("Starting program \"%s\"", prog->prog_name);

  /* Let's assign an empty virtual address space, to be filled by `do_exec` */
  p->p_uspace = vm_map_new();

  /* Prepare file descriptor table... */
  fdtab_t *fdt = fdtab_alloc();
  fdtab_hold(fdt);
  p->p_fdtable = fdt;

  /* ... and initialize file descriptors required by the standard library. */
  int _stdin, _stdout, _stderr;
  do_open(td, "/dev/cons", O_RDONLY, 0, &_stdin);
  do_open(td, "/dev/cons", O_WRONLY, 0, &_stdout);
  do_open(td, "/dev/cons", O_WRONLY, 0, &_stderr);

  assert(_stdin == 0);
  assert(_stdout == 1);
  assert(_stderr == 2);

  if (do_exec(prog) != -EJUSTRETURN)
    panic("Failed to start %s program.", prog->prog_name);

  user_exc_leave();
}<|MERGE_RESOLUTION|>--- conflicted
+++ resolved
@@ -30,14 +30,9 @@
 static inline void buffer_align(buffer_t *buf, size_t align) {
   intptr_t last_data = (intptr_t)buf->data;
   buf->data = align(buf->data, align);
-<<<<<<< HEAD
-  assert((long long)buf->nleft >= (intptr_t)buf->data - last_data);
-  buf->nleft -= (intptr_t)buf->data - last_data;
-=======
   size_t padding = (intptr_t)buf->data - last_data;
   assert(buf->nleft >= padding);
   buf->nleft -= padding;
->>>>>>> b0250f05
 }
 
 static int buffer_copyin_ptr(buffer_t *buf, char **user_ptr_p) {
@@ -93,15 +88,9 @@
   if ((error = buffer_copyin_str(&buf, user_path, &exec_args->prog_name)))
     return error;
 
-<<<<<<< HEAD
-  buffer_align(buf, PTR_SIZE);
-
-  buf->nleft = ARG_MAX;
-  if ((error = buffer_copyin_strv(buf, user_argv, &exec_args->argv)))
-=======
+
   buf = (buffer_t){.data = exec_args->data + PATH_MAX, .nleft = ARG_MAX};
   if ((error = buffer_copyin_strv(&buf, user_argv, &exec_args->argv)))
->>>>>>> b0250f05
     return error;
   if ((error = buffer_copyin_strv(&buf, user_envp, &exec_args->envp)))
     return error;
