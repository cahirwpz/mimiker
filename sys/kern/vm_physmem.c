--- conflicted
+++ resolved
@@ -57,25 +57,8 @@
 
 static void *vm_boot_alloc(size_t n) {
   assert(!vm_boot_done);
-  assert(page_aligned_p(vm_kernel_end));
-
-<<<<<<< HEAD
-  n = roundup(n, PAGESIZE);
-
-  void *begin = (void *)vm_kernel_end;
-  void *end = begin + n;
-#if KASAN
-  /* We're not ready to call kasan_grow() yet, so this function could
-   * potentially make vm_kernel_end go past _kernel_sanitized_end, which could
-   * lead to KASAN referencing unmapped addresses in the shadow map, causing
-   * a panic. Make sure that doesn't happen.
-   * If this assertion fails, more shadow memory must be allocated when
-   * initializing KASAN.*/
-  assert((vaddr_t)end <= _kasan_sanitized_end);
-#endif
-=======
+
   n = roundup2(n, PAGESIZE);
->>>>>>> b5809047
 
   vm_physseg_t *seg = TAILQ_FIRST(&seglist);
 
@@ -84,39 +67,17 @@
 
   assert(seg != NULL);
 
-<<<<<<< HEAD
-  for (void *va = begin; va < end; va += PAGESIZE) {
-    paddr_t pa = seg->start;
-    seg->start += PAGESIZE;
-    if (--seg->npages == 0) {
-      assert(seg->start == seg->end);
-      TAILQ_REMOVE(&seglist, seg, seglink);
-      /* The segment should service the whole request. */
-      seg = NULL;
-    }
-
-    pmap_kenter((vaddr_t)va, pa, VM_PROT_READ | VM_PROT_WRITE, 0);
-  }
-
-  vm_kernel_end = (vaddr_t)end;
-=======
   void *va = phys_to_dmap(seg->start);
 
   seg->start += n;
   seg->npages -= n / PAGESIZE;
->>>>>>> b5809047
 
   return va;
 }
 
 static void vm_boot_finish(void) {
+  vm_kernel_end = (vaddr_t)align((void *)vm_kernel_end, PAGESIZE);
   vm_boot_done = true;
-}
-
-static inline size_t pg_compute_size(paddr_t pa) {
-  /* Take the highest number of the form 2^k * PAGESIZE
-   * that divides the physical address of a page. */
-  return 1 << min(PM_NQUEUES - 1, ctz(pa / PAGESIZE));
 }
 
 void init_vm_page(void) {
@@ -127,10 +88,8 @@
 
   /* Allocate contiguous array of vm_page_t to cover all physical memory. */
   size_t npages = 0;
-  TAILQ_FOREACH (seg, &seglist, seglink) {
-    assert(seg->npages);
+  TAILQ_FOREACH (seg, &seglist, seglink)
     npages += seg->npages;
-  }
 
   vm_page_t *pages = vm_boot_alloc(npages * sizeof(vm_page_t));
   bzero(pages, npages * sizeof(vm_page_t));
@@ -140,16 +99,15 @@
     for (unsigned i = 0; i < seg->npages; i++) {
       vm_page_t *page = &pages[i];
       paddr_t pa = seg->start + i * PAGESIZE;
-      size_t size = pg_compute_size(pa);
+      size_t size = 1 << min(PM_NQUEUES - 1, ctz(pa / PAGESIZE));
       if (pa + size * PAGESIZE > seg->end) {
-        /* Here:
+        /*
+         *    `pa`    = 2^(k+1) * A + 2^k
+         * `seg->end` = 2^(k+1) * A + 2^k + B
          *
-         *    pa    = 2^(k+1) * A + 2^k
-         * seg->end = 2^(k+1) * A + 2^k + B
-         *
-         * Let's just restrict to B (this ensures that we won't get beyond the
-         * segment while page->size * PAGESIZE still divides page->paddr). */
-        size = pg_compute_size(seg->end ^ pa);
+         * Let's just take the biggest size that can fit within B.
+         */
+        size = 1 << min(PM_NQUEUES - 1, log2((seg->end ^ pa) / PAGESIZE));
       }
       page->paddr = pa;
       page->size = size;
@@ -175,7 +133,7 @@
   vm_boot_finish();
 }
 
-/* Takes two pages which are buddies, and merges them. */
+/* Takes two pages which are buddies, and merges them */
 static vm_page_t *pm_merge_buddies(vm_page_t *pg1, vm_page_t *pg2) {
   assert(pg1->size == pg2->size);
 
@@ -194,11 +152,11 @@
   assert(powerof2(pg->size));
 
   /* When page address is divisible by (2 * size) then:
-   * look at right buddy, otherwise look at left buddy. */
-  if (pg->paddr & (pg->size * PAGESIZE))
+   * look at left buddy, otherwise look at right buddy */
+  if ((pg - seg->pages) % (2 * pg->size) == 0)
+    buddy += pg->size;
+  else
     buddy -= pg->size;
-  else
-    buddy += pg->size;
 
   intptr_t index = buddy - seg->pages;
 
@@ -210,8 +168,6 @@
 
   if (!(buddy->flags & PG_MANAGED))
     return NULL;
-
-  assert(!(buddy->flags & PG_ALLOCATED));
 
   return buddy;
 }
@@ -224,8 +180,7 @@
   size_t size = page->size / 2;
   vm_page_t *buddy = page + size;
 
-  assert(size);
-  assert(!(buddy->flags & (PG_ALLOCATED | PG_MANAGED)));
+  assert(!(buddy->flags & PG_ALLOCATED));
 
   TAILQ_REMOVE(&freelist[fl], page, freeq);
   pagecount[fl]--;
@@ -299,7 +254,7 @@
   while (n > 0) {
     size_t prev_sum = fl > 0 ? sums[fl - 1] : 0;
 
-    /* Can remaining part of the request be satisfied with smaller pages? */
+    /* Remaining part of the request can be satisfied with smaller pages? */
     if (prev_sum >= n) {
       fl--;
       continue;
@@ -307,7 +262,7 @@
 
     size_t pgsz = 1 << fl;
 
-    /* Is page too large to satisfy remaining part of the request? */
+    /* Page is too large to satisfy remaining part of the request? */
     if (n < pgsz) {
       pm_split_page(fl);
       sums[--fl] += pgsz;
