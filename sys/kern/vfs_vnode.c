#define KL_LOG KL_VFS
#include <sys/klog.h>
#include <sys/errno.h>
#include <sys/file.h>
#include <sys/pool.h>
#include <sys/mutex.h>
#include <sys/libkern.h>
#include <sys/stat.h>
#include <sys/vnode.h>
#include <sys/mount.h>

static POOL_DEFINE(P_VNODE, "vnode", sizeof(vnode_t));

/* Actually, vnode management should be much more complex than this, because
   this stub does not recycle vnodes, does not store them on a free list,
   etc. So at some point we may need a more sophisticated memory management here
   - but this will do for now. */

vnode_t *vnode_new(vnodetype_t type, vnodeops_t *ops, void *data) {
  vnode_t *v = pool_alloc(P_VNODE, M_ZERO);
  v->v_type = type;
  v->v_data = data;
  v->v_ops = ops;
  v->v_usecnt = 1;
  mtx_init(&v->v_mtx, 0);

  return v;
}

void vnode_lock(vnode_t *v) {
  mtx_lock(&v->v_mtx);
}

void vnode_unlock(vnode_t *v) {
  mtx_unlock(&v->v_mtx);
}

void vnode_hold(vnode_t *v) {
  refcnt_acquire(&v->v_usecnt);
}

void vnode_drop(vnode_t *v) {
  if (refcnt_release(&v->v_usecnt)) {
    VOP_RECLAIM(v);
    pool_free(P_VNODE, v);
  }
}

void vnode_put(vnode_t *v) {
  vnode_unlock(v);
  vnode_drop(v);
}

vnode_t *vnode_uncover(vnode_t *uvp) {
  while (uvp->v_mount) {
    vnode_t *lvp = uvp->v_mount->mnt_vnodecovered;
    vnode_hold(lvp);
    vnode_drop(uvp);
    uvp = lvp;
  }

  return uvp;
}

static int vnode_nop(vnode_t *v, ...) {
  return EOPNOTSUPP;
}

#define vnode_lookup_nop vnode_nop
#define vnode_readdir_nop vnode_nop
#define vnode_open_nop vnode_nop
#define vnode_close_nop vnode_nop
#define vnode_read_nop vnode_nop
#define vnode_write_nop vnode_nop
#define vnode_seek_nop vnode_nop
#define vnode_create_nop vnode_nop
#define vnode_remove_nop vnode_nop
#define vnode_mkdir_nop vnode_nop
#define vnode_rmdir_nop vnode_nop
#define vnode_access_nop vnode_nop
#define vnode_ioctl_nop vnode_nop
#define vnode_reclaim_nop vnode_nop

static int vnode_getattr_nop(vnode_t *v, vattr_t *va) {
  vattr_null(va);
  return 0;
}

#define NOP_IF_NULL(vops, name)                                                \
  do {                                                                         \
    if (vops->v_##name == NULL)                                                \
      vops->v_##name = (vnode_##name##_t *)vnode_##name##_nop;                 \
  } while (0)

void vnodeops_init(vnodeops_t *vops) {
  NOP_IF_NULL(vops, lookup);
  NOP_IF_NULL(vops, readdir);
  NOP_IF_NULL(vops, open);
  NOP_IF_NULL(vops, close);
  NOP_IF_NULL(vops, read);
  NOP_IF_NULL(vops, write);
  NOP_IF_NULL(vops, seek);
  NOP_IF_NULL(vops, getattr);
  NOP_IF_NULL(vops, create);
  NOP_IF_NULL(vops, remove);
  NOP_IF_NULL(vops, mkdir);
  NOP_IF_NULL(vops, rmdir);
  NOP_IF_NULL(vops, access);
  NOP_IF_NULL(vops, ioctl);
  NOP_IF_NULL(vops, reclaim);
}

void vattr_convert(vattr_t *va, stat_t *sb) {
  memset(sb, 0, sizeof(stat_t));
  sb->st_mode = va->va_mode;
  sb->st_nlink = va->va_nlink;
  sb->st_uid = va->va_uid;
  sb->st_gid = va->va_gid;
  sb->st_size = va->va_size;
}

void vattr_null(vattr_t *va) {
  va->va_mode = V_NONE;

  va->va_nlink = VNOVAL;
  va->va_ino = VNOVAL;
  va->va_uid = VNOVAL;
  va->va_gid = VNOVAL;
  va->va_size = VNOVAL;
}

/* Default file operations using v-nodes. */
static int default_vnread(file_t *f, uio_t *uio) {
<<<<<<< HEAD
  vnode_t *v = f->f_vnode;
  int error = 0;
  vnode_lock(v);
  uio->uio_offset = f->f_offset;
  error = VOP_READ(f->f_vnode, uio);
  f->f_offset = uio->uio_offset;
  vnode_unlock(v);
  return error;
}

static int default_vnwrite(file_t *f, uio_t *uio) {
  vnode_t *v = f->f_vnode;
  int error = 0;
  vnode_lock(v);
  uio->uio_offset = f->f_offset;
  error = VOP_WRITE(f->f_vnode, uio);
  f->f_offset = uio->uio_offset;
  vnode_unlock(v);
  return error;
=======
  return VOP_READ(f->f_vnode, uio, 0);
}

static int default_vnwrite(file_t *f, uio_t *uio) {
  int ioflag = 0;
  if (f->f_flags & FF_APPEND)
    ioflag |= IO_APPEND;
  return VOP_WRITE(f->f_vnode, uio, ioflag);
>>>>>>> 5f8d5347
}

static int default_vnclose(file_t *f) {
  (void)VOP_CLOSE(f->f_vnode, f);
  vnode_drop(f->f_vnode);
  return 0;
}

static int default_vnstat(file_t *f, stat_t *sb) {
  vnode_t *v = f->f_vnode;
  vattr_t va;
  int error;
  if ((error = VOP_GETATTR(v, &va)))
    return error;
  vattr_convert(&va, sb);
  return 0;
}

static int default_vnseek(file_t *f, off_t offset, int whence, off_t *newoffp) {
  vnode_t *v = f->f_vnode;
  int error;
  vattr_t va;

  vnode_lock(v);
  if ((error = VOP_GETATTR(v, &va))) {
    error = EINVAL;
    goto out;
  }

  off_t size = va.va_size;
  if (size == VNOVAL) {
    error = ESPIPE;
    goto out;
  }

  switch (whence) {
    case SEEK_CUR:
      /* TODO: offset overflow */
      offset += f->f_offset;
      break;
    case SEEK_END:
      /* TODO: offset overflow */
      offset += size;
      break;
    case SEEK_SET:
      break;
    default:
      error = EINVAL;
      goto out;
  }

  /* TODO offset can go past the end of file when it's open for writing */
  if (offset < 0 || offset > size) {
    error = EINVAL;
    goto out;
  }

  if ((error = VOP_SEEK(v, f->f_offset, offset)) == 0)
    *newoffp = f->f_offset = offset;

out:
  vnode_unlock(v);
  return error;
}

static int default_ioctl(file_t *f, u_long cmd, void *data) {
  vnode_t *v = f->f_vnode;
  int error = EPASSTHROUGH;

  switch (v->v_type) {
    case V_NONE:
      panic("vnode without a type!");
    case V_REG:
    case V_DIR:
      break;
    case V_DEV:
      error = VOP_IOCTL(v, cmd, data);
      break;
  }

  return error;
}

static fileops_t default_vnode_fileops = {
  .fo_read = default_vnread,
  .fo_write = default_vnwrite,
  .fo_close = default_vnclose,
  .fo_seek = default_vnseek,
  .fo_stat = default_vnstat,
  .fo_ioctl = default_ioctl,
};

int vnode_open_generic(vnode_t *v, int mode, file_t *fp) {
  vnode_hold(v);
  fp->f_ops = &default_vnode_fileops;
  fp->f_type = FT_VNODE;
  fp->f_vnode = v;
  switch (mode & O_ACCMODE) {
    case O_RDONLY:
      fp->f_flags = FF_READ;
      break;
    case O_WRONLY:
      fp->f_flags = FF_WRITE;
      break;
    case O_RDWR:
      fp->f_flags = FF_READ | FF_WRITE;
      break;
  }

  if (mode & O_APPEND)
    fp->f_flags |= FF_APPEND;

  return 0;
}

int vnode_seek_generic(vnode_t *v, off_t oldoff, off_t newoff) {
  /* Operation went ok, assuming the file is seekable. */
  return 0;
}

int vnode_access_generic(vnode_t *v, accmode_t acc) {
  vattr_t va;
  int error;

  if ((error = VOP_GETATTR(v, &va)))
    return error;

  mode_t mode = 0;

  if (acc & VEXEC)
    mode |= S_IXUSR;
  if (acc & VWRITE)
    mode |= S_IWUSR;
  if (acc & VREAD)
    mode |= S_IRUSR;

  return ((va.va_mode & mode) == mode || acc == 0) ? 0 : EACCES;
}<|MERGE_RESOLUTION|>--- conflicted
+++ resolved
@@ -131,12 +131,11 @@
 
 /* Default file operations using v-nodes. */
 static int default_vnread(file_t *f, uio_t *uio) {
-<<<<<<< HEAD
   vnode_t *v = f->f_vnode;
   int error = 0;
   vnode_lock(v);
   uio->uio_offset = f->f_offset;
-  error = VOP_READ(f->f_vnode, uio);
+  error = VOP_READ(f->f_vnode, uio, 0);
   f->f_offset = uio->uio_offset;
   vnode_unlock(v);
   return error;
@@ -144,23 +143,15 @@
 
 static int default_vnwrite(file_t *f, uio_t *uio) {
   vnode_t *v = f->f_vnode;
-  int error = 0;
+  int error = 0, ioflag = 0;
+  if (f->f_flags & FF_APPEND)
+    ioflag |= IO_APPEND;
   vnode_lock(v);
   uio->uio_offset = f->f_offset;
-  error = VOP_WRITE(f->f_vnode, uio);
+  error = VOP_WRITE(f->f_vnode, uio, ioflag);
   f->f_offset = uio->uio_offset;
   vnode_unlock(v);
   return error;
-=======
-  return VOP_READ(f->f_vnode, uio, 0);
-}
-
-static int default_vnwrite(file_t *f, uio_t *uio) {
-  int ioflag = 0;
-  if (f->f_flags & FF_APPEND)
-    ioflag |= IO_APPEND;
-  return VOP_WRITE(f->f_vnode, uio, ioflag);
->>>>>>> 5f8d5347
 }
 
 static int default_vnclose(file_t *f) {
