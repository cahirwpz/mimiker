#define KL_LOG KL_VFS
#include <sys/klog.h>
#include <sys/errno.h>
#include <sys/file.h>
#include <sys/pool.h>
#include <sys/mutex.h>
#include <sys/libkern.h>
#include <sys/stat.h>
#include <sys/vnode.h>

static POOL_DEFINE(P_VNODE, "vnode", sizeof(vnode_t));

/* Actually, vnode management should be much more complex than this, because
   this stub does not recycle vnodes, does not store them on a free list,
   etc. So at some point we may need a more sophisticated memory management here
   - but this will do for now. */

vnode_t *vnode_new(vnodetype_t type, vnodeops_t *ops, void *data) {
  vnode_t *v = pool_alloc(P_VNODE, PF_ZERO);
  v->v_type = type;
  v->v_data = data;
  v->v_ops = ops;
  v->v_usecnt = 1;
  mtx_init(&v->v_mtx, 0);

  return v;
}

void vnode_lock(vnode_t *v) {
  mtx_lock(&v->v_mtx);
}

void vnode_unlock(vnode_t *v) {
  mtx_unlock(&v->v_mtx);
}

void vnode_hold(vnode_t *v) {
  refcnt_acquire(&v->v_usecnt);
}

void vnode_drop(vnode_t *v) {
  if (refcnt_release(&v->v_usecnt)) {
    VOP_RECLAIM(v);
    pool_free(P_VNODE, v);
  }
}

static int vnode_nop(vnode_t *v, ...) {
  return EOPNOTSUPP;
}

#define vnode_lookup_nop vnode_nop
#define vnode_readdir_nop vnode_nop
#define vnode_open_nop vnode_nop
#define vnode_close_nop vnode_nop
#define vnode_read_nop vnode_nop
#define vnode_write_nop vnode_nop
#define vnode_seek_nop vnode_nop
#define vnode_create_nop vnode_nop
#define vnode_remove_nop vnode_nop
#define vnode_mkdir_nop vnode_nop
#define vnode_rmdir_nop vnode_nop
#define vnode_access_nop vnode_nop
#define vnode_ioctl_nop vnode_nop
<<<<<<< HEAD
=======
#define vnode_reclaim_nop vnode_nop
>>>>>>> b987dd9d

static int vnode_getattr_nop(vnode_t *v, vattr_t *va) {
  *va = (vattr_t){.va_mode = VNOVAL,
                  .va_nlink = VNOVAL,
                  .va_uid = VNOVAL,
                  .va_gid = VNOVAL,
                  .va_size = VNOVAL};
  return 0;
}

#define NOP_IF_NULL(vops, name)                                                \
  do {                                                                         \
    if (vops->v_##name == NULL)                                                \
      vops->v_##name = (vnode_##name##_t *)vnode_##name##_nop;                 \
  } while (0)

void vnodeops_init(vnodeops_t *vops) {
  NOP_IF_NULL(vops, lookup);
  NOP_IF_NULL(vops, readdir);
  NOP_IF_NULL(vops, open);
  NOP_IF_NULL(vops, close);
  NOP_IF_NULL(vops, read);
  NOP_IF_NULL(vops, write);
  NOP_IF_NULL(vops, seek);
  NOP_IF_NULL(vops, getattr);
  NOP_IF_NULL(vops, create);
  NOP_IF_NULL(vops, remove);
  NOP_IF_NULL(vops, mkdir);
  NOP_IF_NULL(vops, rmdir);
  NOP_IF_NULL(vops, access);
  NOP_IF_NULL(vops, ioctl);
<<<<<<< HEAD
=======
  NOP_IF_NULL(vops, reclaim);
>>>>>>> b987dd9d
}

void va_convert(vattr_t *va, stat_t *sb) {
  memset(sb, 0, sizeof(stat_t));
  sb->st_mode = va->va_mode;
  sb->st_nlink = va->va_nlink;
  sb->st_uid = va->va_uid;
  sb->st_gid = va->va_gid;
  sb->st_size = va->va_size;
}

/* Default file operations using v-nodes. */
static int default_vnread(file_t *f, uio_t *uio) {
  return VOP_READ(f->f_vnode, uio);
}

static int default_vnwrite(file_t *f, uio_t *uio) {
  return VOP_WRITE(f->f_vnode, uio);
}

static int default_vnclose(file_t *f) {
  (void)VOP_CLOSE(f->f_vnode, f);
  vnode_drop(f->f_vnode);
  return 0;
}

static int default_vnstat(file_t *f, stat_t *sb) {
  vnode_t *v = f->f_vnode;
  vattr_t va;
  int error;
  if ((error = VOP_GETATTR(v, &va)))
    return error;
  va_convert(&va, sb);
  return 0;
}

static int default_vnseek(file_t *f, off_t offset, int whence) {
  vnode_t *v = f->f_vnode;
  int error;

  vattr_t va;
  if ((error = VOP_GETATTR(v, &va)))
    return EINVAL;

  off_t size = va.va_size;

  if (size == VNOVAL)
    return ESPIPE;

  if (whence == SEEK_CUR) {
    /* TODO: offset overflow */
    offset += f->f_offset;
  } else if (whence == SEEK_END) {
    /* TODO: offset overflow */
    offset += size;
  } else if (whence != SEEK_SET) {
    return EINVAL;
  }

  if (offset < 0)
    return EINVAL;

  /* TODO offset can go past the end of file when it's open for writing */
  if (offset > size)
    return EINVAL;

  if ((error = VOP_SEEK(v, f->f_offset, offset, f->f_data)))
    return error;

  f->f_offset = offset;
  return 0;
}

static int default_ioctl(file_t *f, u_long cmd, void *data) {
  vnode_t *v = f->f_vnode;
  int error = EPASSTHROUGH;

  switch (v->v_type) {
    case V_NONE:
      panic("vnode without a type!");
    case V_REG:
    case V_DIR:
      break;
    case V_DEV:
      error = VOP_IOCTL(v, cmd, data);
      break;
  }

  return error;
}

static fileops_t default_vnode_fileops = {
  .fo_read = default_vnread,
  .fo_write = default_vnwrite,
  .fo_close = default_vnclose,
  .fo_seek = default_vnseek,
  .fo_stat = default_vnstat,
  .fo_ioctl = default_ioctl,
};

int vnode_open_generic(vnode_t *v, int mode, file_t *fp) {
  vnode_hold(v);
  fp->f_ops = &default_vnode_fileops;
  fp->f_type = FT_VNODE;
  fp->f_vnode = v;
  switch (mode) {
    case O_RDONLY:
      fp->f_flags = FF_READ;
      break;
    case O_WRONLY:
      fp->f_flags = FF_WRITE;
      break;
    case O_RDWR:
      fp->f_flags = FF_READ | FF_WRITE;
      break;
    default:
      return EINVAL;
  }
  return 0;
}

int vnode_seek_generic(vnode_t *v, off_t oldoff, off_t newoff, void *state) {
  /* Operation went ok, assuming the file is seekable. */
  return 0;
}

int vnode_access_generic(vnode_t *v, accmode_t acc) {
  vattr_t va;
  int error;

  if ((error = VOP_GETATTR(v, &va)))
    return error;

  mode_t mode = 0;

  if (acc & VEXEC)
    mode |= S_IXUSR;
  if (acc & VWRITE)
    mode |= S_IWUSR;
  if (acc & VREAD)
    mode |= S_IRUSR;

  return ((va.va_mode & mode) == mode || acc == 0) ? 0 : EACCES;
}<|MERGE_RESOLUTION|>--- conflicted
+++ resolved
@@ -62,10 +62,7 @@
 #define vnode_rmdir_nop vnode_nop
 #define vnode_access_nop vnode_nop
 #define vnode_ioctl_nop vnode_nop
-<<<<<<< HEAD
-=======
 #define vnode_reclaim_nop vnode_nop
->>>>>>> b987dd9d
 
 static int vnode_getattr_nop(vnode_t *v, vattr_t *va) {
   *va = (vattr_t){.va_mode = VNOVAL,
@@ -97,10 +94,7 @@
   NOP_IF_NULL(vops, rmdir);
   NOP_IF_NULL(vops, access);
   NOP_IF_NULL(vops, ioctl);
-<<<<<<< HEAD
-=======
   NOP_IF_NULL(vops, reclaim);
->>>>>>> b987dd9d
 }
 
 void va_convert(vattr_t *va, stat_t *sb) {
