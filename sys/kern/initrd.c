--- conflicted
+++ resolved
@@ -192,23 +192,6 @@
   return ino;
 }
 
-<<<<<<< HEAD
-static vnode_t* vnode_of_cpio_node(cpio_node_t *cpio_node)
-{
-  if (!cpio_node->c_vnode) {
-    vnodetype_t type = V_REG;
-    if (CMTOFT(cpio_node->c_mode) == C_DIR)
-      type = V_DIR;
-
-    cpio_node->c_vnode = vnode_new(type, &initrd_vops, cpio_node);
-  }
-
-  vnode_hold(cpio_node->c_vnode);
-  return cpio_node->c_vnode;
-}
-
-static int initrd_vnode_lookup(vnode_t *vdir, const char *name, vnode_t **res) {
-=======
 static vnode_t *vnode_of_cpio_node(cpio_node_t *cn) {
   if (!cn->c_vnode) {
     vnodetype_t type = V_REG;
@@ -224,26 +207,17 @@
 
 static int initrd_vnode_lookup(vnode_t *vdir, componentname_t *cn,
                                vnode_t **res) {
->>>>>>> ce78f15b
   cpio_node_t *it;
   cpio_node_t *cn_dir = (cpio_node_t *)vdir->v_data;
 
   TAILQ_FOREACH (it, &cn_dir->c_children, c_siblings) {
-<<<<<<< HEAD
-    if (strcmp(name, it->c_name) == 0) {
-=======
     if (componentname_equal(cn, it->c_name)) {
->>>>>>> ce78f15b
       *res = vnode_of_cpio_node(it);
       return 0;
     }
   }
 
-<<<<<<< HEAD
-  if (strcmp(name, "..") == 0 && cn_dir->c_parent) {
-=======
   if (componentname_equal(cn, "..") && cn_dir->c_parent) {
->>>>>>> ce78f15b
     it = cn_dir->c_parent;
     *res = vnode_of_cpio_node(it);
     return 0;
