#define KL_LOG KL_VM
#include <sys/klog.h>
#include <sys/mimiker.h>
#include <sys/pool.h>
#include <sys/pmap.h>
#include <sys/vm_object.h>
#include <sys/vm_physmem.h>

static POOL_DEFINE(P_VMOBJ, "vm_object", sizeof(vm_object_t));

static inline int vm_page_cmp(vm_page_t *a, vm_page_t *b) {
  if (a->offset < b->offset)
    return -1;
  return a->offset - b->offset;
}

RB_PROTOTYPE_STATIC(vm_pagetree, vm_page, obj.tree, vm_page_cmp);
RB_GENERATE(vm_pagetree, vm_page, obj.tree, vm_page_cmp);

vm_object_t *vm_object_alloc(vm_pgr_type_t type) {
  vm_object_t *obj = pool_alloc(P_VMOBJ, M_ZERO);
  TAILQ_INIT(&obj->list);
  RB_INIT(&obj->tree);
<<<<<<< HEAD
  rw_init(&obj->mtx, NULL, 0);
=======
  mtx_init(&obj->mtx, 0);
>>>>>>> 65a7ddb7
  obj->pager = &pagers[type];
  obj->ref_counter = 1;
  return obj;
}

static void vm_object_remove_page_nolock(vm_object_t *obj, vm_page_t *page) {
  page->offset = 0;
  page->object = NULL;

  TAILQ_REMOVE(&obj->list, page, obj.list);
  RB_REMOVE(vm_pagetree, &obj->tree, page);

  if (refcnt_release(&page->ref_counter)) {
    vm_page_free(page);
  }

  obj->npages--;
}

void vm_object_free(vm_object_t *obj) {
<<<<<<< HEAD
  WITH_RW_LOCK (&obj->mtx, RW_WRITER) {
=======
  WITH_MTX_LOCK (&obj->mtx) {
>>>>>>> 65a7ddb7
    if (!refcnt_release(&obj->ref_counter)) {
      return;
    }

    while (!TAILQ_EMPTY(&obj->list)) {
      vm_page_t *pg = TAILQ_FIRST(&obj->list);
      TAILQ_REMOVE(&obj->list, pg, obj.list);
<<<<<<< HEAD

      if (refcnt_release(&pg->ref_counter)) {
        vm_page_free(pg);
      }
    }

    if (obj->shadow_object) {
      vm_object_free(obj->shadow_object);
=======
      vm_page_free(pg);
>>>>>>> 65a7ddb7
    }
  }
  pool_free(P_VMOBJ, obj);
}

vm_page_t *vm_object_find_page(vm_object_t *obj, off_t offset) {
  vm_page_t find = {.offset = offset};
<<<<<<< HEAD
  SCOPED_RW_ENTER(&obj->mtx, RW_READER);
=======
  SCOPED_MTX_LOCK(&obj->mtx);
>>>>>>> 65a7ddb7
  return RB_FIND(vm_pagetree, &obj->tree, &find);
}

bool vm_object_add_page(vm_object_t *obj, off_t offset, vm_page_t *page) {
  assert(page_aligned_p(page->offset));
  /* For simplicity of implementation let's insert pages of size 1 only */
  assert(page->size == 1);

  page->object = obj;
  page->offset = offset;

<<<<<<< HEAD
  refcnt_acquire(&page->ref_counter);

  SCOPED_RW_ENTER(&obj->mtx, RW_WRITER);
=======
  SCOPED_MTX_LOCK(&obj->mtx);
>>>>>>> 65a7ddb7

  if (!RB_INSERT(vm_pagetree, &obj->tree, page)) {
    obj->npages++;
    vm_page_t *next = RB_NEXT(vm_pagetree, &obj->tree, page);
    if (next)
      TAILQ_INSERT_BEFORE(next, page, obj.list);
    else
      TAILQ_INSERT_TAIL(&obj->list, page, obj.list);
    return true;
  }

  return false;
}

<<<<<<< HEAD
void vm_object_remove_page(vm_object_t *obj, vm_page_t *page) {
  SCOPED_RW_ENTER(&obj->mtx, RW_WRITER);
=======
static void vm_object_remove_page_nolock(vm_object_t *obj, vm_page_t *page) {
  page->offset = 0;
  page->object = NULL;
>>>>>>> 65a7ddb7

  vm_object_remove_page_nolock(obj, page);
}

void vm_object_remove_page(vm_object_t *obj, vm_page_t *page) {
  SCOPED_MTX_LOCK(&obj->mtx);

  vm_object_remove_page_nolock(obj, page);
}

void vm_object_remove_range(vm_object_t *object, off_t offset, size_t length) {
  vm_page_t *pg, *next;

<<<<<<< HEAD
  SCOPED_RW_ENTER(&object->mtx, RW_WRITER);
=======
  SCOPED_MTX_LOCK(&object->mtx);
>>>>>>> 65a7ddb7

  TAILQ_FOREACH_SAFE (pg, &object->list, obj.list, next) {
    if (pg->offset >= (off_t)(offset + length))
      break;
    if (pg->offset >= offset)
      vm_object_remove_page_nolock(object, pg);
  }
}

vm_object_t *vm_object_clone(vm_object_t *obj) {
  vm_object_t *new_obj = vm_object_alloc(VM_DUMMY);
  new_obj->pager = obj->pager;

<<<<<<< HEAD
  SCOPED_RW_ENTER(&obj->mtx, RW_READER);
=======
  SCOPED_MTX_LOCK(&obj->mtx);
>>>>>>> 65a7ddb7

  vm_page_t *pg;
  TAILQ_FOREACH (pg, &obj->list, obj.list) {
    vm_page_t *new_pg = vm_page_alloc(1);
    pmap_copy_page(pg, new_pg);
    vm_object_add_page(new_obj, pg->offset, new_pg);
  }

  return new_obj;
}

void vm_map_object_dump(vm_object_t *obj) {
  vm_page_t *it;

<<<<<<< HEAD
  SCOPED_RW_ENTER(&obj->mtx, RW_READER);
  RB_FOREACH (it, vm_pagetree, &obj->tree)
    klog("(vm-obj) offset: 0x%08lx, size: %ld", it->offset, it->size);
}

void vm_object_set_readonly(vm_object_t *obj) {
  SCOPED_RW_ENTER(&obj->mtx, RW_WRITER);

  vm_page_t *pg;
  TAILQ_FOREACH (pg, &obj->list, obj.list) { pmap_set_page_readonly(pg); }
}

void vm_object_increase_pages_references(vm_object_t *obj) {
  SCOPED_RW_ENTER(&obj->mtx, RW_WRITER);

  vm_page_t *pg;
  TAILQ_FOREACH (pg, &obj->list, obj.list) { refcnt_acquire(&pg->ref_counter); }

  if (obj->shadow_object) {
    vm_object_increase_pages_references(obj->shadow_object);
=======
  WITH_MTX_LOCK (&obj->mtx) {
    RB_FOREACH (it, vm_pagetree, &obj->tree)
      klog("(vm-obj) offset: 0x%08lx, size: %ld", it->offset, it->size);
>>>>>>> 65a7ddb7
  }
}<|MERGE_RESOLUTION|>--- conflicted
+++ resolved
@@ -21,11 +21,7 @@
   vm_object_t *obj = pool_alloc(P_VMOBJ, M_ZERO);
   TAILQ_INIT(&obj->list);
   RB_INIT(&obj->tree);
-<<<<<<< HEAD
   rw_init(&obj->mtx, NULL, 0);
-=======
-  mtx_init(&obj->mtx, 0);
->>>>>>> 65a7ddb7
   obj->pager = &pagers[type];
   obj->ref_counter = 1;
   return obj;
@@ -46,11 +42,7 @@
 }
 
 void vm_object_free(vm_object_t *obj) {
-<<<<<<< HEAD
   WITH_RW_LOCK (&obj->mtx, RW_WRITER) {
-=======
-  WITH_MTX_LOCK (&obj->mtx) {
->>>>>>> 65a7ddb7
     if (!refcnt_release(&obj->ref_counter)) {
       return;
     }
@@ -58,7 +50,6 @@
     while (!TAILQ_EMPTY(&obj->list)) {
       vm_page_t *pg = TAILQ_FIRST(&obj->list);
       TAILQ_REMOVE(&obj->list, pg, obj.list);
-<<<<<<< HEAD
 
       if (refcnt_release(&pg->ref_counter)) {
         vm_page_free(pg);
@@ -67,9 +58,6 @@
 
     if (obj->shadow_object) {
       vm_object_free(obj->shadow_object);
-=======
-      vm_page_free(pg);
->>>>>>> 65a7ddb7
     }
   }
   pool_free(P_VMOBJ, obj);
@@ -77,11 +65,7 @@
 
 vm_page_t *vm_object_find_page(vm_object_t *obj, off_t offset) {
   vm_page_t find = {.offset = offset};
-<<<<<<< HEAD
   SCOPED_RW_ENTER(&obj->mtx, RW_READER);
-=======
-  SCOPED_MTX_LOCK(&obj->mtx);
->>>>>>> 65a7ddb7
   return RB_FIND(vm_pagetree, &obj->tree, &find);
 }
 
@@ -93,13 +77,9 @@
   page->object = obj;
   page->offset = offset;
 
-<<<<<<< HEAD
   refcnt_acquire(&page->ref_counter);
 
   SCOPED_RW_ENTER(&obj->mtx, RW_WRITER);
-=======
-  SCOPED_MTX_LOCK(&obj->mtx);
->>>>>>> 65a7ddb7
 
   if (!RB_INSERT(vm_pagetree, &obj->tree, page)) {
     obj->npages++;
@@ -114,15 +94,8 @@
   return false;
 }
 
-<<<<<<< HEAD
 void vm_object_remove_page(vm_object_t *obj, vm_page_t *page) {
   SCOPED_RW_ENTER(&obj->mtx, RW_WRITER);
-=======
-static void vm_object_remove_page_nolock(vm_object_t *obj, vm_page_t *page) {
-  page->offset = 0;
-  page->object = NULL;
->>>>>>> 65a7ddb7
-
   vm_object_remove_page_nolock(obj, page);
 }
 
@@ -134,12 +107,8 @@
 
 void vm_object_remove_range(vm_object_t *object, off_t offset, size_t length) {
   vm_page_t *pg, *next;
-
-<<<<<<< HEAD
+  
   SCOPED_RW_ENTER(&object->mtx, RW_WRITER);
-=======
-  SCOPED_MTX_LOCK(&object->mtx);
->>>>>>> 65a7ddb7
 
   TAILQ_FOREACH_SAFE (pg, &object->list, obj.list, next) {
     if (pg->offset >= (off_t)(offset + length))
@@ -153,11 +122,7 @@
   vm_object_t *new_obj = vm_object_alloc(VM_DUMMY);
   new_obj->pager = obj->pager;
 
-<<<<<<< HEAD
   SCOPED_RW_ENTER(&obj->mtx, RW_READER);
-=======
-  SCOPED_MTX_LOCK(&obj->mtx);
->>>>>>> 65a7ddb7
 
   vm_page_t *pg;
   TAILQ_FOREACH (pg, &obj->list, obj.list) {
@@ -172,7 +137,6 @@
 void vm_map_object_dump(vm_object_t *obj) {
   vm_page_t *it;
 
-<<<<<<< HEAD
   SCOPED_RW_ENTER(&obj->mtx, RW_READER);
   RB_FOREACH (it, vm_pagetree, &obj->tree)
     klog("(vm-obj) offset: 0x%08lx, size: %ld", it->offset, it->size);
@@ -193,10 +157,5 @@
 
   if (obj->shadow_object) {
     vm_object_increase_pages_references(obj->shadow_object);
-=======
-  WITH_MTX_LOCK (&obj->mtx) {
-    RB_FOREACH (it, vm_pagetree, &obj->tree)
-      klog("(vm-obj) offset: 0x%08lx, size: %ld", it->offset, it->size);
->>>>>>> 65a7ddb7
   }
 }