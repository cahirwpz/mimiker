#define KL_LOG KL_VM
#include <sys/klog.h>
#include <sys/mimiker.h>
#include <sys/pool.h>
#include <sys/pmap.h>
#include <sys/vm_object.h>
#include <sys/vm_physmem.h>

static POOL_DEFINE(P_VMOBJ, "vm_object", sizeof(vm_object_t));

vm_object_t *vm_object_alloc(vm_pgr_type_t type) {
  vm_object_t *obj = pool_alloc(P_VMOBJ, M_ZERO);
  TAILQ_INIT(&obj->list);
  mtx_init(&obj->mtx, 0);
  obj->pager = &pagers[type];
  obj->ref_counter = 1;
  return obj;
}

vm_page_t *vm_object_find_page(vm_object_t *obj, vm_offset_t offset) {
  SCOPED_MTX_LOCK(&obj->mtx);

  vm_page_t *pg;
  TAILQ_FOREACH (pg, &obj->list, obj.list) {
    if (pg->offset == offset)
      return pg;
  }

  return NULL;
}

void vm_object_add_page(vm_object_t *obj, vm_offset_t offset, vm_page_t *pg) {
  assert(page_aligned_p(pg->offset));
  /* For simplicity of implementation let's insert pages of size 1 only */
  assert(pg->size == 1);

  pg->object = obj;
  pg->offset = offset;

  SCOPED_MTX_LOCK(&obj->mtx);

  vm_page_t *it;
  TAILQ_FOREACH (it, &obj->list, obj.list) {
    if (it->offset > pg->offset) {
      TAILQ_INSERT_BEFORE(it, pg, obj.list);
      obj->npages++;
      return;
    }
    /* there must be no page at the offset! */
    assert(it->offset != pg->offset);
  }

  /* offset of page is greater than the offset of any other page */
  TAILQ_INSERT_TAIL(&obj->list, pg, obj.list);
  obj->npages++;
}

static void vm_object_remove_pages_nolock(vm_object_t *obj, vm_offset_t offset,
                                          size_t length) {
  assert(mtx_owned(&obj->mtx));
  assert(page_aligned_p(offset) && page_aligned_p(length));

  vm_page_t *pg, *next;
  TAILQ_FOREACH_SAFE (pg, &obj->list, obj.list, next) {
    if (pg->offset >= offset + length)
      break;
    if (pg->offset < offset)
      continue;

    pg->offset = 0;
    pg->object = NULL;
    TAILQ_REMOVE(&obj->list, pg, obj.list);
    vm_page_free(pg);
    obj->npages--;
  }
}

void vm_object_remove_pages(vm_object_t *obj, vm_offset_t off, size_t len) {
  SCOPED_MTX_LOCK(&obj->mtx);
<<<<<<< HEAD
  vm_object_remove_page_nolock(obj, page);
=======
  vm_object_remove_pages_nolock(obj, off, len);
>>>>>>> 093d1520
}

#define vm_object_remove_all_pages(obj)                                        \
  vm_object_remove_pages((obj), 0, (size_t)(-PAGESIZE))

void vm_object_free(vm_object_t *obj) {
  if (!refcnt_release(&obj->ref_counter)) {
    return;
  }

<<<<<<< HEAD
  WITH_MTX_LOCK (&obj->mtx) {
    vm_page_t *pg, *next;
    TAILQ_FOREACH_SAFE (pg, &obj->list, obj.list, next)
      vm_object_remove_page_nolock(obj, pg);

    if (obj->backing_object) {
      refcnt_release(&obj->backing_object->shadow_counter);
      vm_object_free(obj->backing_object);
    }
  }

=======
  vm_object_remove_all_pages(obj);
>>>>>>> 093d1520
  pool_free(P_VMOBJ, obj);
}

vm_object_t *vm_object_clone(vm_object_t *obj) {
  vm_object_t *new_obj = vm_object_alloc(VM_DUMMY);
  new_obj->pager = obj->pager;
  SCOPED_MTX_LOCK(&obj->mtx);

  vm_page_t *pg;
  TAILQ_FOREACH (pg, &obj->list, obj.list) {
    vm_page_t *new_pg = vm_page_alloc(1);
    pmap_copy_page(pg, new_pg);
    vm_object_add_page(new_obj, pg->offset, new_pg);
  }

  return new_obj;
}

void vm_map_object_dump(vm_object_t *obj) {
  SCOPED_MTX_LOCK(&obj->mtx);
  vm_page_t *pg;
  TAILQ_FOREACH (pg, &obj->list, obj.list) {
    klog("(vm-obj) offset: 0x%08lx, size: %ld", pg->offset, pg->size);
  }
}

void vm_object_set_prot(vm_object_t *obj, vm_prot_t prot) {
  assert(mtx_owned(&obj->mtx));

  vm_page_t *pg;
  TAILQ_FOREACH (pg, &obj->list, obj.list) { pmap_set_page_prot(pg, prot); }
}<|MERGE_RESOLUTION|>--- conflicted
+++ resolved
@@ -77,11 +77,7 @@
 
 void vm_object_remove_pages(vm_object_t *obj, vm_offset_t off, size_t len) {
   SCOPED_MTX_LOCK(&obj->mtx);
-<<<<<<< HEAD
-  vm_object_remove_page_nolock(obj, page);
-=======
   vm_object_remove_pages_nolock(obj, off, len);
->>>>>>> 093d1520
 }
 
 #define vm_object_remove_all_pages(obj)                                        \
@@ -92,21 +88,15 @@
     return;
   }
 
-<<<<<<< HEAD
+  vm_object_remove_all_pages(obj);
+  
   WITH_MTX_LOCK (&obj->mtx) {
-    vm_page_t *pg, *next;
-    TAILQ_FOREACH_SAFE (pg, &obj->list, obj.list, next)
-      vm_object_remove_page_nolock(obj, pg);
-
     if (obj->backing_object) {
       refcnt_release(&obj->backing_object->shadow_counter);
       vm_object_free(obj->backing_object);
     }
   }
 
-=======
-  vm_object_remove_all_pages(obj);
->>>>>>> 093d1520
   pool_free(P_VMOBJ, obj);
 }
 
