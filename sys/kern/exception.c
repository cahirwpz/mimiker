#include <sys/exception.h>
#include <sys/thread.h>
#include <sys/sched.h>
#include <sys/proc.h>
#include <sys/signal.h>

void on_exc_leave(void) {
  /* If thread requested not to be preempted, then do not switch out! */
  if (preempt_disabled())
    return;

  thread_t *td = thread_self();
  if (td->td_flags & TDF_NEEDSWITCH) {
    spin_lock(td->td_lock);
    td->td_state = TDS_READY;
    sched_switch();
  }
}

void on_user_exc_leave(void) {
  thread_t *td = thread_self();

  proc_t *p = td->td_proc;
  /* Process pending signals. */
  if (td->td_flags & TDF_NEEDSIGCHK) {
    WITH_PROC_LOCK(p) {
      /* Calling sig_post() multiple times before returning to userspace
       * will not make us lose signals, see comment on sig_post() in signal.h */
<<<<<<< HEAD
      while ((sig = sig_check(td, true)))
        sig_post(sig);
=======
      ksiginfo_t ksi;
      while (sig_check(td, &ksi))
        sig_post(&ksi);
>>>>>>> aecac5d5
    }
  }
}<|MERGE_RESOLUTION|>--- conflicted
+++ resolved
@@ -26,14 +26,9 @@
     WITH_PROC_LOCK(p) {
       /* Calling sig_post() multiple times before returning to userspace
        * will not make us lose signals, see comment on sig_post() in signal.h */
-<<<<<<< HEAD
-      while ((sig = sig_check(td, true)))
-        sig_post(sig);
-=======
       ksiginfo_t ksi;
       while (sig_check(td, &ksi))
         sig_post(&ksi);
->>>>>>> aecac5d5
     }
   }
 }