--- conflicted
+++ resolved
@@ -34,15 +34,9 @@
   assert(!td_is_running(td));
 
   /* Update sleep time. */
-<<<<<<< HEAD
-  timeval_t now = microuptime();
-  now = timeval_sub(&now, &td->td_last_slptime);
-  td->td_slptime = timeval_add(&td->td_slptime, &now);
-=======
-  bintime_t now = getbintime();
+  bintime_t now = binuptime();
   bintime_sub(&now, &td->td_last_slptime);
   bintime_add(&td->td_slptime, &now);
->>>>>>> 2a3a339e
 
   td->td_state = TDS_READY;
   td->td_slice = SLICE;
@@ -123,11 +117,7 @@
     return PCPU_GET(idle_thread);
   runq_remove(&runq, td);
   td->td_state = TDS_RUNNING;
-<<<<<<< HEAD
-  td->td_last_rtime = microuptime();
-=======
-  td->td_last_rtime = getbintime();
->>>>>>> 2a3a339e
+  td->td_last_rtime = binuptime();
   return td;
 }
 
@@ -143,15 +133,9 @@
   td->td_flags &= ~(TDF_SLICEEND | TDF_NEEDSWITCH);
 
   /* Update running time, */
-<<<<<<< HEAD
-  timeval_t now = microuptime();
-  timeval_t diff = timeval_sub(&now, &td->td_last_rtime);
-  td->td_rtime = timeval_add(&td->td_rtime, &diff);
-=======
-  bintime_t now = getbintime();
+  bintime_t now = binuptime();
   bintime_sub(&now, &td->td_last_rtime);
   bintime_add(&td->td_rtime, &now);
->>>>>>> 2a3a339e
 
   if (td_is_ready(td)) {
     /* Idle threads need not to be inserted into the run queue. */
