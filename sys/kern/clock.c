--- conflicted
+++ resolved
@@ -16,12 +16,8 @@
 }
 
 static void clock_cb(timer_t *tm, void *arg) {
-<<<<<<< HEAD
-  now = bintime_mul(binuptime(), SYSTIME_FREQ).sec;
-=======
-  bintime_t bin = getbintime();
+  bintime_t bin = binuptime();
   now = bt2st(&bin);
->>>>>>> 2a3a339e
   callout_process(now);
   sched_clock();
 }
