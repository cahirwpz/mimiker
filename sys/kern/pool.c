--- conflicted
+++ resolved
@@ -45,14 +45,9 @@
   size_t pp_align;    /* (ignored) requested alignment, must be 2^n */
   size_t pp_nslabs;   /* # of slabs allocated */
   size_t pp_nitems;   /* number of available items in pool */
-<<<<<<< HEAD
 #ifdef KASAN
   size_t pp_redzsize; /* size of redzone after each item */
   quar_t pp_quarantine;
-=======
-#if KASAN
-  size_t pp_redzsize; /* size of redzone after each item */
->>>>>>> eac5df1d
 #endif
 } pool_t;
 
@@ -93,10 +88,6 @@
   return ((intptr_t)item - (intptr_t)slab->ph_items) / slab->ph_itemsize;
 }
 
-static size_t align_size(size_t size) {
-  return align(size, PI_ALIGNMENT);
-}
-
 static void add_slab(pool_t *pool, pool_slab_t *slab, size_t slabsize) {
   assert(mtx_owned(&pool->pp_mtx));
 
@@ -106,16 +97,10 @@
   slab->ph_nused = 0;
   slab->ph_size = slabsize;
   slab->ph_itemsize = pool->pp_itemsize + sizeof(pool_item_t);
-<<<<<<< HEAD
-#ifdef KASAN
-  slab->ph_itemsize += pool->pp_redzsize;
-#endif /* !KASAN */
-=======
 #if KASAN
   slab->ph_itemsize += pool->pp_redzsize;
 #endif /* !KASAN */
 
->>>>>>> eac5df1d
   /*
    * Now we need to calculate maximum possible number of items of given `size`
    * in slab that occupies one page, taking into account space taken by:
@@ -135,7 +120,7 @@
   slab->ph_nused = 0;
 
   size_t header = sizeof(pool_slab_t) + bitstr_size(slab->ph_ntotal);
-  slab->ph_items = (void *)slab + align_size(header);
+  slab->ph_items = (void *)slab + align(header, PI_ALIGNMENT);
   memset(slab->ph_bitmap, 0, bitstr_size(slab->ph_ntotal));
 
   for (int i = 0; i < slab->ph_ntotal; i++) {
@@ -235,14 +220,6 @@
   debug("pool_free: pool = %p, ptr = %p", pool, ptr);
   assert(pool->pp_state == ALIVE);
 
-<<<<<<< HEAD
-=======
-  kasan_mark_invalid(ptr, pool->pp_itemsize + pool->pp_redzsize,
-                     KASAN_CODE_POOL_USE_AFTER_FREE);
-
-  SCOPED_MTX_LOCK(&pool->pp_mtx);
-
->>>>>>> eac5df1d
   pool_item_t *pi = ptr - sizeof(pool_item_t);
   assert(pi->pi_canary == PI_MAGIC);
   pool_slab_t *slab = pi->pi_slab;
@@ -310,17 +287,6 @@
   pool->pp_ctor = ctor;
   pool->pp_dtor = dtor;
   pool->pp_state = ALIVE;
-<<<<<<< HEAD
-#ifdef KASAN
-  /* the alignment is within the redzone */
-  pool->pp_itemsize = size;
-  pool->pp_redzsize = align_size(size) - size + KASAN_POOL_REDZONE_SIZE;
-#else
-  /* no redzone, we have to align the size itself */
-  pool->pp_itemsize = align_size(size);
-#endif /* !KASAN */
-  kasan_quar_init(&pool->pp_quarantine, pool, (quar_free_t)_pool_free);
-=======
 #if KASAN
   /* the alignment is within the redzone */
   pool->pp_itemsize = size;
@@ -330,8 +296,7 @@
   /* no redzone, we have to align the size itself */
   pool->pp_itemsize = align(size, PI_ALIGNMENT);
 #endif
-
->>>>>>> eac5df1d
+  kasan_quar_init(&pool->pp_quarantine, pool, (quar_free_t)_pool_free);
   klog("initialized '%s' pool at %p (item size = %d)", pool->pp_desc, pool,
        pool->pp_itemsize);
 }
