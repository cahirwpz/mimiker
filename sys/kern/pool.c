--- conflicted
+++ resolved
@@ -47,10 +47,7 @@
   size_t pp_nitems;   /* number of available items in pool */
 #ifdef KASAN
   size_t pp_redzsize; /* size of redzone after each item */
-<<<<<<< HEAD
   quar_t pp_quarantine;
-=======
->>>>>>> 85fb96bc
 #endif
 } pool_t;
 
@@ -107,10 +104,6 @@
 #ifdef KASAN
   slab->ph_itemsize += pool->pp_redzsize;
 #endif /* !KASAN */
-<<<<<<< HEAD
-=======
-
->>>>>>> 85fb96bc
   /*
    * Now we need to calculate maximum possible number of items of given `size`
    * in slab that occupies one page, taking into account space taken by:
@@ -232,14 +225,6 @@
   debug("pool_free: pool = %p, ptr = %p", pool, ptr);
   assert(pool->pp_state == ALIVE);
 
-<<<<<<< HEAD
-=======
-  kasan_mark_invalid(ptr, pool->pp_itemsize + pool->pp_redzsize,
-                     KASAN_CODE_POOL_USE_AFTER_FREE);
-
-  SCOPED_MTX_LOCK(&pool->pp_mtx);
-
->>>>>>> 85fb96bc
   pool_item_t *pi = ptr - sizeof(pool_item_t);
   assert(pi->pi_canary == PI_MAGIC);
   pool_slab_t *slab = pi->pi_slab;
@@ -266,8 +251,8 @@
   SCOPED_MTX_LOCK(&pool->pp_mtx);
 
   kasan_quar_inctime(&pool->pp_quarantine);
-  kasan_mark(ptr, 0, pool->pp_itemsize + pool->pp_redzsize,
-             KASAN_CODE_POOL_USE_AFTER_FREE);
+  kasan_mark_invalid(ptr, pool->pp_itemsize + pool->pp_redzsize,
+                     KASAN_CODE_POOL_USE_AFTER_FREE);
   kasan_quar_additem(&pool->pp_quarantine, ptr);
 #ifndef KASAN
   /* Without KASAN, call regular free method */
@@ -316,12 +301,8 @@
   /* no redzone, we have to align the size itself */
   pool->pp_itemsize = align_size(size);
 #endif /* !KASAN */
-<<<<<<< HEAD
   kasan_quar_init(&pool->pp_quarantine, pool, &pool->pp_mtx,
                   (quar_free_t)_pool_free, KASAN_QUAR_DEFAULT_TTL);
-=======
-
->>>>>>> 85fb96bc
   klog("initialized '%s' pool at %p (item size = %d)", pool->pp_desc, pool,
        pool->pp_itemsize);
 }
