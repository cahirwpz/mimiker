#define KL_LOG KL_KMEM
#include <sys/libkern.h>
#include <sys/queue.h>
#include <sys/mimiker.h>
#include <sys/klog.h>
#include <sys/mutex.h>
#include <sys/linker_set.h>
#include <sys/sched.h>
#include <sys/malloc.h>
#include <sys/pool.h>
#include <sys/kmem.h>
#include <sys/vm.h>
#include <machine/vm_param.h>
#include <bitstring.h>
#include <sys/kasan.h>

#define POOL_DEBUG 0

#if defined(POOL_DEBUG) && POOL_DEBUG > 0
#define debug(...) klog(__VA_ARGS__)
#else
#define debug(...)
#endif

typedef LIST_HEAD(, slab) slab_list_t;

typedef struct pool {
  TAILQ_ENTRY(pool) pp_link;
  mtx_t pp_mtx;
  const char *pp_desc;
  slab_list_t pp_empty_slabs;
  slab_list_t pp_full_slabs;
  slab_list_t pp_part_slabs; /* partially allocated slabs */
  size_t pp_itemsize;        /* size of item */
  size_t pp_alignment;       /* alignment of allocated items */
#if KASAN
  size_t pp_redzone; /* size of redzone after each item */
  quar_t pp_quarantine;
#endif
  /* statistics */
  size_t pp_npages;   /* number of allocated pages (in bytes) */
  size_t pp_nused;    /* number of used items in all slabs */
  size_t pp_nmaxused; /* peak number of used items in all slabs */
  size_t pp_ntotal;   /* total number of items in all slabs */
} pool_t;

static TAILQ_HEAD(, pool) pool_list = TAILQ_HEAD_INITIALIZER(pool_list);
static MTX_DEFINE(pool_list_lock, 0);
static KMALLOC_DEFINE(M_POOL, "pool allocators");

typedef struct slab {
  LIST_ENTRY(slab) ph_link; /* pool slab list */
  uint16_t ph_nused;        /* # of items in use */
  uint16_t ph_ntotal;       /* total number of items */
  size_t ph_size;           /* size of memory allocated for the slab */
  size_t ph_itemsize;       /* total size of item (with header and redzone) */
  void *ph_items;           /* ptr to array of items after bitmap */
  bitstr_t ph_bitmap[0];
} slab_t;

static void *slab_item_at(slab_t *slab, unsigned i) {
  return slab->ph_items + i * slab->ph_itemsize;
}

static void add_slab(pool_t *pool, slab_t *slab, size_t slabsize) {
  assert(mtx_owned(&pool->pp_mtx));
  assert(is_aligned(slab, PAGESIZE));
  assert(is_aligned(slabsize, PAGESIZE));

  klog("add slab at %p to '%s' pool", slab, pool->pp_desc);

  slab->ph_size = slabsize;
  slab->ph_itemsize = align(pool->pp_itemsize, pool->pp_alignment);
#if KASAN
  slab->ph_itemsize += pool->pp_redzone;
#endif /* !KASAN */

  /*
   * Now we need to calculate maximum possible number of items of given `size`
   * in slab that occupies one page, taking into account space taken by:
   *  - items: ntotal * (sizeof(pool_item_t) + size),
   *  - slab + bitmap: sizeof(slab_t) + bitstr_size(ntotal)
   * With:
   *  - usable = slabsize - sizeof(slab_t)
   *  - itemsize = sizeof(pool_item_t) + size;
   * ... inequation looks as follow:
   * (1) ntotal * itemsize + (ntotal + 7) / 8 <= usable
   * (2) ntotal * 8 * itemsize + ntotal + 7 <= usable * 8
   * (3) ntotal * (8 * itemsize + 1) <= usable * 8 + 7
   * (4) ntotal <= (usable * 8 + 7) / (8 * itemisize + 1)
   */
  size_t usable = slabsize - sizeof(slab_t);
  slab->ph_ntotal = (usable * 8 + 7) / (8 * slab->ph_itemsize + 1);
  slab->ph_nused = 0;

  assert(slab->ph_ntotal > 0);

  size_t header = sizeof(slab_t) + bitstr_size(slab->ph_ntotal);
  void *slab_end = (void *)slab + slabsize;
  slab->ph_items = (void *)slab + align(header, pool->pp_alignment);

  /* We might have lost a single item due to the alignment. */
  if ((slab_end - slab->ph_items) / slab->ph_itemsize < slab->ph_ntotal)
    slab->ph_ntotal--;

  bzero(slab->ph_bitmap, bitstr_size(slab->ph_ntotal));

  LIST_INSERT_HEAD(&pool->pp_empty_slabs, slab, ph_link);

  pool->pp_ntotal += slab->ph_ntotal;
  pool->pp_npages += slabsize;

  for (size_t i = 0; i < slabsize; i += PAGESIZE) {
    vm_page_t *pg = kva_find_page((vaddr_t)slab + i);
    assert(pg != NULL);
    pg->slab = slab;
  }
}

void *pool_alloc(pool_t *pool, kmem_flags_t flags) {
  void *ptr;

  debug("pool_alloc: pool=%p", pool);

  WITH_MTX_LOCK (&pool->pp_mtx) {
    slab_t *slab;

    if (!(slab = LIST_FIRST(&pool->pp_part_slabs))) {
      if (!(slab = LIST_FIRST(&pool->pp_empty_slabs))) {
        slab = kmem_alloc(PAGESIZE, flags);
        assert(slab != NULL);
        add_slab(pool, slab, PAGESIZE);
      }
      /* We're going to allocate from empty slab
       * -> move it to the list of non-empty slabs. */
      assert(slab->ph_nused == 0);
      LIST_REMOVE(slab, ph_link);
      LIST_INSERT_HEAD(&pool->pp_part_slabs, slab, ph_link);
    }

    assert(slab->ph_nused < slab->ph_ntotal);
    int i = 0;
    bit_ffc(slab->ph_bitmap, slab->ph_ntotal, &i);
    bit_set(slab->ph_bitmap, i);
    ptr = slab_item_at(slab, i);
    debug("slab_alloc: allocated item %p at slab %p, index %d", ptr, slab, i);

    if (++slab->ph_nused == slab->ph_ntotal) {
      /* We've allocated last item from non-empty slab
       * -> move it to the list of full slabs. */
      LIST_REMOVE(slab, ph_link);
      LIST_INSERT_HEAD(&pool->pp_full_slabs, slab, ph_link);
    }

    pool->pp_nused++;
    pool->pp_nmaxused = max(pool->pp_nmaxused, pool->pp_nused);
  }

  /* Create redzone after the item. */
  kasan_mark(ptr, pool->pp_itemsize, pool->pp_itemsize + pool->pp_redzone,
             KASAN_CODE_POOL_OVERFLOW);
  if (flags & M_ZERO)
    bzero(ptr, pool->pp_itemsize);

  return ptr;
}

/* TODO: destroy empty slabs when their number reaches a certain threshold
 * (maybe leave one). */
static void _pool_free(pool_t *pool, void *ptr) {
  assert(mtx_owned(&pool->pp_mtx));

  debug("pool_free: pool = %p, ptr = %p", pool, ptr);

  vm_page_t *pg = kva_find_page((vaddr_t)ptr);
  assert(pg != NULL);
  slab_t *slab = pg->slab;

  unsigned index =
    ((intptr_t)ptr - (intptr_t)slab->ph_items) / slab->ph_itemsize;
  bitstr_t *bitmap = slab->ph_bitmap;

  if (!bit_test(bitmap, index))
    panic("Double free detected in '%s' pool at %p!", pool->pp_desc, ptr);
  bit_clear(bitmap, index);

  if (slab->ph_nused == slab->ph_ntotal) {
    LIST_REMOVE(slab, ph_link);
    LIST_INSERT_HEAD(&pool->pp_part_slabs, slab, ph_link);
  }

  if (--slab->ph_nused == 0) {
    LIST_REMOVE(slab, ph_link);
    LIST_INSERT_HEAD(&pool->pp_empty_slabs, slab, ph_link);
  }

  pool->pp_nused--;

  debug("pool_free: freed item %p at slab %p, index %d", ptr, slab, index);
}

void pool_free(pool_t *pool, void *ptr) {
  SCOPED_MTX_LOCK(&pool->pp_mtx);

  kasan_mark_invalid(ptr, pool->pp_itemsize + pool->pp_redzone,
                     KASAN_CODE_POOL_FREED);
  kasan_quar_additem(&pool->pp_quarantine, pool, ptr);
#if !KASAN
  /* Without KASAN, call regular free method */
  _pool_free(pool, ptr);
#endif /* !KASAN */
}

static void pool_ctor(pool_t *pool) {
  LIST_INIT(&pool->pp_empty_slabs);
  LIST_INIT(&pool->pp_full_slabs);
  LIST_INIT(&pool->pp_part_slabs);
  mtx_init(&pool->pp_mtx, 0);
}

static void destroy_slabs(pool_t *pool, slab_list_t *slabs) {
  slab_t *slab, *next;

  LIST_FOREACH_SAFE (slab, slabs, ph_link, next) {
    klog("destroy_slab: pool = %p, slab = %p", pool, slab);

    pool->pp_ntotal -= slab->ph_ntotal;
    pool->pp_npages -= slab->ph_size;

    LIST_REMOVE(slab, ph_link);

    for (size_t i = 0; i < slab->ph_size; i += PAGESIZE) {
      vm_page_t *pg = kva_find_page((vaddr_t)slab + i);
      assert(pg != NULL);
      assert(pg->slab == slab);
      pg->slab = NULL;
    }

    kmem_free(slab, slab->ph_size);
  }
}

static void pool_dtor(pool_t *pool) {
  destroy_slabs(pool, &pool->pp_empty_slabs);
  destroy_slabs(pool, &pool->pp_part_slabs);
  destroy_slabs(pool, &pool->pp_full_slabs);
  klog("destroyed pool '%s' at %p", pool->pp_desc, pool);
}

static void pool_init(pool_t *pool, const char *desc, size_t size,
                      size_t alignment) {
<<<<<<< HEAD
=======
  alignment = max(alignment, P_DEF_ALIGN);

>>>>>>> 186e86d9
  pool_ctor(pool);
  pool->pp_desc = desc;
  pool->pp_alignment = alignment;
#if KASAN
  /* the alignment is within the redzone */
  pool->pp_itemsize = size;
  pool->pp_redzone = align(size, alignment) - size + KASAN_POOL_REDZONE_SIZE;
#else /* !KASAN */
  /* no redzone, we have to align the size itself */
  pool->pp_itemsize = align(size, alignment);
#endif
  kasan_quar_init(&pool->pp_quarantine, (quar_free_t)_pool_free);
  klog("initialized '%s' pool at %p (item size = %d)", pool->pp_desc, pool,
       pool->pp_itemsize);
  WITH_MTX_LOCK (&pool_list_lock)
    TAILQ_INSERT_TAIL(&pool_list, pool, pp_link);
}

void init_pool(void) {
  INVOKE_CTORS(pool_ctor_table);
}

void pool_add_page(pool_t *pool, void *page, size_t size) {
  SCOPED_MTX_LOCK(&pool->pp_mtx);
  add_slab(pool, page, size);
}

pool_t *pool_create(const char *desc, size_t size, size_t alignment) {
  pool_t *pool = kmalloc(M_POOL, sizeof(pool_t), M_ZERO | M_NOWAIT);
<<<<<<< HEAD
  pool_init(pool, desc, size, PI_ALIGNMENT);
  return pool;
}

pool_t *pool_create_aligned(const char *desc, size_t size, size_t alignment) {
  pool_t *pool = kmalloc(M_POOL, sizeof(pool_t), M_ZERO | M_NOWAIT);
  pool_init(pool, desc, size, max(alignment, PI_ALIGNMENT));
=======
  pool_init(pool, desc, size, alignment);
>>>>>>> 186e86d9
  return pool;
}

void pool_destroy(pool_t *pool) {
  WITH_MTX_LOCK (&pool_list_lock)
    TAILQ_REMOVE(&pool_list, pool, pp_link);
  WITH_MTX_LOCK (&pool->pp_mtx)
    /* Lock needed as the quarantine may call _pool_free! */
    kasan_quar_releaseall(&pool->pp_quarantine);
  pool_dtor(pool);
  kfree(M_POOL, pool);
}<|MERGE_RESOLUTION|>--- conflicted
+++ resolved
@@ -70,7 +70,7 @@
   klog("add slab at %p to '%s' pool", slab, pool->pp_desc);
 
   slab->ph_size = slabsize;
-  slab->ph_itemsize = align(pool->pp_itemsize, pool->pp_alignment);
+  slab->ph_itemsize = pool->pp_itemsize;
 #if KASAN
   slab->ph_itemsize += pool->pp_redzone;
 #endif /* !KASAN */
@@ -249,11 +249,8 @@
 
 static void pool_init(pool_t *pool, const char *desc, size_t size,
                       size_t alignment) {
-<<<<<<< HEAD
-=======
   alignment = max(alignment, P_DEF_ALIGN);
 
->>>>>>> 186e86d9
   pool_ctor(pool);
   pool->pp_desc = desc;
   pool->pp_alignment = alignment;
@@ -283,17 +280,7 @@
 
 pool_t *pool_create(const char *desc, size_t size, size_t alignment) {
   pool_t *pool = kmalloc(M_POOL, sizeof(pool_t), M_ZERO | M_NOWAIT);
-<<<<<<< HEAD
-  pool_init(pool, desc, size, PI_ALIGNMENT);
-  return pool;
-}
-
-pool_t *pool_create_aligned(const char *desc, size_t size, size_t alignment) {
-  pool_t *pool = kmalloc(M_POOL, sizeof(pool_t), M_ZERO | M_NOWAIT);
-  pool_init(pool, desc, size, max(alignment, PI_ALIGNMENT));
-=======
   pool_init(pool, desc, size, alignment);
->>>>>>> 186e86d9
   return pool;
 }
 
