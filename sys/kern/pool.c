--- conflicted
+++ resolved
@@ -46,12 +46,8 @@
   size_t pp_nslabs;   /* # of slabs allocated */
   size_t pp_nitems;   /* number of available items in pool */
 #ifdef KASAN
-<<<<<<< HEAD
   size_t pp_redzsize;         /* size of redzone after each item */
   quarantine_t pp_quarantine; /* KASAN's quarantine */
-=======
-  size_t pp_redzsize; /* size of redzone after each item */
->>>>>>> 34d98c13
 #endif
 } pool_t;
 
@@ -109,10 +105,6 @@
 #ifdef KASAN
   slab->ph_itemsize += pool->pp_redzsize;
 #endif /* !KASAN */
-<<<<<<< HEAD
-=======
-
->>>>>>> 34d98c13
   /*
    * Now we need to calculate maximum possible number of items of given `size`
    * in slab that occupies one page, taking into account space taken by:
@@ -219,10 +211,6 @@
   /* Create redzone after the item */
   kasan_mark(p, pool->pp_itemsize, pool->pp_itemsize + pool->pp_redzsize,
              KASAN_CODE_POOL_OVERFLOW);
-<<<<<<< HEAD
-
-=======
->>>>>>> 34d98c13
   /* XXX: Modify code below when pp_ctor & pp_dtor are reenabled */
   if (flags & M_ZERO)
     bzero(p, pool->pp_itemsize);
@@ -238,15 +226,6 @@
   debug("pool_free: pool = %p, ptr = %p", pool, ptr);
   assert(pool->pp_state == ALIVE);
 
-<<<<<<< HEAD
-=======
-  /* Mark the item as invalid */
-  kasan_mark(ptr, 0, pool->pp_itemsize + pool->pp_redzsize,
-             KASAN_CODE_POOL_USE_AFTER_FREE);
-
-  SCOPED_MTX_LOCK(&pool->pp_mtx);
-
->>>>>>> 34d98c13
   pool_item_t *pi = ptr - sizeof(pool_item_t);
   assert(pi->pi_canary == PI_MAGIC);
   pool_slab_t *slab = pi->pi_slab;
@@ -312,23 +291,6 @@
                       pool_ctor_t ctor, pool_dtor_t dtor) {
   pool_ctor(pool);
   pool->pp_desc = desc;
-<<<<<<< HEAD
-#ifdef KASAN
-  /* the alignment is within the redzone */
-  pool->pp_itemsize = size;
-  pool->pp_redzsize =
-    align(size, PI_ALIGNMENT) - size + KASAN_POOL_REDZONE_SIZE;
-#else
-  /* no redzone, we have to align the size */
-  pool->pp_itemsize = align(size, PI_ALIGNMENT);
-#endif /* !KASAN */
-  pool->pp_ctor = ctor;
-  pool->pp_dtor = dtor;
-  pool->pp_state = ALIVE;
-  kasan_quarantine_init(&pool->pp_quarantine, pool, &pool->pp_mtx,
-                        (quarantine_free_t)_pool_free,
-                        KASAN_QUARANTINE_DEFAULT_TTL);
-=======
   pool->pp_ctor = ctor;
   pool->pp_dtor = dtor;
   pool->pp_state = ALIVE;
@@ -340,8 +302,9 @@
   /* no redzone, we have to align the size itself */
   pool->pp_itemsize = align_size(size);
 #endif /* !KASAN */
->>>>>>> 34d98c13
-
+  kasan_quarantine_init(&pool->pp_quarantine, pool, &pool->pp_mtx,
+                        (quarantine_free_t)_pool_free,
+                        KASAN_QUARANTINE_DEFAULT_TTL);
   klog("initialized '%s' pool at %p (item size = %d)", pool->pp_desc, pool,
        pool->pp_itemsize);
 }
