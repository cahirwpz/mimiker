--- conflicted
+++ resolved
@@ -45,13 +45,10 @@
   size_t pp_align;    /* (ignored) requested alignment, must be 2^n */
   size_t pp_nslabs;   /* # of slabs allocated */
   size_t pp_nitems;   /* number of available items in pool */
-<<<<<<< HEAD
 #ifdef KASAN
   size_t pp_redzsize;         /* size of redzone after each item */
   quarantine_t pp_quarantine; /* KASAN's quarantine */
 #endif
-=======
->>>>>>> 4bb1f272
 } pool_t;
 
 typedef struct pool_slab {
@@ -59,14 +56,9 @@
   LIST_ENTRY(pool_slab) ph_slablist; /* pool slab list */
   uint16_t ph_nused;                 /* # of items in use */
   uint16_t ph_ntotal;                /* total number of chunks */
-<<<<<<< HEAD
-  size_t ph_itemsize; /* total size of item (with header and redzone) */
-  void *ph_items;     /* ptr to array of items after bitmap */
-=======
   size_t ph_size;                    /* size of memory allocated for the slab */
   size_t ph_itemsize;                /* total size of item (with header) */
   void *ph_items;                    /* ptr to array of items after bitmap */
->>>>>>> 4bb1f272
   bitstr_t ph_bitmap[0];
 } pool_slab_t;
 
@@ -79,7 +71,6 @@
 
 /* Pool of pool_t objects. */
 static pool_t P_POOL[1];
-<<<<<<< HEAD
 
 #ifdef KASAN
 /* Quarantine increases sizeof(pool_t) significantly. More boot pages
@@ -88,10 +79,7 @@
 #else
 #define POOL_BOOTPAGE_CNT 1
 #endif /* !KASAN */
-static alignas(PAGESIZE) uint8_t P_POOL_BOOTPAGE[POOL_BOOTPAGE_CNT][PAGESIZE];
-=======
-static alignas(PAGESIZE) uint8_t P_POOL_BOOTPAGE[PAGESIZE];
->>>>>>> 4bb1f272
+static alignas(PAGESIZE) uint8_t P_POOL_BOOTPAGE[PAGESIZE * POOL_BOOTPAGE_CNT];
 
 static pool_item_t *slab_item_at(pool_slab_t *slab, unsigned i) {
   return (pool_item_t *)(slab->ph_items + i * slab->ph_itemsize);
@@ -229,24 +217,12 @@
 
 /* TODO: destroy empty slabs when their number reaches a certain threshold
  * (maybe leave one) */
-<<<<<<< HEAD
 static void _pool_free(pool_t *pool, void *ptr) {
   assert(mtx_owned(&pool->pp_mtx));
 
   debug("pool_free: pool = %p, ptr = %p", pool, ptr);
   assert(pool->pp_state == ALIVE);
 
-=======
-void pool_free(pool_t *pool, void *ptr) {
-  debug("pool_free: pool = %p, ptr = %p", pool, ptr);
-  assert(pool->pp_state == ALIVE);
-
-  /* Mark the item as invalid */
-  kasan_mark(ptr, 0, pool->pp_itemsize, KASAN_CODE_POOL_USE_AFTER_FREE);
-
-  SCOPED_MTX_LOCK(&pool->pp_mtx);
-
->>>>>>> 4bb1f272
   pool_item_t *pi = ptr - sizeof(pool_item_t);
   assert(pi->pi_canary == PI_MAGIC);
   pool_slab_t *slab = pi->pi_slab;
@@ -334,12 +310,7 @@
 
 void pool_bootstrap(void) {
   pool_init(P_POOL, "master pool", sizeof(pool_t), NULL, NULL);
-<<<<<<< HEAD
-  for (int i = 0; i < POOL_BOOTPAGE_CNT; i++)
-    pool_add_page(P_POOL, P_POOL_BOOTPAGE[i]);
-=======
   pool_add_page(P_POOL, P_POOL_BOOTPAGE, sizeof(P_POOL_BOOTPAGE));
->>>>>>> 4bb1f272
   INVOKE_CTORS(pool_ctor_table);
 }
 
