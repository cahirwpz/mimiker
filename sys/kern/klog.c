#include <sys/mutex.h>
#include <sys/kenv.h>
#include <sys/time.h>
#include <sys/libkern.h>
#include <sys/thread.h>
#include <sys/klog.h>
#include <sys/ktest.h>
#include <sys/interrupt.h>

#define KL_SIZE 1024

typedef struct klog_entry {
  bintime_t kl_timestamp;
  tid_t kl_tid;
  unsigned kl_line;
  const char *kl_file;
  klog_origin_t kl_origin;
  const char *kl_format;
  uintptr_t kl_params[6];
} klog_entry_t;

typedef struct klog {
  klog_entry_t array[KL_SIZE];
  atomic_uint mask;
  volatile unsigned first;
  volatile unsigned last;
  bool repeated;
  int prev;
} klog_t;

static klog_t klog;
static SPIN_DEFINE(klog_lock, LK_RECURSIVE);

static const char *subsystems[] = {
  [KL_SLEEPQ] = "sleepq",   [KL_CALLOUT] = "callout", [KL_INIT] = "init",
  [KL_PMAP] = "pmap",       [KL_VM] = "vm",           [KL_KMEM] = "kmem",
  [KL_VMEM] = "vmem",       [KL_LOCK] = "lock",       [KL_SCHED] = "sched",
  [KL_THREAD] = "thread",   [KL_INTR] = "intr",       [KL_DEV] = "dev",
  [KL_VFS] = "vfs",         [KL_PROC] = "proc",       [KL_SYSCALL] = "syscall",
  [KL_USER] = "user",       [KL_TEST] = "test",       [KL_SIGNAL] = "signal",
  [KL_FILESYS] = "filesys", [KL_TIME] = "time",       [KL_FILE] = "file",
  [KL_TTY] = "tty",         [KL_UNDEF] = "???",
};

void init_klog(void) {
  klog.mask = KL_DEFAULT_MASK;
  klog.first = 0;
  klog.last = 0;
  klog.repeated = 0;
  klog.prev = -1;
}

static inline unsigned next(unsigned i) {
  return (i + 1) % KL_SIZE;
}

static void klog_entry_dump(klog_entry_t *entry) {
  if (entry->kl_origin == KL_UNDEF)
    kprintf("[%s:%d] ", entry->kl_file, entry->kl_line);
  else
    kprintf("[%s] ", subsystems[entry->kl_origin]);
  kprintf(entry->kl_format, entry->kl_params[0], entry->kl_params[1],
          entry->kl_params[2], entry->kl_params[3], entry->kl_params[4],
          entry->kl_params[5]);
  kprintf("\n");
}

void klog_append(klog_origin_t origin, const char *file, unsigned line,
                 const char *format, uintptr_t arg1, uintptr_t arg2,
                 uintptr_t arg3, uintptr_t arg4, uintptr_t arg5,
                 uintptr_t arg6) {
  if (!(KL_MASK(origin) & atomic_load(&klog.mask)))
    return;

  tid_t tid = thread_self()->td_tid;

  WITH_SPIN_LOCK (&klog_lock) {
    bintime_t now = binuptime();

    klog_entry_t *prev = (klog.prev >= 0) ? &klog.array[klog.prev] : NULL;

    /* Do not store repeating log messages, just count them. */
    if (prev) {
      bool repeats =
        (prev->kl_params[0] == arg1) && (prev->kl_params[1] == arg2) &&
        (prev->kl_params[2] == arg3) && (prev->kl_params[3] == arg4) &&
        (prev->kl_params[4] == arg5) && (prev->kl_params[5] == arg6) &&
        (prev->kl_origin == origin) && (prev->kl_file == file) &&
        (prev->kl_line == line) && (prev->kl_tid = tid);

      if (repeats) {
        if (!klog.repeated) {
          int old_prev = klog.prev;
          klog.prev = -1;
          klog_append(prev->kl_origin, prev->kl_file, prev->kl_line,
                      "Last message repeated %d times.", 0, 0, 0, 0, 0, 0);
          klog.prev = old_prev;
          klog.repeated = true;
        }

        prev = &klog.array[next(klog.prev)];
        prev->kl_timestamp = now;
        prev->kl_params[0]++;
        return;
      }

      klog.repeated = false;
    }

    klog_entry_t *entry = &klog.array[klog.last];
    *entry = (klog_entry_t){.kl_timestamp = now,
                            .kl_tid = tid,
                            .kl_line = line,
                            .kl_file = file,
                            .kl_origin = origin,
                            .kl_format = format,
                            .kl_params = {arg1, arg2, arg3, arg4, arg5, arg6}};

    klog.prev = klog.last;
    klog.last = next(klog.last);
    if (klog.first == klog.last)
      klog.first = next(klog.first);
  }
}

unsigned klog_setmask(unsigned newmask) {
  return atomic_exchange(&klog.mask, newmask);
}

<<<<<<< HEAD
void klog_update_mask(void) {
=======
void klog_config(void) {
>>>>>>> e28ffce4
  const char *mask_str = kenv_get("klog-mask");
  if (mask_str) {
    unsigned mask_val = strtol(mask_str, NULL, 16);
    klog_setmask(mask_val);
  }
}

void klog_dump(void) {
  klog_entry_t entry;

  while (klog.first != klog.last) {
    WITH_SPIN_LOCK (&klog_lock) {
      entry = klog.array[klog.first];
      klog.first = next(klog.first);
    }
    klog_entry_dump(&entry);
  }
}

void klog_clear(void) {
  klog.first = 0;
  klog.last = 0;
}

/*
 * @brief Permanently lock the kernel.
 *
 * We used to terminate the current thread. That's not a great way to panic,
 * since other threads will continue executing, so our panic might go unnoticed.
 */
static __noreturn void halt(void) {
  intr_disable();
  for (;;)
    continue;
}

__noreturn void klog_panic(klog_origin_t origin, const char *file,
                           unsigned line, const char *format, uintptr_t arg1,
                           uintptr_t arg2, uintptr_t arg3, uintptr_t arg4,
                           uintptr_t arg5, uintptr_t arg6) {
  klog_append(origin, file, line, format, arg1, arg2, arg3, arg4, arg5, arg6);
  ktest_log_failure();
  halt();
}

__noreturn void klog_assert(klog_origin_t origin, const char *file,
                            unsigned line, const char *expr) {
  klog_append(origin, file, line, "Assertion \"%s\" failed!", (intptr_t)expr, 0,
              0, 0, 0, 0);
  ktest_log_failure();
  halt();
}<|MERGE_RESOLUTION|>--- conflicted
+++ resolved
@@ -127,11 +127,7 @@
   return atomic_exchange(&klog.mask, newmask);
 }
 
-<<<<<<< HEAD
-void klog_update_mask(void) {
-=======
 void klog_config(void) {
->>>>>>> e28ffce4
   const char *mask_str = kenv_get("klog-mask");
   if (mask_str) {
     unsigned mask_val = strtol(mask_str, NULL, 16);
