#define KL_LOG KL_VM
#include <sys/klog.h>
#include <sys/mimiker.h>
#include <sys/libkern.h>
#include <sys/pool.h>
#include <sys/pmap.h>
#include <sys/vm_pager.h>
#include <sys/vm_object.h>
#include <sys/vm_map.h>
#include <sys/vm_amap.h>
#include <sys/vm_anon.h>
#include <sys/errno.h>
#include <sys/proc.h>
#include <sys/sched.h>
#include <sys/pcpu.h>
#include <machine/vm_param.h>

struct vm_map_entry {
  TAILQ_ENTRY(vm_map_entry) link;
  vm_object_t *object;
<<<<<<< HEAD
  vm_aref_t aref;
=======
  vaddr_t offset; /* offset in object */
>>>>>>> 8ae97262
  vm_prot_t prot;
  vm_entry_flags_t flags;
  vaddr_t start;
  vaddr_t end;
};

struct vm_map {
  TAILQ_HEAD(vm_map_list, vm_map_entry) entries;
  size_t nentries;
  pmap_t *pmap;
  mtx_t mtx; /* Mutex guarding vm_map structure and all its entries. */
};

static POOL_DEFINE(P_VM_MAP, "vm_map", sizeof(vm_map_t));
static POOL_DEFINE(P_VM_MAPENT, "vm_map_entry", sizeof(vm_map_entry_t));

static vm_map_t *kspace = &(vm_map_t){};

void vm_map_activate(vm_map_t *map) {
  SCOPED_NO_PREEMPTION();

  PCPU_SET(uspace, map);
  pmap_activate(map ? map->pmap : NULL);
}

void vm_map_switch(thread_t *td) {
  proc_t *p = td->td_proc;
  if (p)
    vm_map_activate(p->p_uspace);
}

void vm_map_lock(vm_map_t *map) {
  mtx_lock(&map->mtx);
}

void vm_map_unlock(vm_map_t *map) {
  mtx_unlock(&map->mtx);
}

vm_map_t *vm_map_user(void) {
  return PCPU_GET(uspace);
}

vm_map_t *vm_map_kernel(void) {
  return kspace;
}

vaddr_t vm_map_start(vm_map_t *map) {
  return map->pmap == pmap_kernel() ? KERNEL_SPACE_BEGIN : USER_SPACE_BEGIN;
}

vaddr_t vm_map_end(vm_map_t *map) {
  return map->pmap == pmap_kernel() ? KERNEL_SPACE_END : USER_SPACE_END;
}

vaddr_t vm_map_entry_start(vm_map_entry_t *ent) {
  return ent->start;
}

vaddr_t vm_map_entry_end(vm_map_entry_t *ent) {
  return ent->end;
}

inline vm_map_entry_t *vm_map_entry_next(vm_map_entry_t *ent) {
  return TAILQ_NEXT(ent, link);
}

bool vm_map_address_p(vm_map_t *map, vaddr_t addr) {
  return map && vm_map_start(map) <= addr && addr < vm_map_end(map);
}

bool vm_map_contains_p(vm_map_t *map, vaddr_t start, vaddr_t end) {
  return map && vm_map_start(map) <= start && end <= vm_map_end(map);
}

vm_map_t *vm_map_lookup(vaddr_t addr) {
  if (vm_map_address_p(vm_map_user(), addr))
    return vm_map_user();
  if (vm_map_address_p(vm_map_kernel(), addr))
    return vm_map_kernel();
  return NULL;
}

static void vm_map_setup(vm_map_t *map) {
  TAILQ_INIT(&map->entries);
  mtx_init(&map->mtx, 0);
}

void init_vm_map(void) {
  vm_map_setup(kspace);
  kspace->pmap = pmap_kernel();
  vm_map_activate(kspace);
}

vm_map_t *vm_map_new(void) {
  vm_map_t *map = pool_alloc(P_VM_MAP, M_ZERO);
  vm_map_setup(map);
  map->pmap = pmap_new();
  return map;
}

vm_map_entry_t *vm_map_entry_alloc(vm_object_t *obj, vaddr_t start, vaddr_t end,
                                   vm_prot_t prot, vm_entry_flags_t flags) {
  assert(page_aligned_p(start) && page_aligned_p(end));

  vm_map_entry_t *ent = pool_alloc(P_VM_MAPENT, M_ZERO);
  ent->object = obj;
  ent->offset = 0;
  ent->start = start;
  ent->end = end;
  ent->prot = prot;
  ent->flags = flags;
  return ent;
}

static void vm_map_entry_free(vm_map_entry_t *ent) {
  if (ent->object)
    vm_object_drop(ent->object);
  if (ent->aref.ar_amap) {
    vm_amap_lock(ent->aref.ar_amap);
    vm_amap_drop(ent->aref.ar_amap);
  }
  pool_free(P_VM_MAPENT, ent);
}

vm_map_entry_t *vm_map_find_entry(vm_map_t *map, vaddr_t vaddr) {
  assert(mtx_owned(&map->mtx));

  vm_map_entry_t *it;
  TAILQ_FOREACH (it, &map->entries, link)
    if (it->start <= vaddr && vaddr < it->end)
      return it;
  return NULL;
}

static void vm_map_insert_after(vm_map_t *map, vm_map_entry_t *after,
                                vm_map_entry_t *ent) {
  assert(mtx_owned(&map->mtx));
  if (after)
    TAILQ_INSERT_AFTER(&map->entries, after, ent, link);
  else
    TAILQ_INSERT_HEAD(&map->entries, ent, link);
  map->nentries++;
}

void vm_map_entry_destroy(vm_map_t *map, vm_map_entry_t *ent) {
  assert(mtx_owned(&map->mtx));

  TAILQ_REMOVE(&map->entries, ent, link);
  map->nentries--;
  vm_map_entry_free(ent);
}

static inline vm_map_entry_t *vm_map_entry_copy(vm_map_entry_t *src) {
  if (src->object)
    vm_object_hold(src->object);
  vm_map_entry_t *new = vm_map_entry_alloc(src->object, src->start, src->end,
                                           src->prot, src->flags);
<<<<<<< HEAD
  klog("Copyig entry %p-%p to %p-%p", src->start, src->end, new->start, new->end);
=======
>>>>>>> 8ae97262
  return new;
}

/* Split vm_map_entry into two not empty entries. (Smallest possible entry is
 * entry with one page thus splitat must be page aligned.)
 *
 * Returns entry which is after base entry. */
<<<<<<< HEAD
vm_map_entry_t *vm_map_entry_split(vm_map_t *map, vm_map_entry_t *ent,
                                   vaddr_t splitat) {
=======
static vm_map_entry_t *vm_map_entry_split(vm_map_t *map, vm_map_entry_t *ent,
                                          vaddr_t splitat) {
>>>>>>> 8ae97262
  assert(mtx_owned(&map->mtx));
  assert(page_aligned_p(splitat));
  assert(ent->start < splitat && splitat < ent->end);

  vm_map_entry_t *new_ent = vm_map_entry_copy(ent);

  /* clip both entries */
  ent->end = splitat;
  new_ent->start = splitat;
<<<<<<< HEAD

  if (ent->aref.ar_amap)
    new_ent->aref = vm_amap_split(&ent->aref, splitat - ent->start);
=======
  new_ent->offset = ent->offset + (ent->end - ent->start);
>>>>>>> 8ae97262

  vm_map_insert_after(map, ent, new_ent);
  return new_ent;
}

void vm_map_entry_destroy_range(vm_map_t *map, vm_map_entry_t *ent,
                                vaddr_t start, vaddr_t end) {
  assert(mtx_owned(&map->mtx));
  assert(start >= ent->start && end <= ent->end);

  pmap_remove(map->pmap, start, end);
  vm_map_entry_t *del = ent;

  if (start > ent->start) {
    /* entry we want to delete is after clipped entry */
    del = vm_map_entry_split(map, ent, start);
  }

<<<<<<< HEAD
  if (end < ent->end) {
=======
  if (end < del->end) {
>>>>>>> 8ae97262
    /* entry which is after del is one we want to keep */
    vm_map_entry_split(map, del, end);
  }

  vm_map_entry_destroy(map, del);
}

void vm_map_delete(vm_map_t *map) {
  pmap_delete(map->pmap);
  WITH_MTX_LOCK (&map->mtx) {
    vm_map_entry_t *ent, *next;
    TAILQ_FOREACH_SAFE (ent, &map->entries, link, next)
      vm_map_entry_destroy(map, ent);
  }
  pool_free(P_VM_MAP, map);
}

/* TODO: not implemented */
void vm_map_protect(vm_map_t *map, vaddr_t start, vaddr_t end, vm_prot_t prot) {
}

static int vm_map_findspace_nolock(vm_map_t *map, vaddr_t /*inout*/ *start_p,
                                   size_t length, vm_map_entry_t **after_p) {
  vaddr_t start = *start_p;

  assert(page_aligned_p(start) && page_aligned_p(length));

  /* Bounds check */
  start = max(start, vm_map_start(map));
  if (start + length > vm_map_end(map))
    return ENOMEM;

  if (after_p)
    *after_p = NULL;

  /* Entire space free? */
  if (TAILQ_EMPTY(&map->entries))
    goto found;

  /* Is enought space before the first entry in the map? */
  vm_map_entry_t *first = TAILQ_FIRST(&map->entries);
  if (start + length <= first->start)
    goto found;

  /* Browse available gaps. */
  vm_map_entry_t *it;
  TAILQ_FOREACH (it, &map->entries, link) {
    vm_map_entry_t *next = vm_map_entry_next(it);
    vaddr_t gap_start = it->end;
    vaddr_t gap_end = next ? next->start : vm_map_end(map);

    /* Move start address forward if it points inside allocated space. */
    if (start < gap_start)
      start = gap_start;

    /* Will we fit inside this gap? */
    if (start + length <= gap_end) {
      if (after_p)
        *after_p = it;
      goto found;
    }
  }

  /* Failed to find free space. */
  return ENOMEM;

found:
  *start_p = start;
  return 0;
}

int vm_map_findspace(vm_map_t *map, vaddr_t *start_p, size_t length) {
  SCOPED_MTX_LOCK(&map->mtx);
  return vm_map_findspace_nolock(map, start_p, length, NULL);
}

int vm_map_insert(vm_map_t *map, vm_map_entry_t *ent, vm_flags_t flags) {
  SCOPED_MTX_LOCK(&map->mtx);
  vm_map_entry_t *after;
  vaddr_t start = ent->start;
  size_t length = ent->end - ent->start;
  vm_entry_flags_t entry_flags = 0;

  int error = vm_map_findspace_nolock(map, &start, length, &after);
  if (error)
    return error;
  if ((flags & VM_FIXED) && (start != ent->start))
    return ENOMEM;

  assert((flags & (VM_SHARED | VM_PRIVATE)) != (VM_SHARED | VM_PRIVATE));

  entry_flags |= (flags & VM_SHARED) ? VM_ENT_SHARED : VM_ENT_PRIVATE;

  ent->start = start;
  ent->end = start + length;
  ent->flags = entry_flags;

  vm_map_insert_after(map, after, ent);
  return 0;
}

int vm_map_alloc_entry(vm_map_t *map, vaddr_t addr, size_t length,
                       vm_prot_t prot, vm_flags_t flags,
                       vm_map_entry_t **ent_p) {
  if (!(flags & VM_ANON)) {
    klog("Only anonymous memory mappings are supported!");
    return ENOTSUP;
  }

  if (!page_aligned_p(addr))
    return EINVAL;

  if (length == 0)
    return EINVAL;

  if (addr != 0 && !vm_map_contains_p(map, addr, addr + length))
    return EINVAL;

  /* Create object with a pager that supplies cleared pages on page fault. */
  vm_object_t *obj = vm_object_alloc(VM_ANONYMOUS);
  vm_map_entry_t *ent =
    vm_map_entry_alloc(obj, addr, addr + length, prot, VM_ENT_SHARED);

  /* Given the hint try to insert the entry at given position or after it. */
  if (vm_map_insert(map, ent, flags)) {
    vm_map_entry_free(ent);
    return ENOMEM;
  }

  *ent_p = ent;
  return 0;
}

int vm_map_entry_resize(vm_map_t *map, vm_map_entry_t *ent, vaddr_t new_end) {
  assert(page_aligned_p(new_end));
  assert(new_end >= ent->start);
  SCOPED_MTX_LOCK(&map->mtx);

  if (new_end >= ent->end) {
    /* Expanding entry */
    vm_map_entry_t *next = vm_map_entry_next(ent);
    vaddr_t gap_end = next ? next->start : vm_map_end(map);
    if (new_end > gap_end)
      return ENOMEM;
  } else {
    /* Shrinking entry */
    off_t offset = new_end - ent->start;
    size_t length = ent->end - new_end;
    pmap_remove(map->pmap, new_end, ent->end);
    vm_object_remove_pages(ent->object, offset, length);
    /* TODO there's no reference to pmap in page, so we have to do it here */
  }

  ent->end = new_end;

  if (ent->start == ent->end)
    vm_map_entry_destroy(map, ent);

  return 0;
}

void vm_map_dump(vm_map_t *map) {
  SCOPED_MTX_LOCK(&map->mtx);

  //klog("Virtual memory map (%08lx - %08lx):", vm_map_start(map),
  //     vm_map_end(map));

  //vm_map_entry_t *it;
  //TAILQ_FOREACH (it, &map->entries, link) {
  //  klog(" * %08lx - %08lx [%c%c%c]", it->start, it->end,
  //       (it->prot & VM_PROT_READ) ? 'r' : '-',
  //       (it->prot & VM_PROT_WRITE) ? 'w' : '-',
  //       (it->prot & VM_PROT_EXEC) ? 'x' : '-');
  //  vm_object_dump(it->object);
  //}
}

vm_map_t *vm_map_clone(vm_map_t *map) {
  thread_t *td = thread_self();
  assert(td->td_proc);

  vm_map_t *new_map = vm_map_new();

  WITH_MTX_LOCK (&map->mtx) {
    vm_map_entry_t *it;
    TAILQ_FOREACH (it, &map->entries, link) {
<<<<<<< HEAD
      vm_map_entry_t *new = vm_map_entry_copy(it);
      TAILQ_INSERT_TAIL(&new_map->entries, new, link);
=======
      vm_object_t *obj;
      vm_map_entry_t *ent;

      if (it->flags & VM_ENT_SHARED) {
        vm_object_hold(it->object);
        obj = it->object;
      } else {
        /* vm_object_clone will clone the data from the vm_object_t
         * and will return the new object with ref_counter equal to one */
        obj = vm_object_clone(it->object);
      }
      ent = vm_map_entry_alloc(obj, it->start, it->end, it->prot, it->flags);
      ent->offset = it->offset;
      TAILQ_INSERT_TAIL(&new_map->entries, ent, link);
>>>>>>> 8ae97262
      new_map->nentries++;

      if (!(it->flags & VM_ENT_SHARED)) {
        it->flags |= VM_ENT_COW | VM_ENT_NEEDSCPY;
        new->flags |= VM_ENT_COW | VM_ENT_NEEDSCPY;
        pmap_protect(map->pmap, it->start, it->end, it->prot & ~VM_PROT_WRITE);
      }

    }
  }

  return new_map;
}

int vm_page_fault(vm_map_t *map, vaddr_t fault_addr, vm_prot_t fault_type) {
  SCOPED_VM_MAP_LOCK(map);

  vm_map_entry_t *ent = vm_map_find_entry(map, fault_addr);

  if (!ent) {
    klog("Tried to access unmapped memory region: 0x%08lx!", fault_addr);
    return EFAULT;
  }

  if (ent->prot == VM_PROT_NONE) {
    klog("Cannot access to address: 0x%08lx", fault_addr);
    return EACCES;
  }

  if (!(ent->prot & VM_PROT_WRITE) && (fault_type == VM_PROT_WRITE)) {
    klog("Cannot write to address: 0x%08lx", fault_addr);
    return EACCES;
  }

  if (!(ent->prot & VM_PROT_READ) && (fault_type == VM_PROT_READ)) {
    klog("Cannot read from address: 0x%08lx", fault_addr);
    return EACCES;
  }

  assert(ent->start <= fault_addr && fault_addr < ent->end);

  vaddr_t fault_page = fault_addr & -PAGESIZE;
  vaddr_t offset = fault_page - ent->start;

  klog("Looking for page %p (asid: %d)", fault_page, pmap_get_asid(map->pmap));

  bool cow = ent->flags & VM_ENT_COW && fault_type == VM_PROT_WRITE;

  if (cow && ent->flags & VM_ENT_NEEDSCPY) {
    klog("Have to copy amap for entry %p-%p", ent->start, ent->end);
    ent->aref = vm_amap_copy(&ent->aref, ent->end - ent->start);
    ent->flags &= ~VM_ENT_NEEDSCPY;
  }

  vm_page_t *frame = NULL;
  vm_amap_t *amap = ent->aref.ar_amap;
  vm_object_t *obj = ent->object;

  vm_anon_t *new_anon = NULL; // anon that will be inserted into our amap

<<<<<<< HEAD
  /* First look for page in amap. */
  if (amap) {
    vm_anon_t *anon = vm_amap_lookup(&ent->aref, offset);
=======
  vaddr_t fault_page = fault_addr & -PAGESIZE;
  vaddr_t offset = ent->offset + (fault_page - ent->start);
  vm_page_t *frame = vm_object_find_page(ent->object, offset);
>>>>>>> 8ae97262

    if (anon) {
      frame = anon->an_page;
      /* If we are in cow scenario and anon is referenced from multiple amaps we
       * need to copy it. */
      if (cow && anon->an_ref > 1) {
        WITH_MTX_LOCK(&anon->an_lock)
          new_anon = vm_anon_copy(anon);
        frame = new_anon->an_page;
      }
    }
  }

  klog("Searched amap (frame = %p) (new_anon = %p)", frame, new_anon);

  /* If not found in amap look into object. */
  if (!frame && obj) {
    frame = vm_object_find_page(ent->object, offset);

    if (frame == NULL)
      frame = obj->vo_pager->pgr_fault(obj, offset);

    /* If we are in cow scenario we need to copy this page. */
    if (frame && cow) {
      new_anon = vm_anon_copy_page(frame);
      frame = new_anon->an_page;
    }
  }

  klog("Searched object (frame = %p) (new_anon = %p)", frame, new_anon);

  /* If we've copied page insert it into our amap. */
  if (new_anon) {
    if (ent->aref.ar_amap == NULL)
      ent->aref.ar_amap = vm_amap_alloc();
    klog("Adding new anon with page %p(%p) into amap %p", new_anon->an_page, fault_page, ent->aref.ar_amap);
    vm_amap_add(&ent->aref, new_anon, offset);

    /* We need to remove existing page from pmap if it exists because it is with wrong permissions. */
    pmap_remove(map->pmap, fault_page, fault_page + PAGESIZE);
  }

  if (frame == NULL)
    return EFAULT;

  vm_prot_t prot = ent->prot;
  if (ent->flags & VM_ENT_COW && fault_type == VM_PROT_READ)
    prot &= ~VM_PROT_WRITE;

  klog("entering pmap for (page:%p) (frame:%p)", fault_page, frame);
  pmap_enter(map->pmap, fault_page, frame, prot, 0);

  return 0;
}<|MERGE_RESOLUTION|>--- conflicted
+++ resolved
@@ -18,11 +18,8 @@
 struct vm_map_entry {
   TAILQ_ENTRY(vm_map_entry) link;
   vm_object_t *object;
-<<<<<<< HEAD
   vm_aref_t aref;
-=======
   vaddr_t offset; /* offset in object */
->>>>>>> 8ae97262
   vm_prot_t prot;
   vm_entry_flags_t flags;
   vaddr_t start;
@@ -181,10 +178,6 @@
     vm_object_hold(src->object);
   vm_map_entry_t *new = vm_map_entry_alloc(src->object, src->start, src->end,
                                            src->prot, src->flags);
-<<<<<<< HEAD
-  klog("Copyig entry %p-%p to %p-%p", src->start, src->end, new->start, new->end);
-=======
->>>>>>> 8ae97262
   return new;
 }
 
@@ -192,13 +185,8 @@
  * entry with one page thus splitat must be page aligned.)
  *
  * Returns entry which is after base entry. */
-<<<<<<< HEAD
 vm_map_entry_t *vm_map_entry_split(vm_map_t *map, vm_map_entry_t *ent,
-                                   vaddr_t splitat) {
-=======
-static vm_map_entry_t *vm_map_entry_split(vm_map_t *map, vm_map_entry_t *ent,
                                           vaddr_t splitat) {
->>>>>>> 8ae97262
   assert(mtx_owned(&map->mtx));
   assert(page_aligned_p(splitat));
   assert(ent->start < splitat && splitat < ent->end);
@@ -208,13 +196,7 @@
   /* clip both entries */
   ent->end = splitat;
   new_ent->start = splitat;
-<<<<<<< HEAD
-
-  if (ent->aref.ar_amap)
-    new_ent->aref = vm_amap_split(&ent->aref, splitat - ent->start);
-=======
   new_ent->offset = ent->offset + (ent->end - ent->start);
->>>>>>> 8ae97262
 
   vm_map_insert_after(map, ent, new_ent);
   return new_ent;
@@ -233,11 +215,7 @@
     del = vm_map_entry_split(map, ent, start);
   }
 
-<<<<<<< HEAD
-  if (end < ent->end) {
-=======
   if (end < del->end) {
->>>>>>> 8ae97262
     /* entry which is after del is one we want to keep */
     vm_map_entry_split(map, del, end);
   }
@@ -424,25 +402,8 @@
   WITH_MTX_LOCK (&map->mtx) {
     vm_map_entry_t *it;
     TAILQ_FOREACH (it, &map->entries, link) {
-<<<<<<< HEAD
       vm_map_entry_t *new = vm_map_entry_copy(it);
       TAILQ_INSERT_TAIL(&new_map->entries, new, link);
-=======
-      vm_object_t *obj;
-      vm_map_entry_t *ent;
-
-      if (it->flags & VM_ENT_SHARED) {
-        vm_object_hold(it->object);
-        obj = it->object;
-      } else {
-        /* vm_object_clone will clone the data from the vm_object_t
-         * and will return the new object with ref_counter equal to one */
-        obj = vm_object_clone(it->object);
-      }
-      ent = vm_map_entry_alloc(obj, it->start, it->end, it->prot, it->flags);
-      ent->offset = it->offset;
-      TAILQ_INSERT_TAIL(&new_map->entries, ent, link);
->>>>>>> 8ae97262
       new_map->nentries++;
 
       if (!(it->flags & VM_ENT_SHARED)) {
@@ -485,7 +446,7 @@
   assert(ent->start <= fault_addr && fault_addr < ent->end);
 
   vaddr_t fault_page = fault_addr & -PAGESIZE;
-  vaddr_t offset = fault_page - ent->start;
+  vaddr_t offset = ent->offset + (fault_page - ent->start);
 
   klog("Looking for page %p (asid: %d)", fault_page, pmap_get_asid(map->pmap));
 
@@ -503,15 +464,9 @@
 
   vm_anon_t *new_anon = NULL; // anon that will be inserted into our amap
 
-<<<<<<< HEAD
   /* First look for page in amap. */
   if (amap) {
     vm_anon_t *anon = vm_amap_lookup(&ent->aref, offset);
-=======
-  vaddr_t fault_page = fault_addr & -PAGESIZE;
-  vaddr_t offset = ent->offset + (fault_page - ent->start);
-  vm_page_t *frame = vm_object_find_page(ent->object, offset);
->>>>>>> 8ae97262
 
     if (anon) {
       frame = anon->an_page;
