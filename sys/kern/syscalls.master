--- conflicted
+++ resolved
@@ -65,11 +65,8 @@
 52  { int sys_fchmod(int fd, mode_t mode); }
 53  { int sys_fchmodat(int fd, const char *path, mode_t mode, int flag); }
 54  { void sys_sched_yield(void); }
-<<<<<<< HEAD
-55  { pid_t sys_setsid(void); }
-56  { pid_t sys_getsid(pid_t pid); }
-=======
 55  { int sys_sigsuspend(sigset_t *sigmask); }
->>>>>>> 33688b22
+56  { pid_t sys_setsid(void); }
+57  { pid_t sys_getsid(pid_t pid); }
 
 ; vim: ts=4 sw=4 sts=4 et