--- conflicted
+++ resolved
@@ -66,12 +66,9 @@
 53  { int sys_fchmodat(int fd, const char *path, mode_t mode, int flag); }
 54  { void sys_sched_yield(void); }
 55  { int sys_sigsuspend(sigset_t *sigmask); }
-<<<<<<< HEAD
-56  { pid_t sys_setsid(void); }
-57  { pid_t sys_getsid(pid_t pid); }
-=======
 56  { int sys_statvfs(const char *path, struct statvfs *buf); }
 57  { int sys_fstatvfs(int fd, struct statvfs *buf); }
->>>>>>> 93078855
+58  { pid_t sys_setsid(void); }
+59  { pid_t sys_getsid(pid_t pid); }
 
 ; vim: ts=4 sw=4 sts=4 et