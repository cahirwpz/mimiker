--- conflicted
+++ resolved
@@ -214,12 +214,6 @@
     klog("Spurious %s interrupt!", ie->ie_name);
 }
 
-<<<<<<< HEAD
-void intr_setup(device_t *dev, resource_t *r, ih_filter_t *filter,
-                ih_service_t *service, void *arg, const char *name) {
-  device_t *ic = dev->ic;
-  ic_methods(ic)->intr_setup(ic, dev, r, filter, service, arg, name);
-=======
 static inline pic_methods_t *pic_methods(device_t *dev) {
   return (pic_methods_t *)dev->driver->interfaces[DIF_PIC];
 }
@@ -241,23 +235,15 @@
   assert(r->r_type == RT_IRQ);
   device_t *pic = dev->pic;
   pic_methods(pic)->setup_intr(pic, dev, r, filter, service, arg, name);
->>>>>>> e3638562
   if (r->r_handler)
     resource_activate(r);
 }
 
-<<<<<<< HEAD
-void intr_teardown(device_t *dev, resource_t *r) {
-  assert(resource_active(r));
-  device_t *ic = dev->ic;
-  ic_methods(ic)->intr_teardown(ic, dev, r);
-=======
 void pic_teardown_intr(device_t *dev, resource_t *r) {
   assert(r->r_type == RT_IRQ);
   assert(resource_active(r));
   device_t *pic = dev->pic;
   pic_methods(pic)->teardown_intr(pic, dev, r);
->>>>>>> e3638562
   r->r_handler = NULL;
   resource_deactivate(r);
 }
