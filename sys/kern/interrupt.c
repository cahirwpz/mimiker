#define KL_LOG KL_INTR
#include <sys/klog.h>
#include <sys/mimiker.h>
#include <machine/interrupt.h>
#include <sys/interrupt.h>
#include <sys/pcpu.h>
#include <sys/sleepq.h>
#include <sys/sched.h>

static mtx_t all_ievents_mtx = MTX_INITIALIZER(0);
static ie_list_t all_ievents_list = TAILQ_HEAD_INITIALIZER(all_ievents_list);

bool intr_disabled(void) {
  thread_t *td = thread_self();
  return (td->td_idnest > 0) && cpu_intr_disabled();
}

void intr_disable(void) {
  cpu_intr_disable();
  thread_self()->td_idnest++;
}

void intr_enable(void) {
  assert(intr_disabled());
  thread_t *td = thread_self();
  td->td_idnest--;
  if (td->td_idnest == 0)
    cpu_intr_enable();
}

void intr_event_init(intr_event_t *ie, unsigned irq, const char *name,
                     ie_action_t *disable, ie_action_t *enable, void *source) {
  ie->ie_irq = irq;
  ie->ie_name = name;
  ie->ie_lock = SPIN_INITIALIZER(LK_RECURSIVE);
  ie->ie_enable = enable;
  ie->ie_disable = disable;
  ie->ie_source = source;
  TAILQ_INIT(&ie->ie_handlers);
}

void intr_event_register(intr_event_t *ie) {
  WITH_MTX_LOCK (&all_ievents_mtx)
    TAILQ_INSERT_TAIL(&all_ievents_list, ie, ie_link);
}

/* Add new handler according to it's priority */
static void insert_handler(intr_event_t *ie, intr_handler_t *ih) {
  intr_handler_t *it;
  TAILQ_FOREACH (it, &ie->ie_handlers, ih_link)
    if (ih->ih_prio > it->ih_prio)
      break;

  if (it)
    TAILQ_INSERT_BEFORE(it, ih, ih_link);
  else
    TAILQ_INSERT_TAIL(&ie->ie_handlers, ih, ih_link);

  ih->ih_event = ie;
  ie->ie_count++;
}

void intr_event_add_handler(intr_event_t *ie, intr_handler_t *ih) {
  WITH_SPIN_LOCK (&ie->ie_lock) {
    insert_handler(ie, ih);
    if (ie->ie_count == 1 && ie->ie_enable)
      ie->ie_enable(ie);
  }
}

void intr_event_remove_handler(intr_handler_t *ih) {
  intr_event_t *ie = ih->ih_event;
  WITH_SPIN_LOCK (&ie->ie_lock) {
    if (ie->ie_count == 1 && ie->ie_disable)
      ie->ie_disable(ie);

    TAILQ_REMOVE(&ie->ie_handlers, ih, ih_link);
    ih->ih_event = NULL;
    ie->ie_count--;
  }
}

static intr_root_filter_t ir_filter;
static device_t *ir_dev;
static void *ir_arg;

void intr_root_claim(intr_root_filter_t filter, device_t *dev, void *arg) {
  assert(filter != NULL);

  ir_filter = filter;
  ir_dev = dev;
  ir_arg = arg;
}

void intr_root_handler(ctx_t *ctx) {
  assert(cpu_intr_disabled());

  intr_disable();
  PCPU_SET(no_switch, true);
  if (ir_filter != NULL)
    ir_filter(ctx, ir_dev, ir_arg);
  PCPU_SET(no_switch, false);
  intr_enable();
<<<<<<< HEAD
=======
  on_exc_leave();
>>>>>>> 4708f00f
}

/* interrupt handlers delegated to be called in the interrupt thread */
static ih_list_t delegated = TAILQ_HEAD_INITIALIZER(delegated);

void intr_event_run_handlers(intr_event_t *ie) {
  intr_handler_t *ih, *next;
  intr_filter_t status = IF_STRAY;

  TAILQ_FOREACH_SAFE (ih, &ie->ie_handlers, ih_link, next) {
    status = ih->ih_filter(ih->ih_argument);
    if (status == IF_FILTERED)
      return;
    if (status == IF_DELEGATE) {
      assert(ih->ih_service);

      if (ie->ie_disable)
        ie->ie_disable(ie);

      TAILQ_REMOVE(&ie->ie_handlers, ih, ih_link);
      TAILQ_INSERT_TAIL(&delegated, ih, ih_link);
      sleepq_signal(&delegated);
      return;
    }
  }

  klog("Spurious %s interrupt!", ie->ie_name);
}

static void intr_thread(void *arg) {
  while (true) {
    intr_handler_t *ih;

    WITH_INTR_DISABLED {
      while (TAILQ_EMPTY(&delegated))
        sleepq_wait(&delegated, NULL);
      ih = TAILQ_FIRST(&delegated);
      TAILQ_REMOVE(&delegated, ih, ih_link);
    }

    ih->ih_service(ih->ih_argument);

    intr_event_t *ie = ih->ih_event;

    WITH_SPIN_LOCK (&ie->ie_lock) {
      insert_handler(ie, ih);
      if (ie->ie_enable)
        ie->ie_enable(ie);
    }
  }
}

void init_ithreads(void) {
  thread_t *itd =
    thread_create("interrupt", intr_thread, NULL, prio_ithread(0));
  sched_add(itd);
}<|MERGE_RESOLUTION|>--- conflicted
+++ resolved
@@ -101,10 +101,7 @@
     ir_filter(ctx, ir_dev, ir_arg);
   PCPU_SET(no_switch, false);
   intr_enable();
-<<<<<<< HEAD
-=======
   on_exc_leave();
->>>>>>> 4708f00f
 }
 
 /* interrupt handlers delegated to be called in the interrupt thread */
