#define KL_LOG KL_FILE
#include <sys/klog.h>
#include <sys/mutex.h>
#include <sys/condvar.h>
#include <sys/kmem.h>
#include <sys/pool.h>
#include <sys/errno.h>
#include <sys/pipe.h>
#include <sys/libkern.h>
#include <sys/stat.h>
#include <sys/file.h>
#include <sys/filedesc.h>
#include <sys/proc.h>
#include <sys/ringbuf.h>
#include <sys/uio.h>

typedef struct pipe pipe_t;

struct pipe {
  mtx_t mtx; /*!< protects all other fields */
  /* Pipe can be freed when both ends are closed */
  bool producer_closed; /*!< write end closed */
  bool consumer_closed; /*!< read end closed */
  condvar_t nonempty;   /*!< used to wait data to appear in the buffer */
  condvar_t nonfull;    /*!< used to wait for free space in the buffer */
  ringbuf_t buf;        /*!< buffer with pipe data */
};

static POOL_DEFINE(P_PIPE, "pipe", sizeof(pipe_t));

static void pipe_setup(pipe_t *instance) {
  mtx_init(&instance->mtx, 0);
  instance->producer_closed = false;
  instance->consumer_closed = false;
  cv_init(&instance->nonempty, "pipe_end_empty");
  cv_init(&instance->nonfull, "pipe_end_full");
  instance->buf.data = kmem_alloc(PIPE_SIZE, M_ZERO);
  instance->buf.size = PIPE_SIZE;
}

static pipe_t *pipe_alloc(void) {
  pipe_t *pipe = pool_alloc(P_PIPE, M_ZERO);
  mtx_init(&pipe->mtx, 0);
  pipe_setup(pipe);
  return pipe;
}

static void pipe_free(pipe_t *pipe) {
  kmem_free(pipe->buf.data, PIPE_SIZE);
  pool_free(P_PIPE, pipe);
}

static int pipe_read(file_t *f, uio_t *uio) {
  pipe_t *pipe = f->f_data;

  assert(!pipe->consumer_closed);

  /* user requested read of 0 bytes */
  if (uio->uio_resid == 0)
    return 0;

  /* no read atomicity for now! */
<<<<<<< HEAD
  WITH_MTX_LOCK (&pipe->mtx) {
    while (ringbuf_empty(&pipe->buf)) {
      if (pipe->producer_closed)
        /* pipe empty, no producers, return end-of-file */
        return 0;
      /* pipe empty, producer exists, nonblocking IO, return EAGAIN */
      if (f->f_flags & IO_NONBLOCK) {
        return EAGAIN;
      }
      /* restart the syscall if we were interrupted by a signal */
      if (cv_wait_intr(&pipe->nonempty, &pipe->mtx))
=======
  WITH_MTX_LOCK (&producer->mtx) {
    /* pipe empty, no producers, return end-of-file */
    if (ringbuf_empty(&producer->buf) && producer->closed)
      return 0;

    /* pipe empty, producer exists, wait for data */
    while (ringbuf_empty(&producer->buf) && !producer->closed) {
      /* restart the syscall if we were interrupted by a signal */
      if (cv_wait_intr(&producer->nonempty, &producer->mtx))
>>>>>>> 33c32393
        return ERESTARTSYS;
    }

    int res = ringbuf_read(&pipe->buf, uio);
    if (res)
      return res;
    /* notify producer that free space is available */
    cv_broadcast(&pipe->nonfull);
  }

  return 0;
}

static int pipe_write(file_t *f, uio_t *uio) {
<<<<<<< HEAD
  pipe_t *pipe = f->f_data;
=======
  pipe_end_t *producer = f->f_data;
  pipe_end_t *consumer = producer->other;
>>>>>>> 33c32393
  int res;

  assert(!pipe->producer_closed);

  /* Reading end is closed, no use in sending data there. */
<<<<<<< HEAD
  if (pipe->consumer_closed)
=======
  if (consumer->closed)
>>>>>>> 33c32393
    return EPIPE;

  size_t old_resid = uio->uio_resid;

  /* no write atomicity for now! */
  WITH_MTX_LOCK (&pipe->mtx) {
    do {
<<<<<<< HEAD
      res = ringbuf_write(&pipe->buf, uio);
=======
      res = ringbuf_write(&producer->buf, uio);
>>>>>>> 33c32393
      if (res)
        break;
      /* notify consumer that new data is available */
      cv_broadcast(&pipe->nonempty);
      /* nothing left to write? */
      if (uio->uio_resid == 0)
        return 0;
<<<<<<< HEAD
      /* buffer is full so if we write in NONBLOCK then return with errno */
      if (f->f_flags & IO_NONBLOCK) {
        return EAGAIN;
      }
      /* buffer is full so wait for some data to be consumed */
      if (cv_wait_intr(&pipe->nonempty, &pipe->mtx)) {
        res = ERESTARTSYS;
        break;
      }
    } while (!pipe->consumer_closed);
=======
      /* buffer is full so wait for some data to be consumed */
      if (cv_wait_intr(&producer->nonempty, &producer->mtx)) {
        res = ERESTARTSYS;
        break;
      }
    } while (!consumer->closed);
>>>>>>> 33c32393
  }

  /* don't report errors on partial writes */
  if (uio->uio_resid < old_resid)
    res = 0;

  return res;
}

static int pipe_close(file_t *f) {
  pipe_t *pipe = f->f_data;

  WITH_MTX_LOCK (&pipe->mtx) {
    pipe->producer_closed = true;

    /* Wake up consumers to let them finish their work! */
    cv_broadcast(&pipe->nonempty);
  }

  pipe_free(pipe);
  return 0;
}

static int pipe_stat(file_t *f, stat_t *sb) {
  return EOPNOTSUPP;
}

static int pipe_ioctl(file_t *f, u_long cmd, void *data) {
  return EOPNOTSUPP;
}

static fileops_t pipeops = {
  .fo_read = pipe_read,
  .fo_write = pipe_write,
  .fo_close = pipe_close,
  .fo_seek = noseek,
  .fo_stat = pipe_stat,
  .fo_ioctl = pipe_ioctl,
};

static file_t *make_pipe_file(pipe_t *pipe) {
  file_t *file = file_alloc();
  file->f_data = pipe;
  file->f_ops = &pipeops;
  file->f_type = FT_PIPE;
  file->f_flags = FF_READ | FF_WRITE;
  return file;
}

int do_pipe2(proc_t *p, int fds[2], int flags) {
  pipe_t *pipe = pipe_alloc();

  file_t *file = make_pipe_file(pipe);

  if (flags & O_NONBLOCK) {
    file->f_flags |= IO_NONBLOCK;
  }

  int cloexec_to_set = flags & O_CLOEXEC;
  int error;

  if (!(error = fdtab_install_file(p->p_fdtable, file, 0, &fds[0]))) {
    if (!(error = fd_set_cloexec(p->p_fdtable, fds[0], cloexec_to_set))) {
      return fd_set_cloexec(p->p_fdtable, fds[1], cloexec_to_set);
      fdtab_close_fd(p->p_fdtable, fds[1]);
    }
    fdtab_close_fd(p->p_fdtable, fds[0]);
  }
  pipe_close(file);
  return error;
}<|MERGE_RESOLUTION|>--- conflicted
+++ resolved
@@ -60,7 +60,6 @@
     return 0;
 
   /* no read atomicity for now! */
-<<<<<<< HEAD
   WITH_MTX_LOCK (&pipe->mtx) {
     while (ringbuf_empty(&pipe->buf)) {
       if (pipe->producer_closed)
@@ -72,17 +71,7 @@
       }
       /* restart the syscall if we were interrupted by a signal */
       if (cv_wait_intr(&pipe->nonempty, &pipe->mtx))
-=======
-  WITH_MTX_LOCK (&producer->mtx) {
-    /* pipe empty, no producers, return end-of-file */
-    if (ringbuf_empty(&producer->buf) && producer->closed)
-      return 0;
 
-    /* pipe empty, producer exists, wait for data */
-    while (ringbuf_empty(&producer->buf) && !producer->closed) {
-      /* restart the syscall if we were interrupted by a signal */
-      if (cv_wait_intr(&producer->nonempty, &producer->mtx))
->>>>>>> 33c32393
         return ERESTARTSYS;
     }
 
@@ -97,22 +86,14 @@
 }
 
 static int pipe_write(file_t *f, uio_t *uio) {
-<<<<<<< HEAD
   pipe_t *pipe = f->f_data;
-=======
-  pipe_end_t *producer = f->f_data;
-  pipe_end_t *consumer = producer->other;
->>>>>>> 33c32393
+
   int res;
 
   assert(!pipe->producer_closed);
 
   /* Reading end is closed, no use in sending data there. */
-<<<<<<< HEAD
   if (pipe->consumer_closed)
-=======
-  if (consumer->closed)
->>>>>>> 33c32393
     return EPIPE;
 
   size_t old_resid = uio->uio_resid;
@@ -120,11 +101,7 @@
   /* no write atomicity for now! */
   WITH_MTX_LOCK (&pipe->mtx) {
     do {
-<<<<<<< HEAD
       res = ringbuf_write(&pipe->buf, uio);
-=======
-      res = ringbuf_write(&producer->buf, uio);
->>>>>>> 33c32393
       if (res)
         break;
       /* notify consumer that new data is available */
@@ -132,7 +109,6 @@
       /* nothing left to write? */
       if (uio->uio_resid == 0)
         return 0;
-<<<<<<< HEAD
       /* buffer is full so if we write in NONBLOCK then return with errno */
       if (f->f_flags & IO_NONBLOCK) {
         return EAGAIN;
@@ -143,14 +119,6 @@
         break;
       }
     } while (!pipe->consumer_closed);
-=======
-      /* buffer is full so wait for some data to be consumed */
-      if (cv_wait_intr(&producer->nonempty, &producer->mtx)) {
-        res = ERESTARTSYS;
-        break;
-      }
-    } while (!consumer->closed);
->>>>>>> 33c32393
   }
 
   /* don't report errors on partial writes */
