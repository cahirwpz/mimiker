#include <sys/vnode.h>
#include <sys/filedesc.h>
#include <sys/mutex.h>
#include <sys/ringbuf.h>
#include <sys/ttycom.h>
#include <stdatomic.h>
#include <sys/condvar.h>
#include <sys/mimiker.h>
#include <sys/file.h>
#include <sys/proc.h>
#include <sys/fcntl.h>
#include <sys/errno.h>
#include <sys/stat.h>
#include <sys/devfs.h>
#include <sys/linker_set.h>
#include <sys/tty.h>

#define MAX_PTYS 16

/* Must be greater than or equal to the length of the path to any slave device.
 * Right now slave devices are at /dev/pts/<number>, so this should suffice. */
#define PTY_PATH_MAX_LEN 15

static devfs_node_t *pts_dir;

typedef struct {
  atomic_int pt_number; /* PTY number, if allocated. -1 means free. */
  condvar_t pt_incv;    /* CV for readers */
  condvar_t pt_outcv;   /* CV for writers */
} pty_t;

static pty_t pty_array[MAX_PTYS];

static pty_t *pty_alloc(void) {
  for (int i = 0; i < MAX_PTYS; i++) {
    pty_t *pty = &pty_array[i];
    if (atomic_compare_exchange_strong(&pty->pt_number, &(int){-1}, i + 1))
      /* Got a free PTY. */
      return pty;
  }
  return NULL;
}

static void pty_free(pty_t *pty) {
  assert(pty->pt_number >= 0);
  pty->pt_number = -1;
}

static int pty_read(file_t *f, uio_t *uio) {
  tty_t *tty = f->f_data;
  pty_t *pty = tty->t_data;
  int error;
  size_t start_resid = uio->uio_resid;

  if (uio->uio_resid == 0)
    return 0;

  SCOPED_MTX_LOCK(&tty->t_lock);

  /* Wait until there is at least one byte of data. */
  while (ringbuf_empty(&tty->t_outq)) {
    /* Don't wait for data if slave device isn't opened. */
    if (!tty_opened(tty))
      return 0;
    if (cv_wait_intr(&pty->pt_incv, &tty->t_lock))
      return ERESTARTSYS;
  }

  /* Data is available: transfer as much as we can. */
  error = ringbuf_read(&tty->t_outq, uio);
  tty_getc_done(tty);

  /* Don't report errors on partial reads. */
  if (start_resid > uio->uio_resid)
    error = 0;

  return error;
}

/* Write at single character to the master side of a pseudoterminal,
 * i.e. to the input queue of the slave tty.
 * If the input queue is full, sleep only if the slave tty has users. */
static int pty_putc_sleep(tty_t *tty, pty_t *pty, uint8_t c) {
  while (!tty_input(tty, c)) {
    if (!tty_opened(tty))
      return EIO;
    if (cv_wait_intr(&pty->pt_outcv, &tty->t_lock))
      return ERESTARTSYS;
  }
  return 0;
}

static int pty_write(file_t *f, uio_t *uio) {
  tty_t *tty = f->f_data;
  pty_t *pty = tty->t_data;
  int error = 0;
  uint8_t c;

  if (uio->uio_resid == 0)
    return 0;

  size_t start_resid = uio->uio_resid;
  uiostate_t save;

  SCOPED_MTX_LOCK(&tty->t_lock);

  while (uio->uio_resid > 0) {
    uio_save(uio, &save);
    if ((error = uiomove(&c, 1, uio)))
      break;
    if ((error = pty_putc_sleep(tty, pty, c))) {
      /* Undo the last uiomove(). */
      uio_restore(uio, &save);
      break;
    }
  }

  /* Don't report errors on partial writes. */
  if (start_resid > uio->uio_resid)
    error = 0;

  return error;
}

static int pty_close(file_t *f) {
  /* PTY master devices can't be accessed via the filesystem, so here we know
   * that the device won't ever be used again. */
  tty_t *tty = f->f_data;
  pty_t *pty = tty->t_data;

  mtx_lock(&tty->t_lock);
  tty_detach_driver(tty); /* Releases t_lock. */
  pty_free(pty);
  return 0;
}

static int pty_stat(file_t *f, stat_t *sb) {
  /* Delegate to the slave tty.
   * We can't call default_vnstat() because we don't have a file_t pointing to
   * the slave tty, so we need to copy a bit of code from default_vnstat(). */
  tty_t *tty = f->f_data;
  vattr_t va;
  int error;
  if ((error = VOP_GETATTR(tty->t_vnode, &va)))
    return error;
  vattr_convert(&va, sb);
  return 0;
}

static int pty_ioctl(file_t *f, u_long cmd, void *data) {
  tty_t *tty = f->f_data;

  switch (cmd) {
    case TIOCPTSNAME: {
      char *user_buf = *(char **)data;
      char tmp_buf[PTY_PATH_MAX_LEN + 1];
      int error;
      pty_t *pty = tty->t_data;

      snprintf(tmp_buf, sizeof(tmp_buf), "/dev/pts/%d", pty->pt_number);
      if ((error = copyout(tmp_buf, user_buf, strlen(tmp_buf) + 1)))
        return error;
      return 0;
    }
    case TIOCSETAF:
    case TIOCSETAW:
      /* Convert TIOCSETAF and TIOCSETAW to TIOCSETA.
       * If we dont't do this, the process might deadlock waiting for all data
       * to be read from the master device. */
      cmd = TIOCSETA;
      break;
    case TIOCGPGRP: {
      /* Re-implement TIOCGPGRP, this time bypassing
       * the controlling terminal check. */
      int *pgid_p = data;

      SCOPED_MTX_LOCK(&tty->t_lock);

      if (tty->t_pgrp)
        *pgid_p = tty->t_pgrp->pg_id;
      else
        *pgid_p = INT_MAX;
      return 0;
    }
  }

  /* Redirect the call to the slave device. */
  return tty_ioctl(f, cmd, data);
}

static fileops_t pty_fileops = {
  .fo_read = pty_read,
  .fo_write = pty_write,
  .fo_close = pty_close,
<<<<<<< HEAD
=======
  .fo_seek = noseek,
>>>>>>> 60656d5d
  .fo_stat = pty_stat,
  .fo_ioctl = pty_ioctl,
};

static void pty_notify_out(tty_t *tty) {
  pty_t *pty = tty->t_data;
  /* Notify PTY readers: input is available. */
  cv_broadcast(&pty->pt_incv);
}

static void pty_notify_in(tty_t *tty) {
  pty_t *pty = tty->t_data;
  /* Notify PTY writers: there is space in the slave TTY's input buffer. */
  cv_broadcast(&pty->pt_outcv);
}

static void pty_notify_inactive(tty_t *tty) {
  pty_t *pty = tty->t_data;
  /* Notify PTY readers and writers so that they abort. */
  cv_broadcast(&pty->pt_incv);
  cv_broadcast(&pty->pt_outcv);
}

static ttyops_t pty_ttyops = {.t_notify_out = pty_notify_out,
                              .t_notify_in = pty_notify_in,
                              .t_notify_inactive = pty_notify_inactive};

int do_posix_openpt(proc_t *p, int flags, register_t *res) {
  int error, fd;

  if (flags & ~(O_RDWR | O_NOCTTY | O_CLOEXEC))
    return EINVAL;

  pty_t *pty = pty_alloc();
  if (!pty)
    return EAGAIN;

  tty_t *tty = tty_alloc();
  tty->t_ops = pty_ttyops;
  tty->t_data = pty;

  if (!(flags & O_NOCTTY)) {
    WITH_MTX_LOCK (&all_proc_mtx)
      WITH_MTX_LOCK (&tty->t_lock)
        maybe_assoc_ctty(p, tty);
  }

  file_t *f = file_alloc();
  f->f_data = tty;
  f->f_ops = &pty_fileops;
  f->f_type = FT_PTY;
  f->f_flags = FF_READ;
  if (flags & O_RDWR)
    f->f_flags |= FF_WRITE;

  char name_buf[4];
  snprintf(name_buf, 4, "%d", pty->pt_number);

  if ((error = tty_makedev(pts_dir, name_buf, tty)))
    goto err;
  if ((error = fdtab_install_file(p->p_fdtable, f, 0, &fd)))
    goto err;
  if ((error = fd_set_cloexec(p->p_fdtable, fd, (flags & O_CLOEXEC)))) {
    fdtab_close_fd(p->p_fdtable, fd);
    goto err;
  }
  *res = fd;
  return 0;

err:
  file_destroy(f);
  pty_free(pty);
  tty_free(tty);
  return error;
}

static void init_pty(void) {
  if (devfs_makedir(NULL, "pts", &pts_dir) != 0)
    panic("failed to create /dev/pts directory");
  /* Initialize pty_array. */
  for (int i = 0; i < MAX_PTYS; i++) {
    pty_t *pty = &pty_array[i];
    pty->pt_number = -1;
    cv_init(&pty->pt_incv, "pt_incv");
    cv_init(&pty->pt_outcv, "pt_outcv");
  }
}

SET_ENTRY(devfs_init, init_pty);<|MERGE_RESOLUTION|>--- conflicted
+++ resolved
@@ -192,10 +192,7 @@
   .fo_read = pty_read,
   .fo_write = pty_write,
   .fo_close = pty_close,
-<<<<<<< HEAD
-=======
   .fo_seek = noseek,
->>>>>>> 60656d5d
   .fo_stat = pty_stat,
   .fo_ioctl = pty_ioctl,
 };
