--- conflicted
+++ resolved
@@ -74,11 +74,7 @@
     if (!ent)
       return EINVAL;
 
-<<<<<<< HEAD
-    while (vm_map_entry_start(ent) <= start && vm_map_entry_end(ent) >= end) {
-=======
     while (vm_map_entry_end(ent) > start && vm_map_entry_start(ent) < end) {
->>>>>>> 8ae97262
       vaddr_t rm_start = max(start, vm_map_entry_start(ent));
       vaddr_t rm_end = min(end, vm_map_entry_end(ent));
 
