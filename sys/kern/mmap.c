--- conflicted
+++ resolved
@@ -83,12 +83,6 @@
   if (!page_aligned_p(start) || !page_aligned_p(length))
     return EINVAL;
 
-<<<<<<< HEAD
-  vaddr_t end = start + length;
-
-  vm_map_protect(vmap, start, end, u_prot);
-  return 0;
-=======
   /* prot argument is invalid */
   if (u_prot > (VM_PROT_READ | VM_PROT_WRITE | VM_PROT_EXEC))
     return EINVAL;
@@ -96,5 +90,4 @@
   vaddr_t end = start + length;
 
   return vm_map_protect(vmap, start, end, u_prot);
->>>>>>> 7f255e09
 }