--- conflicted
+++ resolved
@@ -33,8 +33,6 @@
   return pci_read_config(pcid, PCIR_DEVICEID, 4) != -1U;
 }
 
-<<<<<<< HEAD
-=======
 static int pci_device_nfunctions(device_t *pcid) {
   if (!pci_device_present(pcid))
     return 0;
@@ -50,7 +48,6 @@
   return res;
 }
 
->>>>>>> 2e3e8252
 DEVCLASS_CREATE(pci);
 
 void pci_bus_enumerate(device_t *pcib) {
