--- conflicted
+++ resolved
@@ -68,11 +68,8 @@
 	uart_tty.c \
 	uio.c \
 	ustack.c \
-<<<<<<< HEAD
 	uvm_amap.c \
-=======
 	uvm_anon.c \
->>>>>>> 3857acc2
 	vfs.c \
 	vfs_name.c \
 	vfs_readdir.c \
