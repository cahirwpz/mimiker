--- conflicted
+++ resolved
@@ -4,7 +4,7 @@
 #include <sys/exec.h>
 #include <sys/libkern.h>
 #include <sys/vm_map.h>
-#include <sys/uvm_object.h>
+#include <sys/vm_object.h>
 #include <sys/malloc.h>
 #include <sys/errno.h>
 #include <sys/vnode.h>
@@ -104,11 +104,7 @@
   vaddr_t end = roundup(ph->p_vaddr + ph->p_memsz, PAGESIZE);
 
   /* Temporarily permissive protection. */
-<<<<<<< HEAD
-  uvm_object_t *obj = uvm_object_alloc(VM_ANONYMOUS);
-=======
   vm_object_t *obj = vm_object_alloc(VM_ANONYMOUS);
->>>>>>> 497f8fad
   vm_map_entry_t *ent = vm_map_entry_alloc(
     obj, start, end, VM_PROT_READ | VM_PROT_WRITE | VM_PROT_EXEC,
     VM_ENT_PRIVATE);
@@ -119,7 +115,7 @@
   /* Read data from file into the map entry */
   if (ph->p_filesz > 0) {
     /* TODO: This is a lot of copying! Ideally we would look up the
-     * uvm_object associated with the elf vnode, create a shadow uvm_object
+     * vm_object associated with the elf vnode, create a shadow vm_object
      * on top of it using correct size/offset, and we would use it to page
      * the file contents on demand. But we don't have a vnode_pager yet.
      */
