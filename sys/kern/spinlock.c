--- conflicted
+++ resolved
@@ -4,11 +4,7 @@
 #include <sys/sched.h>
 #include <sys/thread.h>
 
-<<<<<<< HEAD
-__no_instrument_kgprof bool spin_owned(spin_t *s) {
-=======
 __no_profile bool spin_owned(spin_t *s) {
->>>>>>> 2050f254
   return (s->s_owner == thread_self());
 }
 
@@ -21,11 +17,7 @@
   s->s_attr = la | LK_TYPE_SPIN;
 }
 
-<<<<<<< HEAD
-__no_instrument_kgprof void _spin_lock(spin_t *s, const void *waitpt) {
-=======
 __no_profile void _spin_lock(spin_t *s, const void *waitpt) {
->>>>>>> 2050f254
   intr_disable();
 
   if (spin_owned(s)) {
@@ -40,11 +32,7 @@
   s->s_lockpt = waitpt;
 }
 
-<<<<<<< HEAD
-__no_instrument_kgprof void spin_unlock(spin_t *s) {
-=======
 __no_profile void spin_unlock(spin_t *s) {
->>>>>>> 2050f254
   assert(spin_owned(s));
 
   if (s->s_count > 0) {
