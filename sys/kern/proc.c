--- conflicted
+++ resolved
@@ -310,11 +310,7 @@
 static int _pgrp_enter(proc_t *p, pgrp_t *target) {
   pgrp_t *old_pgrp = p->p_pgrp;
   assert(old_pgrp);
-<<<<<<< HEAD
-  assert(mtx_owned(all_proc_mtx));
-=======
-  assert(mtx_owned(&all_proc_mtx));
->>>>>>> dda5463d
+  assert(mtx_owned(&all_proc_mtx));
 
   if (old_pgrp == target)
     return 0;
@@ -601,11 +597,7 @@
   vm_map_delete(uspace);
   fdtab_drop(p->p_fdtable);
 
-<<<<<<< HEAD
-  WITH_MTX_LOCK (all_proc_mtx) {
-=======
   WITH_MTX_LOCK (&all_proc_mtx) {
->>>>>>> dda5463d
     if (p->p_pid == 1)
       panic("'init' process died!");
 
