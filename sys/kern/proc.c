#define KL_LOG KL_PROC
#include <sys/libkern.h>
#include <sys/syslimits.h>
#include <sys/klog.h>
#include <sys/proc.h>
#include <sys/pool.h>
#include <sys/thread.h>
#include <sys/klog.h>
#include <sys/errno.h>
#include <sys/filedesc.h>
#include <sys/wait.h>
#include <sys/signal.h>
#include <sys/sleepq.h>
#include <sys/sched.h>
#include <sys/malloc.h>
#include <sys/vfs.h>
#include <bitstring.h>

#define NPROC 64 /* maximum number of processes */
#define CHILDREN(p) (&(p)->p_children)

static POOL_DEFINE(P_PROC, "proc", sizeof(proc_t));
static POOL_DEFINE(P_PGRP, "pgrp", sizeof(pgrp_t));
static POOL_DEFINE(P_SESS, "sess", sizeof(session_t));

mtx_t *all_proc_mtx = &MTX_INITIALIZER(0);

/* all_proc_mtx protects following data: */
static proc_list_t proc_list = TAILQ_HEAD_INITIALIZER(proc_list);
static proc_list_t zombie_list = TAILQ_HEAD_INITIALIZER(zombie_list);
static pgrp_list_t pgrp_list = TAILQ_HEAD_INITIALIZER(pgrp_list);

typedef enum id_kind {
  ID_PID = 0,
  ID_PGID = 1,
  ID_SID = 2,
  ID_NUM_KINDS = 3
} id_kind_t;

/* A PID is taken as long as there's a process with that PID
 * or a pgroup with a PGID equal to that PID.
 * A PID slot contains pointers to structs that use that PID:
 * A pointer to a `struct proc` and a pointer to a `struct pgrp`. */
typedef void *pid_slot_t[ID_NUM_KINDS];

static pid_slot_t pid_table[NPROC];

/* Pid 0 is never available, because of its special treatment by some
 * syscalls e.g. kill. */
static bitstr_t pid_used[bitstr_size(NPROC)] = {1};

/* Process ID management functions */

static bool pid_valid(pid_t pid) {
  return (pid > 0 && pid < NPROC);
}

static bool pid_slot_is_free(pid_slot_t ps) {
  return (ps[ID_PID] == NULL && ps[ID_PGID] == NULL && ps[ID_SID] == NULL);
}

/* Add a new user to a PID that already has a user of a different type. */
static void pid_add_user(pid_t pid, id_kind_t kind, void *user) {
  assert(mtx_owned(all_proc_mtx));
  assert(pid_valid(pid));

  void **slot = pid_table[pid];
  assert(!pid_slot_is_free(slot));
  assert(slot[kind] == NULL); /* A PID can have at most 1 user of each kind. */
  slot[kind] = user;
}

/* `user` is the struct for which the caller is trying to allocate a PID. */
static pid_t pid_alloc(id_kind_t kind, void *user) {
  assert(mtx_owned(all_proc_mtx));

  pid_t pid;
  bit_ffc(pid_used, NPROC, &pid);
  if (pid < 0)
    panic("Out of PIDs!");
  void **slot = pid_table[pid];
  assert(pid_slot_is_free(slot));
  slot[kind] = user;
  bit_set(pid_used, pid);
  return pid;
}

static void pid_free(pid_t pid, id_kind_t kind) {
  assert(mtx_owned(all_proc_mtx));
  assert(pid_valid(pid));

  void **slot = pid_table[pid];
  assert(slot[kind] != NULL); /* Can't free a PID that's not in use. */
  slot[kind] = NULL;

  if (pid_slot_is_free(slot)) {
    bit_clear(pid_used, (unsigned)pid);
  }
}

/* Session management helper functions */
static void sess_hold(session_t *s) {
  s->s_count++;
}

static void sess_drop(session_t *s) {
  if (--s->s_count == 0) {
    pid_free(s->s_sid, ID_SID);
    pool_free(P_SESS, s);
  }
}

/* Session functions */

int proc_getsid(pid_t pid, pid_t *sid) {
  WITH_MTX_LOCK (all_proc_mtx) {
    proc_t *p = proc_find(pid);
    if (p == NULL)
      return ESRCH;
    *sid = p->p_pgrp->pg_session->s_sid;
    proc_unlock(p);
  }
  return 0;
}

/* Process group functions */

/* Send SIGHUP and SIGCONT to all stopped processes in the group. */
static void pgrp_orphan(pgrp_t *pg) {
  assert(mtx_owned(all_proc_mtx));

  proc_t *p;
  TAILQ_FOREACH (p, &pg->pg_members, p_pglist) {
    if (p->p_state == PS_STOPPED) {
      WITH_MTX_LOCK (&p->p_lock) {
        sig_kill(p, SIGHUP);
        sig_kill(p, SIGCONT);
      }
    }
  }
}

/* A process group is orphaned when for every process in the group,
 * its parent is either in the same group or in a different session.
 * Equivalently, a process group is NOT orphaned when there exists
 * a process in the group s.t. its parent is in the same session
 * but in a different group. Such processes 'qualify' the group
 * for terminal job control. `pg_jobc` simply records the number
 * of processes in a group that qualify it. When the count drops
 * to 0, the process group is orphaned.
 * These counters need to be adjusted whenever any process leaves
 * or joins a process group. */
static void pgrp_adjust_jobc(proc_t *p, pgrp_t *pg, bool entering) {
  assert(mtx_owned(all_proc_mtx));

  proc_t *parent = p->p_parent;
  if (parent) {
    pgrp_t *ppg = parent->p_pgrp;
    /* See if we qualify/qualified `pg` */
    if (ppg != pg && ppg->pg_session == pg->pg_session) {
      if (entering)
        pg->pg_jobc++;
      else if (--pg->pg_jobc == 0)
        pgrp_orphan(pg);
    }
  }

  /* See if our children qualify/qualified their groups. */
  proc_t *child;
  TAILQ_FOREACH (child, CHILDREN(p), p_child) {
    pgrp_t *cpg = child->p_pgrp;
    if (cpg != pg && cpg->pg_session == pg->pg_session) {
      if (entering)
        cpg->pg_jobc++;
      else if (--cpg->pg_jobc == 0)
        pgrp_orphan(cpg);
    }
  }
}

/* Finds process group with the ID specified by pgid or returns NULL. */
static pgrp_t *pgrp_lookup(pgid_t pgid) {
  assert(mtx_owned(all_proc_mtx));
  return (pid_valid(pgid) ? pid_table[pgid][ID_PGID] : NULL);
}

/* Make process leaves its process group. */
static void pgrp_leave(proc_t *p) {
  /* We don't want for any process to see that our p_pgrp is NULL. */
  assert(mtx_owned(all_proc_mtx));

  pgrp_t *pgrp = p->p_pgrp;

  TAILQ_REMOVE(&p->p_pgrp->pg_members, p, p_pglist);
  p->p_pgrp = NULL;

  if (TAILQ_EMPTY(&pgrp->pg_members)) {
    sess_drop(pgrp->pg_session);
    pid_free(pgrp->pg_id, ID_PGID);
    TAILQ_REMOVE(&pgrp_list, pgrp, pg_link);
    pool_free(P_PGRP, pgrp);
  }
}

int pgrp_enter(proc_t *p, pgid_t pgid, bool mksess) {
  SCOPED_MTX_LOCK(all_proc_mtx);

  /* If creating a session, the pgid of the new group
   * should be equal to the pid of the process entering the group. */
  if (mksess)
    assert(pgid == p->p_pid);

  pgrp_t *target = pgrp_lookup(pgid);

  if (p->p_pgrp) {
    /* We're done if already belong to the group.
     * If mksess is true, then that means we're the process group
     * leader. Process group leaders are not allowed to create new
     * sessions. */
    if (target == p->p_pgrp)
      return (mksess ? EPERM : 0);
  } else {
    /* We need to make sure that we will be able to put the process
     * in some session, i.e. if we're making one ourselves or
     * there is a target pgrp from which we can inherit the session. */
    assert(target || mksess);
  }

  /* Create new group if one does not exist. */
  if (!target) {
    /* Only allow creation of new pgrp with PGID = PID of creating process. */
    if (pgid != p->p_pid)
      return EPERM;
    target = pool_alloc(P_PGRP, M_ZERO);

    TAILQ_INIT(&target->pg_members);
    target->pg_id = pgid;
    pid_add_user(pgid, ID_PGID, target);

    TAILQ_INSERT_HEAD(&pgrp_list, target, pg_link);

    if (mksess) {
      session_t *s = pool_alloc(P_SESS, 0);
      s->s_sid = pgid;
      s->s_leader = p;
      s->s_count = 1;
      pid_add_user(pgid, ID_SID, s);
      target->pg_session = s;
    } else {
      /* Safe to access p->p_pgrp due to an earlier assertion. */
      target->pg_session = p->p_pgrp->pg_session;
      sess_hold(target->pg_session);
    }
  } else if (mksess) {
    /* There's already a process group with pgid equal to pid of
     * the calling process, so we can't create a new session. */
    return EPERM;
  }

  pgrp_adjust_jobc(p, target, true);

  if (p->p_pgrp) {
    pgrp_adjust_jobc(p, p->p_pgrp, false);
    /* Leave current group. */
    pgrp_leave(p);
  }

  /* Subscribe to new or already existing group. */
  TAILQ_INSERT_HEAD(&target->pg_members, p, p_pglist);
  p->p_pgrp = target;

  return 0;
}

/* Process functions */
proc_t *proc_self(void) {
  return thread_self()->td_proc;
}

void proc_lock(proc_t *p) {
  mtx_lock(&p->p_lock);
}

void proc_unlock(proc_t *p) {
  mtx_unlock(&p->p_lock);
}

proc_t *proc_create(thread_t *td, proc_t *parent) {
  proc_t *p = pool_alloc(P_PROC, M_ZERO);

  mtx_init(&p->p_lock, 0);
  p->p_state = PS_NORMAL;
  p->p_thread = td;
  p->p_parent = parent;

  if (parent && parent->p_elfpath)
    p->p_elfpath = kstrndup(M_STR, parent->p_elfpath, PATH_MAX);

  TAILQ_INIT(CHILDREN(p));

  WITH_MTX_LOCK (&td->td_lock)
    td->td_proc = p;

  return p;
}

void proc_add(proc_t *p) {
  WITH_MTX_LOCK (all_proc_mtx) {
    p->p_pid = pid_alloc(ID_PID, p);
    TAILQ_INSERT_TAIL(&proc_list, p, p_all);
    if (p->p_parent)
      TAILQ_INSERT_TAIL(CHILDREN(p->p_parent), p, p_child);
  }

  klog("Process PID(%d) {%p} has been created", p->p_pid, p);
}

proc_t *proc_find(pid_t pid) {
  assert(mtx_owned(all_proc_mtx));

  if (!pid_valid(pid))
    return NULL;

  proc_t *p = pid_table[pid][ID_PID];
  if (p) {
    proc_lock(p);
    if (proc_is_alive(p))
      return p;
    proc_unlock(p);
  }

  return NULL;
}

int proc_getpgid(pid_t pid, pgid_t *pgidp) {
  SCOPED_MTX_LOCK(all_proc_mtx);

  proc_t *p = proc_find(pid);
  if (!p)
    return ESRCH;

  *pgidp = p->p_pgrp->pg_id;
  proc_unlock(p);
  return 0;
}

/* Release zombie process after parent processed its state. */
static void proc_reap(proc_t *p) {
  assert(mtx_owned(all_proc_mtx));

  assert(p->p_state == PS_ZOMBIE);

  klog("Recycling process PID(%d) {%p}", p->p_pid, p);

  pgrp_leave(p);

  if (p->p_parent)
    TAILQ_REMOVE(CHILDREN(p->p_parent), p, p_child);
  TAILQ_REMOVE(&zombie_list, p, p_zombie);
  kfree(M_STR, p->p_elfpath);
  pid_free(p->p_pid, ID_PID);
  pool_free(P_PROC, p);
}

static void proc_reparent(proc_t *old_parent, proc_t *new_parent) {
  assert(mtx_owned(all_proc_mtx));

  proc_t *child, *next;
  TAILQ_FOREACH_SAFE (child, CHILDREN(old_parent), p_child, next) {
    child->p_parent = new_parent;
    TAILQ_REMOVE(CHILDREN(old_parent), child, p_child);
    if (new_parent)
      TAILQ_INSERT_TAIL(CHILDREN(new_parent), child, p_child);
  }
}

__noreturn void proc_exit(int exitstatus) {
  proc_t *p = proc_self();

  assert(mtx_owned(&p->p_lock));

  /* Mark this process as dying, so others don't attempt to disturb it. */
  p->p_state = PS_DYING;

  /* Clean up process resources. */
  klog("Freeing process PID(%d) {%p} resources", p->p_pid, p);

  /* Detach main thread from the process. */
  p->p_thread = NULL;

  /* Make sure address space won't get activated by context switch while it's
   * being deleted. */
  vm_map_t *uspace = p->p_uspace;
  p->p_uspace = NULL;
  vm_map_delete(uspace);

  fdtab_drop(p->p_fdtable);

  /* Record process statistics that will stay maintained in zombie state. */
  p->p_exitstatus = exitstatus;

  proc_unlock(p);

  WITH_MTX_LOCK (all_proc_mtx) {
    pgrp_adjust_jobc(p, p->p_pgrp, false);
    /* Process orphans, but firstly find init process. */
    proc_t *init;
    TAILQ_FOREACH (init, &proc_list, p_all) {
      if (init->p_pid == 1)
        break;
    }
    proc_reparent(p, init);

    TAILQ_REMOVE(&proc_list, p, p_all);
    TAILQ_INSERT_TAIL(&zombie_list, p, p_zombie);

    /* When the process is dead we can finally signal the parent. */
    proc_t *parent = p->p_parent;
    if (!parent)
      panic("'init' process died!");

    klog("Wakeup PID(%d) because child PID(%d) died", parent->p_pid, p->p_pid);

    bool auto_reap;
    WITH_MTX_LOCK (&parent->p_lock) {
      auto_reap = parent->p_sigactions[SIGCHLD].sa_handler == SIG_IGN;
      if (!auto_reap) {
        cv_broadcast(&parent->p_waitcv);
        sig_kill(parent, SIGCHLD);
      }
    }

    klog("Turning PID(%d) into zombie!", p->p_pid);

    /* Turn the process into a zombie. */
    WITH_PROC_LOCK(p) {
      p->p_state = PS_ZOMBIE;
    }

    klog("Process PID(%d) {%p} is dead!", p->p_pid, p);

    if (auto_reap) {
      klog("Auto-reaping process PID(%d)!", p->p_pid);
      proc_reap(p);
    }
  }

  /* Can't call [noreturn] thread_exit() from within a WITH scope. */
  /* This thread is the last one in the process to exit. */
  thread_exit();
}

int proc_sendsig(pid_t pid, signo_t sig) {
  SCOPED_MTX_LOCK(all_proc_mtx);

  proc_t *target;

  if (pid > 0) {
    target = proc_find(pid);
    if (target == NULL)
      return EINVAL;
    sig_kill(target, sig);
    proc_unlock(target);
    return 0;
  }

  /* TODO send sig to every process for which the calling process has permission
   * to send signals, except init process */
  if (pid == -1)
    return ENOTSUP;

  pgrp_t *pgrp = NULL;

  if (pid == 0)
    pgrp = proc_self()->p_pgrp;

  if (pid < -1) {
    pgrp = pgrp_lookup(-pid);
    if (!pgrp)
      return EINVAL;
  }

  TAILQ_FOREACH (target, &pgrp->pg_members, p_pglist) {
    WITH_MTX_LOCK (&target->p_lock)
      sig_kill(target, sig);
  }

  return 0;
}

static bool is_zombie(proc_t *p) {
  return p->p_state == PS_ZOMBIE;
}

<<<<<<< HEAD
=======
static bool child_matches(proc_t *child, pid_t pid, pgrp_t *pg) {
  /* pid > 0 => child with PID same as pid */
  if (pid == child->p_pid)
    return true;
  /* pid == -1 => any child  */
  if (pid == -1)
    return true;
  /* pid == 0 => child with PGID same as ours */
  if (pid == 0 && child->p_pgrp == pg)
    return true;
  /* pid < -1 => child with PGID equal to -pid */
  if (pid < -1 && child->p_pgrp->pg_id == -pid)
    return true;
  return false;
}

>>>>>>> 2a5f08de
/* Wait for direct children.
 * Pointers to output parameters must point to valid kernel memory. */
int do_waitpid(pid_t pid, int *status, int options, pid_t *cldpidp) {
  proc_t *p = proc_self();
  bool found = false;

  WITH_MTX_LOCK (all_proc_mtx) {
    for (;;) {
<<<<<<< HEAD
      proc_t *child = NULL;
      /* Whether we found any children meeting criteria implied by pid. */
      bool any = false;

      /* Check children meeting criteria implied by pid. */
      TAILQ_FOREACH (child, CHILDREN(p), p_child) {
        /* pid > 0 => child with PID same as pid */
        if (!(pid == child->p_pid ||
              /* pid == -1 => any child  */
              pid == -1 ||
              /* pid == 0 => child with PGID same as ours */
              ((pid == 0) && (child->p_pgrp == p->p_pgrp)) ||
              /* pid < -1 => child with PGID equal to -pid */
              (pid < -1 && (child->p_pgrp->pg_id != -pid))))
          continue;

        any = true;

        /* It's unnecessary to lock the child here, since:
         * a) We're holding all_proc_mtx, so it won't get deleted while
         *    we're inspecting it;
         * b) We're only doing unprotected atomic reads of p_state.*/
        found = true;
        if (is_zombie(child)) {
          *status = child->p_exitstatus;
        } else if ((options & WUNTRACED) && (child->p_state == PS_STOPPED) &&
                   (child->p_aflags & PFA_STOPPED)) {
          child->p_aflags &= ~PFA_STOPPED;
          *status = MAKE_STATUS_SIG_STOP(SIGSTOP);
        } else if ((options & WCONTINUED) && (child->p_state == PS_NORMAL) &&
                   (child->p_aflags & PFA_CONTINUED)) {
          child->p_aflags &= ~PFA_CONTINUED;
          *status = MAKE_STATUS_SIG_CONT();
        } else {
          found = false;
        }

        if (found) {
          *cldpidp = child->p_pid;
          if (is_zombie(child))
            proc_reap(child);
          return 0;
        }

        if (pid > 0) {
          break;
        }
      }

      /* No child meeting criteria specified by pid. */
      if (!any)
        return ECHILD;

      if (options & WNOHANG) {
=======
      int error = ECHILD;
      proc_t *child;

      /* Check children meeting criteria implied by pid. */
      TAILQ_FOREACH (child, CHILDREN(p), p_child) {
        if (!child_matches(child, pid, p->p_pgrp))
          continue;

        error = 0;

        /*
         * It's not necessary to lock the child here, since:
         * a) We're holding all_proc_mtx, so it won't get deleted while
         *    we're inspecting it;
         * b) We're only doing unprotected atomic reads of p_state.
         */

        *cldpidp = child->p_pid;

        if (is_zombie(child)) {
          *status = child->p_exitstatus;
          proc_reap(child);
          return 0;
        }

        if ((options & WUNTRACED) && (child->p_state == PS_STOPPED) &&
            (child->p_flags & PF_STOPPED)) {
          child->p_flags &= ~PF_STOPPED;
          *status = MAKE_STATUS_SIG_STOP(SIGSTOP);
          return 0;
        }

        if ((options & WCONTINUED) && (child->p_state == PS_NORMAL) &&
            (child->p_flags & PF_CONTINUED)) {
          child->p_flags &= ~PF_CONTINUED;
          *status = MAKE_STATUS_SIG_CONT();
          return 0;
        }

        /* We were looking for a specific child and found it. */
        if (pid > 0)
          break;
      }

      if (error == ECHILD || (options & WNOHANG)) {
>>>>>>> 2a5f08de
        *cldpidp = 0;
        return error;
      }

      /* Wait until one of children changes a state. */
      klog("PID(%d) waits for children (pid = %d)", p->p_pid, pid);
      cv_wait(&p->p_waitcv, all_proc_mtx);
    }
  }

  __unreachable();
}<|MERGE_RESOLUTION|>--- conflicted
+++ resolved
@@ -492,8 +492,6 @@
   return p->p_state == PS_ZOMBIE;
 }
 
-<<<<<<< HEAD
-=======
 static bool child_matches(proc_t *child, pid_t pid, pgrp_t *pg) {
   /* pid > 0 => child with PID same as pid */
   if (pid == child->p_pid)
@@ -510,71 +508,13 @@
   return false;
 }
 
->>>>>>> 2a5f08de
 /* Wait for direct children.
  * Pointers to output parameters must point to valid kernel memory. */
 int do_waitpid(pid_t pid, int *status, int options, pid_t *cldpidp) {
   proc_t *p = proc_self();
-  bool found = false;
 
   WITH_MTX_LOCK (all_proc_mtx) {
     for (;;) {
-<<<<<<< HEAD
-      proc_t *child = NULL;
-      /* Whether we found any children meeting criteria implied by pid. */
-      bool any = false;
-
-      /* Check children meeting criteria implied by pid. */
-      TAILQ_FOREACH (child, CHILDREN(p), p_child) {
-        /* pid > 0 => child with PID same as pid */
-        if (!(pid == child->p_pid ||
-              /* pid == -1 => any child  */
-              pid == -1 ||
-              /* pid == 0 => child with PGID same as ours */
-              ((pid == 0) && (child->p_pgrp == p->p_pgrp)) ||
-              /* pid < -1 => child with PGID equal to -pid */
-              (pid < -1 && (child->p_pgrp->pg_id != -pid))))
-          continue;
-
-        any = true;
-
-        /* It's unnecessary to lock the child here, since:
-         * a) We're holding all_proc_mtx, so it won't get deleted while
-         *    we're inspecting it;
-         * b) We're only doing unprotected atomic reads of p_state.*/
-        found = true;
-        if (is_zombie(child)) {
-          *status = child->p_exitstatus;
-        } else if ((options & WUNTRACED) && (child->p_state == PS_STOPPED) &&
-                   (child->p_aflags & PFA_STOPPED)) {
-          child->p_aflags &= ~PFA_STOPPED;
-          *status = MAKE_STATUS_SIG_STOP(SIGSTOP);
-        } else if ((options & WCONTINUED) && (child->p_state == PS_NORMAL) &&
-                   (child->p_aflags & PFA_CONTINUED)) {
-          child->p_aflags &= ~PFA_CONTINUED;
-          *status = MAKE_STATUS_SIG_CONT();
-        } else {
-          found = false;
-        }
-
-        if (found) {
-          *cldpidp = child->p_pid;
-          if (is_zombie(child))
-            proc_reap(child);
-          return 0;
-        }
-
-        if (pid > 0) {
-          break;
-        }
-      }
-
-      /* No child meeting criteria specified by pid. */
-      if (!any)
-        return ECHILD;
-
-      if (options & WNOHANG) {
-=======
       int error = ECHILD;
       proc_t *child;
 
@@ -620,7 +560,6 @@
       }
 
       if (error == ECHILD || (options & WNOHANG)) {
->>>>>>> 2a5f08de
         *cldpidp = 0;
         return error;
       }
