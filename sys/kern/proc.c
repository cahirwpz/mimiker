#define KL_LOG KL_PROC
#include <sys/libkern.h>
#include <sys/syslimits.h>
#include <sys/klog.h>
#include <sys/proc.h>
#include <sys/pool.h>
#include <sys/thread.h>
#include <sys/klog.h>
#include <sys/errno.h>
#include <sys/filedesc.h>
#include <sys/wait.h>
#include <sys/signal.h>
#include <sys/sleepq.h>
#include <sys/sched.h>
#include <sys/malloc.h>
#include <sys/mount.h>
#include <sys/vnode.h>
#include <sys/vfs.h>
#include <sys/vm_map.h>
#include <bitstring.h>

/* Allocate PIDs from a reasonable range, can be changed as needed. */
#define PID_MAX 255
#define NBUCKETS ((PID_MAX + 1) / 4)
#define PIDHASH(pid) ((pid) % NBUCKETS)
#define PROC_HASH_CHAIN(pid) (&proc_hashtbl[PIDHASH(pid)])
#define PGRP_HASH_CHAIN(pid) (&pgrp_hashtbl[PIDHASH(pid)])
#define SESSION_HASH_CHAIN(pid) (&session_hashtbl[PIDHASH(pid)])
#define CHILDREN(p) (&(p)->p_children)

static proc_list_t proc_hashtbl[NBUCKETS];
static pgrp_list_t pgrp_hashtbl[NBUCKETS];
static session_list_t session_hashtbl[NBUCKETS];

static POOL_DEFINE(P_PROC, "proc", sizeof(proc_t));
static POOL_DEFINE(P_PGRP, "pgrp", sizeof(pgrp_t));
static POOL_DEFINE(P_SESSION, "session", sizeof(session_t));

mtx_t *all_proc_mtx = &MTX_INITIALIZER(0);

/* all_proc_mtx protects following data: */
static proc_list_t proc_list = TAILQ_HEAD_INITIALIZER(proc_list);
static proc_list_t zombie_list = TAILQ_HEAD_INITIALIZER(zombie_list);
static pgrp_list_t pgrp_list = TAILQ_HEAD_INITIALIZER(pgrp_list);

static pgrp_t *pgrp_lookup(pgid_t pgid);
static proc_t *proc_find_raw(pid_t pid);
static session_t *session_lookup(sid_t sid);

void init_proc(void) {
  for (int i = 0; i < NBUCKETS; i++) {
    TAILQ_INIT(&proc_hashtbl[i]);
    TAILQ_INIT(&pgrp_hashtbl[i]);
    TAILQ_INIT(&session_hashtbl[i]);
  }
}

/*
 * Process zero plays role of a sentinel value.
 * It's sole role is to fork() and create init process.
 */

static session_t session0 = {
  .s_leader = &proc0,
  .s_count = 1,
  .s_sid = 0,
};

static pgrp_t pgrp0 = {
  .pg_lock = MTX_INITIALIZER(0),
  .pg_members = TAILQ_HEAD_INITIALIZER(pgrp0.pg_members),
  .pg_session = &session0,
  .pg_jobc = 0,
  .pg_id = 0,
};

proc_t proc0 = {
  .p_lock = MTX_INITIALIZER(0),
  .p_thread = &thread0,
  .p_pid = 0,
  .p_pgrp = &pgrp0,
  .p_state = PS_NORMAL,
  .p_children = TAILQ_HEAD_INITIALIZER(proc0.p_children),
};

void init_proc0(void) {
  proc_t *p = &proc0;

  /* Let's assign an empty virtual address space... */
  p->p_uspace = vm_map_new();

  /* Prepare file descriptor table... */
  p->p_fdtable = fdtab_create();

  /* Set current working directory to root directory, set nominal umask... */
  vnode_hold(vfs_root_vnode);
  p->p_cwd = vfs_root_vnode;
  p->p_cmask = CMASK;

  TAILQ_INSERT_TAIL(&proc_list, p, p_all);
  TAILQ_INSERT_TAIL(PROC_HASH_CHAIN(0), p, p_hash);
  TAILQ_INSERT_HEAD(PGRP_HASH_CHAIN(0), &pgrp0, pg_hash);
  TAILQ_INSERT_HEAD(SESSION_HASH_CHAIN(0), &session0, s_hash);
  TAILQ_INSERT_HEAD(&pgrp0.pg_members, p, p_pglist);
}

/* Process ID management functions */
static bool pid_is_taken(pid_t pid) {
  /* PID 0 is reserved. */
  if (pid == 0)
    return true;
  if (proc_find_raw(pid) != NULL)
    return true;
  if (pgrp_lookup(pid) != NULL)
    return true;
  if (session_lookup(pid) != NULL)
    return true;
  return false;
}

static pid_t pid_alloc(void) {
  assert(mtx_owned(all_proc_mtx));

  static pid_t lastpid = 0;

  pid_t firstpid = lastpid;
  do {
    lastpid = (lastpid + 1) % (PID_MAX + 1);
    if (!pid_is_taken(lastpid))
      return lastpid;
  } while (lastpid != firstpid);

  panic("Out of PIDs!");
  __unreachable();
}

/* Session management helper functions */
static session_t *session_create(proc_t *leader) {
  session_t *s = pool_alloc(P_SESSION, 0);
  s->s_sid = leader->p_pid;
  s->s_leader = leader;
  s->s_count = 1;
  TAILQ_INSERT_HEAD(SESSION_HASH_CHAIN(leader->p_pid), s, s_hash);
  return s;
}

static void session_hold(session_t *s) {
  assert(mtx_owned(all_proc_mtx));

  s->s_count++;
}

static void session_drop(session_t *s) {
  assert(mtx_owned(all_proc_mtx));

  if (--s->s_count == 0) {
    TAILQ_REMOVE(SESSION_HASH_CHAIN(s->s_sid), s, s_hash);
    pool_free(P_SESSION, s);
  }
}

static session_t *session_lookup(sid_t sid) {
  assert(mtx_owned(all_proc_mtx));

  session_t *s;
  TAILQ_FOREACH (s, SESSION_HASH_CHAIN(sid), s_hash)
    if (s->s_sid == sid)
      return s;
  return NULL;
}

/* Session functions */

int proc_getsid(pid_t pid, sid_t *sidp) {
  WITH_MTX_LOCK (all_proc_mtx) {
    proc_t *p = proc_find(pid);
    if (p == NULL)
      return ESRCH;
    *sidp = p->p_pgrp->pg_session->s_sid;
    proc_unlock(p);
  }
  return 0;
}

/* Process group functions */

static pgrp_t *pgrp_create(pgid_t pgid) {
  pgrp_t *pg = pool_alloc(P_PGRP, M_ZERO);
  mtx_init(&pg->pg_lock, 0);
  TAILQ_INIT(&pg->pg_members);
  pg->pg_id = pgid;
  TAILQ_INSERT_HEAD(PGRP_HASH_CHAIN(pgid), pg, pg_hash);
  return pg;
}

/* Send SIGHUP and SIGCONT to all stopped processes in the group. */
static void pgrp_maybe_orphan(pgrp_t *pg) {
  assert(mtx_owned(all_proc_mtx));

  if (--pg->pg_jobc > 0)
    return;

  proc_t *p;
  TAILQ_FOREACH (p, &pg->pg_members, p_pglist) {
    WITH_MTX_LOCK (&p->p_lock) {
      if (p->p_state == PS_STOPPED) {
        sig_kill(p, SIGHUP);
        sig_kill(p, SIGCONT);
      }
    }
  }
}

static bool same_session_p(pgrp_t *pg1, pgrp_t *pg2) {
  return pg1 != pg2 && pg1->pg_session == pg2->pg_session;
}

/* A process group is orphaned when for every process in the group,
 * its parent is either in the same group or in a different session.
 * Equivalently, a process group is NOT orphaned when there exists
 * a process in the group s.t. its parent is in the same session
 * but in a different group. Such processes 'qualify' the group
 * for terminal job control. `pg_jobc` simply records the number
 * of processes in a group that qualify it. When the count drops
 * to 0, the process group is orphaned.
 * These counters need to be adjusted whenever any process leaves
 * or joins a process group. */
static void pgrp_jobc_enter(proc_t *p, pgrp_t *pg) {
  assert(mtx_owned(all_proc_mtx));

  if (same_session_p(p->p_parent->p_pgrp, pg))
    pg->pg_jobc++;

  proc_t *child;
  TAILQ_FOREACH (child, CHILDREN(p), p_child)
    if (same_session_p(child->p_pgrp, pg))
      child->p_pgrp->pg_jobc++;
}

static void pgrp_jobc_leave(proc_t *p, pgrp_t *pg) {
  assert(mtx_owned(all_proc_mtx));

  if (same_session_p(p->p_parent->p_pgrp, pg))
    pgrp_maybe_orphan(pg);

  proc_t *child;
  TAILQ_FOREACH (child, CHILDREN(p), p_child)
    if (same_session_p(child->p_pgrp, pg))
      pgrp_maybe_orphan(child->p_pgrp);
}

/* Finds process group with the ID specified by pgid or returns NULL. */
static pgrp_t *pgrp_lookup(pgid_t pgid) {
  assert(mtx_owned(all_proc_mtx));

  pgrp_t *pgrp;
  TAILQ_FOREACH (pgrp, PGRP_HASH_CHAIN(pgid), pg_hash)
    if (pgrp->pg_id == pgid)
      return pgrp;
  return NULL;
}

static void pgrp_remove(pgrp_t *pgrp) {
  assert(mtx_owned(all_proc_mtx));

  session_drop(pgrp->pg_session);
  TAILQ_REMOVE(PGRP_HASH_CHAIN(pgrp->pg_id), pgrp, pg_hash);
  pool_free(P_PGRP, pgrp);
}

/* Make a process leave its process group.
 * Called only on process exit, use _pgrp_enter for changing groups. */
static void pgrp_leave(proc_t *p) {
  assert(mtx_owned(all_proc_mtx));

  pgrp_t *pgrp = p->p_pgrp;

  WITH_MTX_LOCK (&pgrp->pg_lock) {
    WITH_PROC_LOCK(p) {
      TAILQ_REMOVE(&p->p_pgrp->pg_members, p, p_pglist);
      p->p_pgrp = NULL;
    }
  }

  if (TAILQ_EMPTY(&pgrp->pg_members))
    pgrp_remove(pgrp);
}

/* Do the actual work of moving process p from its current
 * process group to the target group. */
static int _pgrp_enter(proc_t *p, pgrp_t *target) {
  pgrp_t *old_pgrp = p->p_pgrp;
  assert(old_pgrp);

  if (old_pgrp == target)
    return 0;

  pgrp_jobc_enter(p, target);
  pgrp_jobc_leave(p, old_pgrp);

  mtx_lock_pair(&old_pgrp->pg_lock, &target->pg_lock);

  WITH_PROC_LOCK(p) {
    TAILQ_REMOVE(&old_pgrp->pg_members, p, p_pglist);
    TAILQ_INSERT_HEAD(&target->pg_members, p, p_pglist);
    p->p_pgrp = target;
  }

  mtx_unlock_pair(&old_pgrp->pg_lock, &target->pg_lock);

  if (TAILQ_EMPTY(&old_pgrp->pg_members)) {
    pgrp_remove(old_pgrp);
  }

  return 0;
}

int session_enter(proc_t *p) {
  SCOPED_MTX_LOCK(all_proc_mtx);
  assert(p->p_pgrp);

  pgid_t pgid = p->p_pid;
  pgrp_t *pg = pgrp_lookup(pgid);

  /* Process group leaders are not allowed to create new sessions. */
  if (pg == p->p_pgrp)
    return EPERM;

  /* There's already a process group with pgid equal to pid of
   * the calling process, hence we can't create a new session. */
  if (pg)
    return EPERM;

  pg = pgrp_create(pgid);
  pg->pg_session = session_create(p);

  return _pgrp_enter(p, pg);
}

int pgrp_enter(proc_t *p, pid_t target, pgid_t pgid) {
  /* TODO: disallow setting the process group of children
   * that have called exec(). */
  SCOPED_MTX_LOCK(all_proc_mtx);
  assert(p->p_pgrp);

  proc_t *targetp = proc_find_raw(target);
  /* The calling process can only set its own process group
   * or the process group of one of its children. */
  if (targetp == NULL || !proc_is_alive(targetp) ||
      (targetp != p && targetp->p_parent != p))
    return ESRCH;

  /* The process group of a session leader cannot change. */
  if (targetp == targetp->p_pgrp->pg_session->s_leader)
    return EPERM;

  /* The target process must be in the same session as the calling process. */
  if (targetp->p_pgrp->pg_session != p->p_pgrp->pg_session)
    return EPERM;

  pgrp_t *pg = pgrp_lookup(pgid);

<<<<<<< HEAD
  /* We're done if the target process already belongs to the group. */
  if (targetp->p_pgrp == pg)
=======
  /* We're done if already belong to the group. */
  if (pg == p->p_pgrp)
>>>>>>> 959b2ae5
    return 0;

  /* Create new group if one does not exist. */
  if (pg == NULL) {
    /* New pgrp can only be created with PGID = PID of target process. */
    if (pgid != target)
      return EPERM;
    pg = pgrp_create(pgid);
    pg->pg_session = p->p_pgrp->pg_session;
    session_hold(pg->pg_session);
  } else if (pg->pg_session != p->p_pgrp->pg_session) {
    /* Target process group must be in the same session
     * as the calling process. */
    return EPERM;
  }

  return _pgrp_enter(targetp, pg);
}

/* Process functions */
proc_t *proc_self(void) {
  return thread_self()->td_proc;
}

void proc_lock(proc_t *p) {
  mtx_lock(&p->p_lock);
}

void proc_unlock(proc_t *p) {
  mtx_unlock(&p->p_lock);
}

proc_t *proc_create(thread_t *td, proc_t *parent) {
  proc_t *p = pool_alloc(P_PROC, M_ZERO);

  mtx_init(&p->p_lock, 0);
  p->p_state = PS_NORMAL;
  p->p_thread = td;
  p->p_parent = parent;

  if (parent && parent->p_elfpath)
    p->p_elfpath = kstrndup(M_STR, parent->p_elfpath, PATH_MAX);

  TAILQ_INIT(CHILDREN(p));

  WITH_SPIN_LOCK (td->td_lock)
    td->td_proc = p;

  return p;
}

void proc_add(proc_t *p) {
  assert(p->p_parent);
  assert(mtx_owned(all_proc_mtx));

  p->p_pid = pid_alloc();
  TAILQ_INSERT_TAIL(&proc_list, p, p_all);
  TAILQ_INSERT_TAIL(PROC_HASH_CHAIN(p->p_pid), p, p_hash);
  TAILQ_INSERT_TAIL(CHILDREN(p->p_parent), p, p_child);

  klog("Process PID(%d) {%p} has been created", p->p_pid, p);
}

/* Lookup a process in the PID hash table.
 * The returned process, if any, is NOT locked. */
static proc_t *proc_find_raw(pid_t pid) {
  assert(mtx_owned(all_proc_mtx));

  proc_t *p = NULL;
  TAILQ_FOREACH (p, PROC_HASH_CHAIN(pid), p_hash)
    if (p->p_pid == pid)
      return p;

  return NULL;
}

proc_t *proc_find(pid_t pid) {
  assert(mtx_owned(all_proc_mtx));

  proc_t *p = proc_find_raw(pid);
  if (p != NULL) {
    proc_lock(p);
    if (proc_is_alive(p))
      return p;
    proc_unlock(p);
  }

  return NULL;
}

int proc_getpgid(pid_t pid, pgid_t *pgidp) {
  SCOPED_MTX_LOCK(all_proc_mtx);

  proc_t *p = proc_find(pid);
  if (!p)
    return ESRCH;

  *pgidp = p->p_pgrp->pg_id;
  proc_unlock(p);
  return 0;
}

/* Release zombie process after parent processed its state. */
static void proc_reap(proc_t *p) {
  assert(mtx_owned(all_proc_mtx));

  assert(p->p_state == PS_ZOMBIE);
  assert(p->p_parent);

  klog("Recycling process PID(%d) {%p}", p->p_pid, p);

  pgrp_leave(p);
  TAILQ_REMOVE(CHILDREN(p->p_parent), p, p_child);
  TAILQ_REMOVE(&zombie_list, p, p_zombie);
  kfree(M_STR, p->p_elfpath);
  TAILQ_REMOVE(PROC_HASH_CHAIN(p->p_pid), p, p_hash);
  pool_free(P_PROC, p);
}

static void proc_reparent(proc_t *old_parent, proc_t *new_parent) {
  assert(mtx_owned(all_proc_mtx));
  assert(new_parent);

  proc_t *child, *next;
  TAILQ_FOREACH_SAFE (child, CHILDREN(old_parent), p_child, next) {
    WITH_PROC_LOCK(child) {
      child->p_parent = new_parent;
    }
    TAILQ_REMOVE(CHILDREN(old_parent), child, p_child);
    if (new_parent)
      TAILQ_INSERT_TAIL(CHILDREN(new_parent), child, p_child);
  }

  /* The new parent might be waiting for its children to change state,
   * so notify the parent so that they check again. */
  WITH_PROC_LOCK(new_parent) {
    proc_wakeup_parent(new_parent);
  }
}

void proc_wakeup_parent(proc_t *parent) {
  assert(mtx_owned(&parent->p_lock));

  parent->p_flags |= PF_CHILD_STATE_CHANGED;
  cv_broadcast(&parent->p_waitcv);
}

__noreturn void proc_exit(int exitstatus) {
  thread_t *td = thread_self();
  proc_t *p = td->td_proc;

  assert(mtx_owned(&p->p_lock));

  /* Mark this process as dying, so others don't attempt to disturb it. */
  p->p_state = PS_DYING;

  /* Clean up process resources. */
  klog("Freeing process PID(%d) {%p} resources", p->p_pid, p);

  /* Detach main thread from the process. */
  p->p_thread = NULL;
  td->td_proc = NULL;

  /* Make sure address space won't get activated by context switch while it's
   * being deleted. */
  vm_map_t *uspace = p->p_uspace;
  p->p_uspace = NULL;
  vm_map_delete(uspace);

  fdtab_drop(p->p_fdtable);

  /* Record process statistics that will stay maintained in zombie state. */
  p->p_exitstatus = exitstatus;

  proc_unlock(p);

  WITH_MTX_LOCK (all_proc_mtx) {
    if (p->p_pid == 1)
      panic("'init' process died!");

    pgrp_jobc_leave(p, p->p_pgrp);
    /* Process orphans, but firstly find init process. */
    proc_t *init = proc_find_raw(1);
    assert(init != NULL);
    proc_reparent(p, init);

    TAILQ_REMOVE(&proc_list, p, p_all);
    TAILQ_INSERT_TAIL(&zombie_list, p, p_zombie);

    /* When the process is dead we can finally signal the parent. */
    proc_t *parent = p->p_parent;

    klog("Wakeup PID(%d) because child PID(%d) died", parent->p_pid, p->p_pid);

    bool auto_reap;
    WITH_MTX_LOCK (&parent->p_lock) {
      auto_reap = parent->p_sigactions[SIGCHLD].sa_handler == SIG_IGN;
      if (!auto_reap)
        sig_kill(parent, SIGCHLD);
      /* We unconditionally notify the parent if they're waiting for a child,
       * even when we reap ourselves, because we might be the last child
       * of the parent, in which case the parent's waitpid should fail,
       * which it can't do if the parent is still waiting.
       * NOTE: If auto_reap is true, we must NOT drop all_proc_mtx
       * between this point and the auto-reap! */
      proc_wakeup_parent(parent);
    }

    klog("Turning PID(%d) into zombie!", p->p_pid);

    /* Turn the process into a zombie. */
    WITH_PROC_LOCK(p) {
      p->p_state = PS_ZOMBIE;
    }

    klog("Process PID(%d) {%p} is dead!", p->p_pid, p);

    if (auto_reap) {
      klog("Auto-reaping process PID(%d)!", p->p_pid);
      proc_reap(p);
    }
  }

  /* Can't call [noreturn] thread_exit() from within a WITH scope. */
  /* This thread is the last one in the process to exit. */
  thread_exit();
}

int proc_sendsig(pid_t pid, signo_t sig) {

  proc_t *target;

  if (pid > 0) {
    WITH_MTX_LOCK (all_proc_mtx)
      target = proc_find(pid);
    if (target == NULL)
      return EINVAL;
    sig_kill(target, sig);
    proc_unlock(target);
    return 0;
  }

  /* TODO send sig to every process for which the calling process has
   * permission to send signals, except init process */
  if (pid == -1)
    return ENOTSUP;

  pgrp_t *pgrp = NULL;

  WITH_MTX_LOCK (all_proc_mtx) {
    if (pid == 0)
      pgrp = proc_self()->p_pgrp;

    if (pid < -1) {
      pgrp = pgrp_lookup(-pid);
      if (!pgrp)
        return EINVAL;
    }
    mtx_lock(&pgrp->pg_lock);
  }

  sig_pgkill(pgrp, sig);
  mtx_unlock(&pgrp->pg_lock);
  return 0;
}

static bool is_zombie(proc_t *p) {
  return p->p_state == PS_ZOMBIE;
}

static bool child_matches(proc_t *child, pid_t pid, pgrp_t *pg) {
  /* pid > 0 => child with PID same as pid */
  if (pid == child->p_pid)
    return true;
  /* pid == -1 => any child  */
  if (pid == -1)
    return true;
  /* pid == 0 => child with PGID same as ours */
  if (pid == 0 && child->p_pgrp == pg)
    return true;
  /* pid < -1 => child with PGID equal to -pid */
  if (pid < -1 && child->p_pgrp->pg_id == -pid)
    return true;
  return false;
}

/* Wait for direct children.
 * Pointers to output parameters must point to valid kernel memory. */
int do_waitpid(pid_t pid, int *status, int options, pid_t *cldpidp) {
  proc_t *p = proc_self();

  WITH_PROC_LOCK(p) {
    p->p_flags &= ~PF_CHILD_STATE_CHANGED;
  }

  for (;;) {
    int error = ECHILD;
    proc_t *child;

    WITH_MTX_LOCK (all_proc_mtx) {
      /* Check children meeting criteria implied by pid. */
      TAILQ_FOREACH (child, CHILDREN(p), p_child) {
        if (!child_matches(child, pid, p->p_pgrp))
          continue;

        error = 0;

        *cldpidp = child->p_pid;

        if (is_zombie(child)) {
          *status = child->p_exitstatus;
          proc_reap(child);
          return 0;
        }

        WITH_PROC_LOCK(child) {
          if (child->p_flags & PF_STATE_CHANGED) {
            if ((options & WUNTRACED) && (child->p_state == PS_STOPPED)) {
              child->p_flags &= ~PF_STATE_CHANGED;
              *status = MAKE_STATUS_SIG_STOP(SIGSTOP);
              return 0;
            }

            if ((options & WCONTINUED) && (child->p_state == PS_NORMAL)) {
              child->p_flags &= ~PF_STATE_CHANGED;
              *status = MAKE_STATUS_SIG_CONT();
              return 0;
            }
          }
        }

        /* We were looking for a specific child and found it. */
        if (pid > 0)
          break;
      }

      if (error == ECHILD || (options & WNOHANG)) {
        *cldpidp = 0;
        return error;
      }
    }

    WITH_PROC_LOCK(p) {
      /* If no child has changed state while we were checking then go asleep. */
      if (!(p->p_flags & PF_CHILD_STATE_CHANGED)) {
        klog("PID(%d) waits for children (pid = %d, options = %x)", p->p_pid,
             pid, options);
        /* Wait until one of our children changes state. */
        cv_wait(&p->p_waitcv, &p->p_lock);
      }

      p->p_flags &= ~PF_CHILD_STATE_CHANGED;
    }
  }
  __unreachable();
}<|MERGE_RESOLUTION|>--- conflicted
+++ resolved
@@ -360,13 +360,8 @@
 
   pgrp_t *pg = pgrp_lookup(pgid);
 
-<<<<<<< HEAD
   /* We're done if the target process already belongs to the group. */
   if (targetp->p_pgrp == pg)
-=======
-  /* We're done if already belong to the group. */
-  if (pg == p->p_pgrp)
->>>>>>> 959b2ae5
     return 0;
 
   /* Create new group if one does not exist. */
