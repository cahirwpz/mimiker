#define KL_LOG KL_PROC
#include <sys/libkern.h>
#include <sys/syslimits.h>
#include <sys/klog.h>
#include <sys/proc.h>
#include <sys/pool.h>
#include <sys/thread.h>
#include <sys/klog.h>
#include <sys/errno.h>
#include <sys/filedesc.h>
#include <sys/wait.h>
#include <sys/signal.h>
#include <sys/sleepq.h>
#include <sys/sched.h>
#include <sys/malloc.h>
#include <sys/vfs.h>
#include <bitstring.h>

#define NPROC 64 /* maximum number of processes */
#define CHILDREN(p) (&(p)->p_children)

static POOL_DEFINE(P_PROC, "proc", sizeof(proc_t));
static POOL_DEFINE(P_PGRP, "pgrp", sizeof(pgrp_t));
static POOL_DEFINE(P_SESS, "sess", sizeof(session_t));

static mtx_t *all_proc_mtx = &MTX_INITIALIZER(0);

/* all_proc_mtx protects following data: */
static proc_list_t proc_list = TAILQ_HEAD_INITIALIZER(proc_list);
static proc_list_t zombie_list = TAILQ_HEAD_INITIALIZER(zombie_list);
static pgrp_list_t pgrp_list = TAILQ_HEAD_INITIALIZER(pgrp_list);

typedef enum id_kind { ID_PID = 0, ID_PGID = 1 } id_kind_t;

/* A PID is taken as long as there's a process with that PID
 * or a pgroup with a PGID equal to that PID. */
typedef struct pid_slot {
  proc_t *ps_proc; /* Process with the PID */
  pgrp_t *ps_pgrp; /* Process group with PGID equal to given PID */
} pid_slot_t;

static pid_slot_t pid_table[NPROC];

/* Pid 0 is never available, because of its special treatment by some
 * syscalls e.g. kill. */
static bitstr_t pid_used[bitstr_size(NPROC)] = {1};

/* Process ID management functions */

static bool pid_valid(pid_t pid) {
  return (pid > 0 && pid < NPROC);
}

static pid_slot_t *pid_slot_find(pid_t pid) {
  if (pid_valid(pid)) {
    return &pid_table[pid];
  } else {
    return NULL;
  }
}

static bool pid_slot_is_free(pid_slot_t *ps) {
  return (ps->ps_proc == NULL && ps->ps_pgrp == NULL);
}

static bool pid_is_free(pid_t pid) {
  assert(pid_valid(pid));
  return pid_slot_is_free(&pid_table[pid]);
}

/* NOTE: The caller is responsible for setting ps_proc/ps_pgrp
 * in the corresponding slot in pid_table. */
static pid_t pid_alloc(void) {
  assert(mtx_owned(all_proc_mtx));

  pid_t pid;
  bit_ffc(pid_used, NPROC, &pid);
  if (pid < 0)
    panic("Out of PIDs!");
  assert(pid_is_free(pid));
  bit_set(pid_used, pid);
  return pid;
}

static void pid_free(pid_t pid, id_kind_t kind) {
  assert(mtx_owned(all_proc_mtx));
  assert(pid_valid(pid));

  pid_slot_t *ps = pid_slot_find(pid);

  if (kind == ID_PID) {
    ps->ps_proc = NULL;
  } else if (kind == ID_PGID) {
    ps->ps_pgrp = NULL;
  } else {
    panic("unknown id kind: %d", kind);
  }

  if (pid_slot_is_free(ps)) {
    bit_clear(pid_used, (unsigned)pid);
  }
}

/* Helper session management functions */
static void sess_hold(session_t *s) {
  s->s_count++;
}

static void sess_drop(session_t *s) {
  if (--s->s_count == 0)
    pool_free(P_SESS, s);
}
/* Process group functions */

/* Finds process group with the ID specified by pgid or returns NULL. */
static pgrp_t *pgrp_lookup(pgid_t pgid) {
  assert(mtx_owned(all_proc_mtx));

  pid_slot_t *ps = pid_slot_find(pgid);
  return (ps ? ps->ps_pgrp : NULL);
}

/* Make process leaves its process group. */
static void pgrp_leave(proc_t *p) {
  /* We don't want for any process to see that our p_pgrp is NULL. */
  assert(mtx_owned(all_proc_mtx));

  pgrp_t *pgrp = p->p_pgrp;

  TAILQ_REMOVE(&p->p_pgrp->pg_members, p, p_pglist);
  p->p_pgrp = NULL;

  if (TAILQ_EMPTY(&pgrp->pg_members)) {
<<<<<<< HEAD
    sess_drop(pgrp->pg_session);
=======
    pid_free(pgrp->pg_id, ID_PGID);
>>>>>>> 8b790080
    TAILQ_REMOVE(&pgrp_list, pgrp, pg_link);
    pool_free(P_PGRP, pgrp);
  }
}

int pgrp_enter(proc_t *p, pgid_t pgid, bool mksess) {
  SCOPED_MTX_LOCK(all_proc_mtx);

  /* If creating a session, the pgid of the new group
   * should be equal to the pid of the process entering the group. */
  if (mksess)
    assert(pgid == p->p_pid);

  pgrp_t *target = pgrp_lookup(pgid);

  if (p->p_pgrp) {
    /* We're done if already belong to the group.
     * If mksess is true, then that means we're the process group
     * leader. Process group leaders are not allowed to create new
     * sessions. */
    if (target == p->p_pgrp)
<<<<<<< HEAD
      return (mksess ? EPERM : 0);
  } else {
    /* We need to make sure that we will be able to put the process
     * in some session, i.e. if we're making one ourselves or
     * there is a target pgrp from which we can inherit the session. */
    assert(target || mksess);
=======
      return 0;
>>>>>>> 8b790080
  }

  /* Create new group if one does not exist. */
  if (!target) {
    /* Only allow creation of new pgrp with PGID = PID of creating process. */
    if (pgid != p->p_pid)
      return EPERM;
    target = pool_alloc(P_PGRP, M_ZERO);

    TAILQ_INIT(&target->pg_members);
    target->pg_id = pgid;
    pid_table[pgid].ps_pgrp = target;

    TAILQ_INSERT_HEAD(&pgrp_list, target, pg_link);

    if (mksess) {
      session_t *s = pool_alloc(P_SESS, 0);
      s->s_sid = pgid;
      s->s_leader = p;
      s->s_count = 1;
      target->pg_session = s;
    } else {
      /* Safe to access p->p_pgrp due to an earlier assertion. */
      target->pg_session = p->p_pgrp->pg_session;
      sess_hold(target->pg_session);
    }
  } else if (mksess) {
    /* There's already a process group with pgid equal to pid of
     * the calling process, so we can't create a new session. */
    return EPERM;
  }

  if (p->p_pgrp) {
    /* Leave current group. */
    pgrp_leave(p);
<<<<<<< HEAD
=======
  }

  /* Subscribe to new or already existing group. */
  WITH_MTX_LOCK (&target->pg_lock) {
    TAILQ_INSERT_HEAD(&target->pg_members, p, p_pglist);
    p->p_pgrp = target;
>>>>>>> 8b790080
  }

  /* Subscribe to new or already existing group. */
  TAILQ_INSERT_HEAD(&target->pg_members, p, p_pglist);
  p->p_pgrp = target;

  return 0;
}

/* Process functions */
proc_t *proc_self(void) {
  return thread_self()->td_proc;
}

void proc_lock(proc_t *p) {
  mtx_lock(&p->p_lock);
}

void proc_unlock(proc_t *p) {
  mtx_unlock(&p->p_lock);
}

proc_t *proc_create(thread_t *td, proc_t *parent) {
  proc_t *p = pool_alloc(P_PROC, M_ZERO);

  mtx_init(&p->p_lock, 0);
  p->p_state = PS_NORMAL;
  p->p_thread = td;
  p->p_parent = parent;

  if (parent && parent->p_elfpath)
    p->p_elfpath = kstrndup(M_STR, parent->p_elfpath, PATH_MAX);

  TAILQ_INIT(CHILDREN(p));

  WITH_MTX_LOCK (&td->td_lock)
    td->td_proc = p;

  return p;
}

void proc_add(proc_t *p) {
  WITH_MTX_LOCK (all_proc_mtx) {
    p->p_pid = pid_alloc();
    pid_table[p->p_pid].ps_proc = p;
    TAILQ_INSERT_TAIL(&proc_list, p, p_all);
    if (p->p_parent)
      TAILQ_INSERT_TAIL(CHILDREN(p->p_parent), p, p_child);
  }

  klog("Process PID(%d) {%p} has been created", p->p_pid, p);
}

proc_t *proc_find(pid_t pid) {
  assert(mtx_owned(all_proc_mtx));

  pid_slot_t *ps = pid_slot_find(pid);
  if (ps) {
    proc_t *p = ps->ps_proc;
    if (p) {
      proc_lock(p);
      if (proc_is_alive(p)) {
        return p;
      } else {
        proc_unlock(p);
      }
    }
  }

  return NULL;
}

int proc_getpgid(pid_t pid, pgid_t *pgidp) {
  SCOPED_MTX_LOCK(all_proc_mtx);

  proc_t *p = proc_find(pid);
  if (!p)
    return ESRCH;

  *pgidp = p->p_pgrp->pg_id;
  proc_unlock(p);
  return 0;
}

/* Release zombie process after parent processed its state. */
static void proc_reap(proc_t *p) {
  assert(mtx_owned(all_proc_mtx));

  assert(p->p_state == PS_ZOMBIE);

  klog("Recycling process PID(%d) {%p}", p->p_pid, p);

  pgrp_leave(p);

  if (p->p_parent)
    TAILQ_REMOVE(CHILDREN(p->p_parent), p, p_child);
  TAILQ_REMOVE(&zombie_list, p, p_zombie);
  kfree(M_STR, p->p_elfpath);
  pid_free(p->p_pid, ID_PID);
  pool_free(P_PROC, p);
}

static void proc_reparent(proc_t *old_parent, proc_t *new_parent) {
  assert(mtx_owned(all_proc_mtx));

  proc_t *child, *next;
  TAILQ_FOREACH_SAFE (child, CHILDREN(old_parent), p_child, next) {
    child->p_parent = new_parent;
    TAILQ_REMOVE(CHILDREN(old_parent), child, p_child);
    if (new_parent)
      TAILQ_INSERT_TAIL(CHILDREN(new_parent), child, p_child);
  }
}

__noreturn void proc_exit(int exitstatus) {
  proc_t *p = proc_self();

  assert(mtx_owned(&p->p_lock));

  /* Mark this process as dying, so others don't attempt to disturb it. */
  p->p_state = PS_DYING;

  /* Clean up process resources. */
  klog("Freeing process PID(%d) {%p} resources", p->p_pid, p);

  /* Detach main thread from the process. */
  p->p_thread = NULL;

  /* Make sure address space won't get activated by context switch while it's
   * being deleted. */
  vm_map_t *uspace = p->p_uspace;
  p->p_uspace = NULL;
  vm_map_delete(uspace);

  fdtab_drop(p->p_fdtable);

  /* Record process statistics that will stay maintained in zombie state. */
  p->p_exitstatus = exitstatus;

  proc_unlock(p);

  WITH_MTX_LOCK (all_proc_mtx) {
    /* Process orphans, but firstly find init process. */
    proc_t *init;
    TAILQ_FOREACH (init, &proc_list, p_all) {
      if (init->p_pid == 1)
        break;
    }
    proc_reparent(p, init);

    TAILQ_REMOVE(&proc_list, p, p_all);
    TAILQ_INSERT_TAIL(&zombie_list, p, p_zombie);

    /* When the process is dead we can finally signal the parent. */
    proc_t *parent = p->p_parent;
    if (!parent)
      panic("'init' process died!");

    klog("Wakeup PID(%d) because child PID(%d) died", parent->p_pid, p->p_pid);

    cv_broadcast(&parent->p_waitcv);
    WITH_MTX_LOCK (&parent->p_lock)
      sig_kill(parent, SIGCHLD);

    klog("Turning PID(%d) into zombie!", p->p_pid);

    /* Turn the process into a zombie. */
    WITH_PROC_LOCK(p) {
      p->p_state = PS_ZOMBIE;
    }

    klog("Process PID(%d) {%p} is dead!", p->p_pid, p);
  }

  /* Can't call [noreturn] thread_exit() from within a WITH scope. */
  /* This thread is the last one in the process to exit. */
  thread_exit();
}

int proc_sendsig(pid_t pid, signo_t sig) {
  SCOPED_MTX_LOCK(all_proc_mtx);

  proc_t *target;

  if (pid > 0) {
    target = proc_find(pid);
    if (target == NULL)
      return EINVAL;
    sig_kill(target, sig);
    proc_unlock(target);
    return 0;
  }

  /* TODO send sig to every process for which the calling process has permission
   * to send signals, except init process */
  if (pid == -1)
    return ENOTSUP;

  pgrp_t *pgrp = NULL;

  if (pid == 0)
    pgrp = proc_self()->p_pgrp;

  if (pid < -1) {
    pgrp = pgrp_lookup(-pid);
    if (!pgrp)
      return EINVAL;
  }

<<<<<<< HEAD
  TAILQ_FOREACH (target, &pgrp->pg_members, p_pglist) {
    proc_lock(target);
    sig_kill(target, sig);
=======
  WITH_MTX_LOCK (&pgrp->pg_lock) {
    TAILQ_FOREACH (target, &pgrp->pg_members, p_pglist) {
      WITH_MTX_LOCK (&target->p_lock)
        sig_kill(target, sig);
    }
>>>>>>> 8b790080
  }

  return 0;
}

static bool is_zombie(proc_t *p) {
  return p->p_state == PS_ZOMBIE;
}

/* Wait for direct children. */
int do_waitpid(pid_t pid, int *status, int options, pid_t *cldpidp) {
  proc_t *p = proc_self();

  WITH_MTX_LOCK (all_proc_mtx) {
    /* Start with zombies, if no zombies wait for a child to become one. */
    for (;;) {
      proc_t *child = NULL;

      /* Check children meeting criteria implied by pid. */
      TAILQ_FOREACH (child, CHILDREN(p), p_child) {
        /* pid > 0 => child with PID same as pid */
        if (pid == child->p_pid)
          break;
        /* Lookup zombie children */
        if (is_zombie(child)) {
          /* pid == -1 => any child  */
          if (pid == -1)
            break;
          /* pid == 0 => child with PGID same as ours */
          if ((pid == 0) && (child->p_pgrp == p->p_pgrp))
            break;
          /* pid < -1 => child with PGID equal to -pid */
          if (pid < -1 && (child->p_pgrp->pg_id != -pid))
            break;
        }
      }

      /* No child with such pid. */
      if (!child && pid > 0)
        return ECHILD;

      if (child && is_zombie(child)) {
        if (status)
          *status = child->p_exitstatus;
        pid_t pid = child->p_pid;
        proc_reap(child);
        *cldpidp = pid;
        return 0;
      }

      /* No zombie child was found. */
      if (options & WNOHANG) {
        *cldpidp = 0;
        return 0;
      }

      /* Wait until one of children changes a state. */
      klog("PID(%d) waits for children (pid = %d)", p->p_pid, pid);
      cv_wait(&p->p_waitcv, all_proc_mtx);
    }
  }

  __unreachable();
}<|MERGE_RESOLUTION|>--- conflicted
+++ resolved
@@ -131,11 +131,8 @@
   p->p_pgrp = NULL;
 
   if (TAILQ_EMPTY(&pgrp->pg_members)) {
-<<<<<<< HEAD
     sess_drop(pgrp->pg_session);
-=======
     pid_free(pgrp->pg_id, ID_PGID);
->>>>>>> 8b790080
     TAILQ_REMOVE(&pgrp_list, pgrp, pg_link);
     pool_free(P_PGRP, pgrp);
   }
@@ -157,16 +154,12 @@
      * leader. Process group leaders are not allowed to create new
      * sessions. */
     if (target == p->p_pgrp)
-<<<<<<< HEAD
       return (mksess ? EPERM : 0);
   } else {
     /* We need to make sure that we will be able to put the process
      * in some session, i.e. if we're making one ourselves or
      * there is a target pgrp from which we can inherit the session. */
     assert(target || mksess);
-=======
-      return 0;
->>>>>>> 8b790080
   }
 
   /* Create new group if one does not exist. */
@@ -202,15 +195,6 @@
   if (p->p_pgrp) {
     /* Leave current group. */
     pgrp_leave(p);
-<<<<<<< HEAD
-=======
-  }
-
-  /* Subscribe to new or already existing group. */
-  WITH_MTX_LOCK (&target->pg_lock) {
-    TAILQ_INSERT_HEAD(&target->pg_members, p, p_pglist);
-    p->p_pgrp = target;
->>>>>>> 8b790080
   }
 
   /* Subscribe to new or already existing group. */
@@ -420,17 +404,9 @@
       return EINVAL;
   }
 
-<<<<<<< HEAD
   TAILQ_FOREACH (target, &pgrp->pg_members, p_pglist) {
-    proc_lock(target);
-    sig_kill(target, sig);
-=======
-  WITH_MTX_LOCK (&pgrp->pg_lock) {
-    TAILQ_FOREACH (target, &pgrp->pg_members, p_pglist) {
-      WITH_MTX_LOCK (&target->p_lock)
-        sig_kill(target, sig);
-    }
->>>>>>> 8b790080
+    WITH_MTX_LOCK (&target->p_lock)
+      sig_kill(target, sig);
   }
 
   return 0;
