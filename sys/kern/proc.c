#define KL_LOG KL_PROC
#include <sys/libkern.h>
#include <sys/syslimits.h>
#include <sys/klog.h>
#include <sys/proc.h>
#include <sys/pool.h>
#include <sys/thread.h>
#include <sys/klog.h>
#include <sys/errno.h>
#include <sys/filedesc.h>
#include <sys/wait.h>
#include <sys/signal.h>
#include <sys/sleepq.h>
#include <sys/sched.h>
#include <sys/malloc.h>
#include <sys/vfs.h>
#include <bitstring.h>

/* Allocate PIDs from a reasonable range, can be changed as needed. */
#define PID_MAX 255
#define NBUCKETS ((PID_MAX + 1) / 4)
#define PIDHASH(pid) ((pid) % NBUCKETS)
#define PROC_HASH_CHAIN(pid) (&proc_hashtbl[PIDHASH(pid)])
#define PGRP_HASH_CHAIN(pid) (&pgrp_hashtbl[PIDHASH(pid)])
#define SESSION_HASH_CHAIN(pid) (&session_hashtbl[PIDHASH(pid)])
#define CHILDREN(p) (&(p)->p_children)

static proc_list_t proc_hashtbl[NBUCKETS];
static pgrp_list_t pgrp_hashtbl[NBUCKETS];
static session_list_t session_hashtbl[NBUCKETS];

static POOL_DEFINE(P_PROC, "proc", sizeof(proc_t));
static POOL_DEFINE(P_PGRP, "pgrp", sizeof(pgrp_t));
static POOL_DEFINE(P_SESSION, "session", sizeof(session_t));

mtx_t *all_proc_mtx = &MTX_INITIALIZER(0);

/* all_proc_mtx protects following data: */
static proc_list_t proc_list = TAILQ_HEAD_INITIALIZER(proc_list);
static proc_list_t zombie_list = TAILQ_HEAD_INITIALIZER(zombie_list);
static pgrp_list_t pgrp_list = TAILQ_HEAD_INITIALIZER(pgrp_list);

static pgrp_t *pgrp_lookup(pgid_t pgid);
static proc_t *proc_find_raw(pid_t pid);
static session_t *session_lookup(sid_t sid);

void init_proc(void) {
  for (int i = 0; i < NBUCKETS; i++) {
    TAILQ_INIT(&proc_hashtbl[i]);
    TAILQ_INIT(&pgrp_hashtbl[i]);
    TAILQ_INIT(&session_hashtbl[i]);
  }
}

/* Process ID management functions */
static bool pid_is_taken(pid_t pid) {
  /* PID 0 is reserved. */
  if (pid == 0)
    return true;
  if (proc_find_raw(pid) != NULL)
    return true;
  if (pgrp_lookup(pid) != NULL)
    return true;
  if (session_lookup(pid) != NULL)
    return true;
  return false;
}

static pid_t pid_alloc(void) {
  assert(mtx_owned(all_proc_mtx));

  static pid_t lastpid = 0;

  pid_t firstpid = lastpid;
  do {
    lastpid = (lastpid + 1) % (PID_MAX + 1);
    if (!pid_is_taken(lastpid))
      return lastpid;
  } while (lastpid != firstpid);

  panic("Out of PIDs!");
  __unreachable();
}

<<<<<<< HEAD
/* Session management helper functions */
static void session_hold(session_t *s) {
  assert(mtx_owned(all_proc_mtx));

  s->s_count++;
}

static void session_drop(session_t *s) {
  assert(mtx_owned(all_proc_mtx));

  if (--s->s_count == 0) {
    TAILQ_REMOVE(SESSION_HASH_CHAIN(s->s_sid), s, s_hash);
    pool_free(P_SESSION, s);
  }
}

static session_t *session_lookup(sid_t sid) {
  assert(mtx_owned(all_proc_mtx));

  session_t *s;
  TAILQ_FOREACH (s, SESSION_HASH_CHAIN(sid), s_hash)
    if (s->s_sid == sid)
      return s;
  return NULL;
}

/* Session functions */
int proc_getsid(pid_t pid, sid_t *sidp) {
  WITH_MTX_LOCK (all_proc_mtx) {
    proc_t *p = proc_find(pid);
    if (p == NULL)
      return ESRCH;
    *sidp = p->p_pgrp->pg_session->s_sid;
    proc_unlock(p);
  }
  return 0;
=======
/* Session functions */
int proc_getsid(pid_t pid, sid_t *sidp) {
  return ENOTSUP;
>>>>>>> c616ac80
}

/* Process group functions */

/* Send SIGHUP and SIGCONT to all stopped processes in the group. */
static void pgrp_orphan(pgrp_t *pg) {
  assert(mtx_owned(all_proc_mtx));

  proc_t *p;
  TAILQ_FOREACH (p, &pg->pg_members, p_pglist) {
    if (p->p_state == PS_STOPPED) {
      WITH_MTX_LOCK (&p->p_lock) {
        sig_kill(p, SIGHUP);
        sig_kill(p, SIGCONT);
      }
    }
  }
}

/* A process group is orphaned when for every process in the group,
 * its parent is either in the same group or in a different session.
 * Equivalently, a process group is NOT orphaned when there exists
 * a process in the group s.t. its parent is in the same session
 * but in a different group. Such processes 'qualify' the group
 * for terminal job control. `pg_jobc` simply records the number
 * of processes in a group that qualify it. When the count drops
 * to 0, the process group is orphaned.
 * These counters need to be adjusted whenever any process leaves
 * or joins a process group. */
static void pgrp_adjust_jobc(proc_t *p, pgrp_t *pg, bool entering) {
  assert(mtx_owned(all_proc_mtx));

  proc_t *parent = p->p_parent;
  if (parent) {
    pgrp_t *ppg = parent->p_pgrp;
    /* See if we qualify/qualified `pg` */
    if (ppg != pg && ppg->pg_session == pg->pg_session) {
      if (entering)
        pg->pg_jobc++;
      else if (--pg->pg_jobc == 0)
        pgrp_orphan(pg);
    }
  }

  /* See if our children qualify/qualified their groups. */
  proc_t *child;
  TAILQ_FOREACH (child, CHILDREN(p), p_child) {
    pgrp_t *cpg = child->p_pgrp;
    if (cpg != pg && cpg->pg_session == pg->pg_session) {
      if (entering)
        cpg->pg_jobc++;
      else if (--cpg->pg_jobc == 0)
        pgrp_orphan(cpg);
    }
  }
}

/* Finds process group with the ID specified by pgid or returns NULL. */
static pgrp_t *pgrp_lookup(pgid_t pgid) {
  assert(mtx_owned(all_proc_mtx));

  pgrp_t *pgrp;
  TAILQ_FOREACH (pgrp, PGRP_HASH_CHAIN(pgid), pg_hash)
    if (pgrp->pg_id == pgid)
      return pgrp;
  return NULL;
}

/* Make process leaves its process group. */
static void pgrp_leave(proc_t *p) {
  /* We don't want for any process to see that our p_pgrp is NULL. */
  assert(mtx_owned(all_proc_mtx));

  pgrp_t *pgrp = p->p_pgrp;

  TAILQ_REMOVE(&p->p_pgrp->pg_members, p, p_pglist);
  p->p_pgrp = NULL;

  if (TAILQ_EMPTY(&pgrp->pg_members)) {
    session_drop(pgrp->pg_session);
    TAILQ_REMOVE(PGRP_HASH_CHAIN(pgrp->pg_id), pgrp, pg_hash);
    pool_free(P_PGRP, pgrp);
  }
}

int _pgrp_enter(proc_t *p, pgid_t pgid, bool mksess) {
  SCOPED_MTX_LOCK(all_proc_mtx);

  /* If creating a session, the pgid of the new group
   * should be equal to the pid of the process entering the group. */
  if (mksess)
    assert(pgid == p->p_pid);

  pgrp_t *target = pgrp_lookup(pgid);

  if (p->p_pgrp) {
    /* We're done if already belong to the group.
     * If mksess is true, then that means we're the process group
     * leader. Process group leaders are not allowed to create new
     * sessions. */
    if (target == p->p_pgrp)
      return (mksess ? EPERM : 0);
  } else {
    /* We need to make sure that we will be able to put the process
     * in some session, which is true if we're making one ourselves or
     * there is a target pgrp from which we can inherit the session. */
    assert(target || mksess);
  }

  /* Create new group if one does not exist. */
  if (!target) {
    /* Only allow creation of new pgrp with PGID = PID of creating process. */
    if (pgid != p->p_pid)
      return EPERM;
    target = pool_alloc(P_PGRP, M_ZERO);

    TAILQ_INIT(&target->pg_members);
    target->pg_id = pgid;
    TAILQ_INSERT_HEAD(PGRP_HASH_CHAIN(pgid), target, pg_hash);

    if (mksess) {
      session_t *s = pool_alloc(P_SESSION, 0);
      s->s_sid = pgid;
      s->s_leader = p;
      s->s_count = 1;
      TAILQ_INSERT_HEAD(SESSION_HASH_CHAIN(pgid), s, s_hash);
      target->pg_session = s;
    } else {
      /* Safe to access p->p_pgrp due to an earlier assertion. */
      target->pg_session = p->p_pgrp->pg_session;
      session_hold(target->pg_session);
    }
  } else if (mksess) {
    /* There's already a process group with pgid equal to pid of
     * the calling process, so we can't create a new session. */
    return EPERM;
  }

  pgrp_adjust_jobc(p, target, true);

  if (p->p_pgrp) {
    pgrp_adjust_jobc(p, p->p_pgrp, false);
    /* Leave current group. */
    pgrp_leave(p);
  }

  /* Subscribe to new or already existing group. */
  TAILQ_INSERT_HEAD(&target->pg_members, p, p_pglist);
  p->p_pgrp = target;

  return 0;
}

/* Process functions */
proc_t *proc_self(void) {
  return thread_self()->td_proc;
}

void proc_lock(proc_t *p) {
  mtx_lock(&p->p_lock);
}

void proc_unlock(proc_t *p) {
  mtx_unlock(&p->p_lock);
}

proc_t *proc_create(thread_t *td, proc_t *parent) {
  proc_t *p = pool_alloc(P_PROC, M_ZERO);

  mtx_init(&p->p_lock, 0);
  p->p_state = PS_NORMAL;
  p->p_thread = td;
  p->p_parent = parent;

  if (parent && parent->p_elfpath)
    p->p_elfpath = kstrndup(M_STR, parent->p_elfpath, PATH_MAX);

  TAILQ_INIT(CHILDREN(p));

  WITH_MTX_LOCK (&td->td_lock)
    td->td_proc = p;

  return p;
}

void proc_add(proc_t *p) {
  WITH_MTX_LOCK (all_proc_mtx) {
    p->p_pid = pid_alloc();
    TAILQ_INSERT_TAIL(&proc_list, p, p_all);
    TAILQ_INSERT_TAIL(PROC_HASH_CHAIN(p->p_pid), p, p_hash);
    if (p->p_parent)
      TAILQ_INSERT_TAIL(CHILDREN(p->p_parent), p, p_child);
  }

  klog("Process PID(%d) {%p} has been created", p->p_pid, p);
}

/* Lookup a process in the PID hash table.
 * The returned process, if any, is NOT locked. */
static proc_t *proc_find_raw(pid_t pid) {
  assert(mtx_owned(all_proc_mtx));

  proc_t *p = NULL;
  TAILQ_FOREACH (p, PROC_HASH_CHAIN(pid), p_hash)
    if (p->p_pid == pid)
      return p;

  return NULL;
}

proc_t *proc_find(pid_t pid) {
  assert(mtx_owned(all_proc_mtx));

  proc_t *p = proc_find_raw(pid);
  if (p != NULL) {
    proc_lock(p);
    if (proc_is_alive(p))
      return p;
    proc_unlock(p);
  }

  return NULL;
}

int proc_getpgid(pid_t pid, pgid_t *pgidp) {
  SCOPED_MTX_LOCK(all_proc_mtx);

  proc_t *p = proc_find(pid);
  if (!p)
    return ESRCH;

  *pgidp = p->p_pgrp->pg_id;
  proc_unlock(p);
  return 0;
}

/* Release zombie process after parent processed its state. */
static void proc_reap(proc_t *p) {
  assert(mtx_owned(all_proc_mtx));

  assert(p->p_state == PS_ZOMBIE);

  klog("Recycling process PID(%d) {%p}", p->p_pid, p);

  pgrp_leave(p);

  if (p->p_parent)
    TAILQ_REMOVE(CHILDREN(p->p_parent), p, p_child);
  TAILQ_REMOVE(&zombie_list, p, p_zombie);
  kfree(M_STR, p->p_elfpath);
  TAILQ_REMOVE(PROC_HASH_CHAIN(p->p_pid), p, p_hash);
  pool_free(P_PROC, p);
}

static void proc_reparent(proc_t *old_parent, proc_t *new_parent) {
  assert(mtx_owned(all_proc_mtx));

  proc_t *child, *next;
  TAILQ_FOREACH_SAFE (child, CHILDREN(old_parent), p_child, next) {
    child->p_parent = new_parent;
    TAILQ_REMOVE(CHILDREN(old_parent), child, p_child);
    if (new_parent)
      TAILQ_INSERT_TAIL(CHILDREN(new_parent), child, p_child);
  }

  /* The new parent might be waiting for its children to change state,
   * so notify the parent so that they check again. */
  if (new_parent)
    cv_broadcast(&new_parent->p_waitcv);
}

__noreturn void proc_exit(int exitstatus) {
  proc_t *p = proc_self();

  assert(mtx_owned(&p->p_lock));

  /* Mark this process as dying, so others don't attempt to disturb it. */
  p->p_state = PS_DYING;

  /* Clean up process resources. */
  klog("Freeing process PID(%d) {%p} resources", p->p_pid, p);

  /* Detach main thread from the process. */
  p->p_thread = NULL;

  /* Make sure address space won't get activated by context switch while it's
   * being deleted. */
  vm_map_t *uspace = p->p_uspace;
  p->p_uspace = NULL;
  vm_map_delete(uspace);

  fdtab_drop(p->p_fdtable);

  /* Record process statistics that will stay maintained in zombie state. */
  p->p_exitstatus = exitstatus;

  proc_unlock(p);

  WITH_MTX_LOCK (all_proc_mtx) {
    if (p->p_pid == 1)
      panic("'init' process died!");

    pgrp_adjust_jobc(p, p->p_pgrp, false);
    /* Process orphans, but firstly find init process. */
    proc_t *init = proc_find_raw(1);
    assert(init != NULL);
    proc_reparent(p, init);

    TAILQ_REMOVE(&proc_list, p, p_all);
    TAILQ_INSERT_TAIL(&zombie_list, p, p_zombie);

    /* When the process is dead we can finally signal the parent. */
    proc_t *parent = p->p_parent;

    klog("Wakeup PID(%d) because child PID(%d) died", parent->p_pid, p->p_pid);

    bool auto_reap;
    WITH_MTX_LOCK (&parent->p_lock) {
      auto_reap = parent->p_sigactions[SIGCHLD].sa_handler == SIG_IGN;
      if (!auto_reap)
        sig_kill(parent, SIGCHLD);
    }

    /* We unconditionally notify the parent if they're waiting for a child,
     * even when we reap ourselves, because we might be the last child
     * of the parent, in which case the parent's waitpid should fail,
     * which it can't do if the parent is still waiting.
     * NOTE: If auto_reap is true, we must NOT drop all_proc_mtx
     * between this point and the auto-reap! */
    cv_broadcast(&parent->p_waitcv);

    klog("Turning PID(%d) into zombie!", p->p_pid);

    /* Turn the process into a zombie. */
    WITH_PROC_LOCK(p) {
      p->p_state = PS_ZOMBIE;
    }

    klog("Process PID(%d) {%p} is dead!", p->p_pid, p);

    if (auto_reap) {
      klog("Auto-reaping process PID(%d)!", p->p_pid);
      proc_reap(p);
    }
  }

  /* Can't call [noreturn] thread_exit() from within a WITH scope. */
  /* This thread is the last one in the process to exit. */
  thread_exit();
}

int proc_sendsig(pid_t pid, signo_t sig) {
  SCOPED_MTX_LOCK(all_proc_mtx);

  proc_t *target;

  if (pid > 0) {
    target = proc_find(pid);
    if (target == NULL)
      return EINVAL;
    sig_kill(target, sig);
    proc_unlock(target);
    return 0;
  }

  /* TODO send sig to every process for which the calling process has
   * permission to send signals, except init process */
  if (pid == -1)
    return ENOTSUP;

  pgrp_t *pgrp = NULL;

  if (pid == 0)
    pgrp = proc_self()->p_pgrp;

  if (pid < -1) {
    pgrp = pgrp_lookup(-pid);
    if (!pgrp)
      return EINVAL;
  }

  TAILQ_FOREACH (target, &pgrp->pg_members, p_pglist) {
    WITH_MTX_LOCK (&target->p_lock)
      sig_kill(target, sig);
  }

  return 0;
}

static bool is_zombie(proc_t *p) {
  return p->p_state == PS_ZOMBIE;
}

static bool child_matches(proc_t *child, pid_t pid, pgrp_t *pg) {
  /* pid > 0 => child with PID same as pid */
  if (pid == child->p_pid)
    return true;
  /* pid == -1 => any child  */
  if (pid == -1)
    return true;
  /* pid == 0 => child with PGID same as ours */
  if (pid == 0 && child->p_pgrp == pg)
    return true;
  /* pid < -1 => child with PGID equal to -pid */
  if (pid < -1 && child->p_pgrp->pg_id == -pid)
    return true;
  return false;
}

/* Wait for direct children.
 * Pointers to output parameters must point to valid kernel memory. */
int do_waitpid(pid_t pid, int *status, int options, pid_t *cldpidp) {
  proc_t *p = proc_self();

  WITH_MTX_LOCK (all_proc_mtx) {
    for (;;) {
      int error = ECHILD;
      proc_t *child;

      /* Check children meeting criteria implied by pid. */
      TAILQ_FOREACH (child, CHILDREN(p), p_child) {
        if (!child_matches(child, pid, p->p_pgrp))
          continue;

        error = 0;

        /*
         * It's not necessary to lock the child here, since:
         * a) We're holding all_proc_mtx, so it won't get deleted while
         *    we're inspecting it;
         * b) We're only doing unprotected atomic reads of p_state.
         */

        *cldpidp = child->p_pid;

        if (is_zombie(child)) {
          *status = child->p_exitstatus;
          proc_reap(child);
          return 0;
        }

        if ((options & WUNTRACED) && (child->p_state == PS_STOPPED) &&
            (child->p_flags & PF_STOPPED)) {
          child->p_flags &= ~PF_STOPPED;
          *status = MAKE_STATUS_SIG_STOP(SIGSTOP);
          return 0;
        }

        if ((options & WCONTINUED) && (child->p_state == PS_NORMAL) &&
            (child->p_flags & PF_CONTINUED)) {
          child->p_flags &= ~PF_CONTINUED;
          *status = MAKE_STATUS_SIG_CONT();
          return 0;
        }

        /* We were looking for a specific child and found it. */
        if (pid > 0)
          break;
      }

      if (error == ECHILD || (options & WNOHANG)) {
        *cldpidp = 0;
        return error;
      }

      /* Wait until one of children changes a state. */
      klog("PID(%d) waits for children (pid = %d)", p->p_pid, pid);
      cv_wait(&p->p_waitcv, all_proc_mtx);
    }
  }

  __unreachable();
}<|MERGE_RESOLUTION|>--- conflicted
+++ resolved
@@ -82,7 +82,6 @@
   __unreachable();
 }
 
-<<<<<<< HEAD
 /* Session management helper functions */
 static void session_hold(session_t *s) {
   assert(mtx_owned(all_proc_mtx));
@@ -110,6 +109,7 @@
 }
 
 /* Session functions */
+
 int proc_getsid(pid_t pid, sid_t *sidp) {
   WITH_MTX_LOCK (all_proc_mtx) {
     proc_t *p = proc_find(pid);
@@ -119,11 +119,6 @@
     proc_unlock(p);
   }
   return 0;
-=======
-/* Session functions */
-int proc_getsid(pid_t pid, sid_t *sidp) {
-  return ENOTSUP;
->>>>>>> c616ac80
 }
 
 /* Process group functions */
