#define KL_LOG KL_FILESYS
#include <sys/klog.h>
#include <sys/mount.h>
#include <sys/dirent.h>
#include <sys/vnode.h>
#include <sys/errno.h>
#include <sys/libkern.h>
#include <sys/mutex.h>
#include <sys/stat.h>
#include <sys/vfs.h>
#include <sys/kmem.h>
#include <sys/pmap.h>
#include <sys/malloc.h>
<<<<<<< HEAD
#include <bitstring.h>

/*
 * All memory used by the tmpfs is organized in the list of arenas. A single
 * arena consists of a header, which contains block usage bitmap and the inode
 * usage bitmap. Afterwards there are a few blocks for inodes. The rest is used
 * for storing file data.
 *
 * BLOCKS         BYTES
 *   0+------------+ 0
 *    |            |      - arena header
 *    +------------+ 256B
 *    |            |      - inodes
 *    |            |
 *   5+------------+ 20KiB
 *    |            |
 *    |            |      - data blocks
 *    |            |
 * 256+------------+
 *   END OF THE ARENA
 *
 * Dirctory entries uses the same memory blocks as regular files. Every
 * directory has two lists containing free and used direntries. If a new
 * direntry is needed, but there aren't any free direntries then the new data
 * block is allocated and subsequently partitioned into free direntries.
 *
 * When a direntry is freed, then it is returned back to the pool of free
 * direntries. For simplicity, we never return back whole data blocks.
 */
=======
#include <sys/cred.h>
>>>>>>> 6828dd92

#define TMPFS_NAME_MAX 64

#define BLOCK_SIZE PAGESIZE
#define BLOCK_MASK (BLOCK_SIZE - 1)
#define BLKNO(x) ((x) / BLOCK_SIZE)
#define BLKOFF(x) ((x) % BLOCK_SIZE)
#define NBLOCKS(x) (((x) + BLOCK_SIZE - 1) / BLOCK_SIZE)

#define PTR_IN_BLK (BLOCK_SIZE / sizeof(blkptr_t))

#define DIRECT_BLK_NO 6   /* Number of direct block addresses. */
#define INDIRECT_BLK_NO 2 /* Number of indirect block addresses. */

#define L1_BLK_NO PTR_IN_BLK
#define L2_BLK_NO (PTR_IN_BLK * PTR_IN_BLK)

#define BLOCKS_PER_ARENA 256
#define ARENA_SIZE (BLOCKS_PER_ARENA * BLOCK_SIZE)
#define ARENA_HEADER_SIZE 256

#define ARENA_INODE_BLOCKS 4
#define ARENA_DATA_BLOCKS 251

/* Number of inodes in a arena */
#define ARENA_INODE_CNT                                                        \
  ((ARENA_INODE_BLOCKS * BLOCK_SIZE + BLOCK_SIZE - ARENA_HEADER_SIZE) /        \
   sizeof(struct tmpfs_node))

typedef struct _blk *blkptr_t;

typedef struct tmpfs_dirent {
  TAILQ_ENTRY(tmpfs_dirent) tfd_entries; /* node on dirent list */
  struct tmpfs_node *tfd_node;           /* pointer to the file's node */
  size_t tfd_namelen;            /* number of bytes occupied in array below */
  char tfd_name[TMPFS_NAME_MAX]; /* name of file */
} tmpfs_dirent_t;

typedef TAILQ_HEAD(, tmpfs_dirent) tmpfs_dirent_list_t;

typedef struct tmpfs_node {
  vnode_t *tfn_vnode;   /* corresponding v-node */
  vnodetype_t tfn_type; /* node type */

  /* Node attributes (as in vattr) */
  mode_t tfn_mode;   /* node protection mode */
  nlink_t tfn_links; /* number of file hard links */
  ino_t tfn_ino;     /* node identifier */
  size_t tfn_size;   /* file size in bytes */
  uid_t tfn_uid;     /* owner of file */
  gid_t tfn_gid;     /* group of file */

  size_t tfn_nblocks; /* number of blocks used by this file */
  blkptr_t
    tfn_direct[DIRECT_BLK_NO]; /* blocks containing the data for this node */
  blkptr_t *tfn_l1indirect;
  blkptr_t **tfn_l2indirect;

  /* Data that is only applicable to a particular type. */
  union {
    struct {
      struct tmpfs_node *parent;    /* Parent directory. */
      tmpfs_dirent_list_t dirents;  /* List of directory entries. */
      tmpfs_dirent_list_t fdirents; /* List of free directory entries. */
    } tfn_dir;
    struct {
      char *link;
    } tfn_lnk;
  };
} tmpfs_node_t;

typedef STAILQ_HEAD(, mem_arena) mem_arenalist_t;

typedef struct tmpfs_mount {
  tmpfs_node_t *tfm_root;
  mtx_t tfm_lock;
  ino_t tfm_next_ino;
  mem_arenalist_t tfm_arenas;
} tmpfs_mount_t;

typedef struct mem_arena {
  STAILQ_ENTRY(mem_arena) tma_link; /* link on list of all arenas */
  size_t tma_ninodes;               /* number of free inodes */
  size_t tma_ndblocks;              /* number of free data blocks */

  /* bitmaps of free items */
  bitstr_t tma_inode_bm[bitstr_size(ARENA_INODE_CNT)];
  bitstr_t tma_dblock_bm[bitstr_size(ARENA_DATA_BLOCKS)];

  /* pointers to first item */
  tmpfs_node_t *tma_inodes;
  blkptr_t tma_dblocks;
} mem_arena_t;

static_assert(
  sizeof(struct mem_arena) <= ARENA_HEADER_SIZE,
  "The size of mem_arena struct can't exceed value declared in the macro!");

static void ensure_vaddr_mapped(vaddr_t va) {
  paddr_t pap;
  va &= ~(PAGESIZE - 1); /* align address to the page size */
  if (!pmap_extract(pmap_kernel(), va, &pap))
    kva_map(va, BLOCK_SIZE, M_ZERO);
}

/* tmpfs memory allocation routines */
static void mem_init_arena(mem_arena_t *arena) {
  arena->tma_ninodes = ARENA_INODE_CNT;
  arena->tma_ndblocks = ARENA_DATA_BLOCKS;

  bit_nset(arena->tma_inode_bm, 0, ARENA_INODE_CNT - 1);
  bit_nset(arena->tma_dblock_bm, 0, ARENA_DATA_BLOCKS - 1);

  arena->tma_inodes = (void *)arena + ARENA_HEADER_SIZE;
  arena->tma_dblocks = (void *)arena + (1 + ARENA_INODE_BLOCKS) * BLOCK_SIZE;
}

static mem_arena_t *mem_new_arena(mem_arenalist_t *al) {
  mem_arena_t *newar = (mem_arena_t *)kva_alloc(ARENA_SIZE);
  if (newar == NULL)
    return NULL;
  kva_map((vaddr_t)newar, BLOCK_SIZE, M_ZERO);

  mem_init_arena(newar);

  STAILQ_INSERT_TAIL(al, newar, tma_link);
  return newar;
}

static mem_arena_t *mem_find_ptr_arena(mem_arenalist_t *al, void *ptr) {
  mem_arena_t *arena;
  STAILQ_FOREACH(arena, al, tma_link) {
    if ((uintptr_t)ptr > (uintptr_t)arena &&
        (uintptr_t)ptr < (uintptr_t)arena + ARENA_SIZE) {
      return arena;
    }
  }
  return NULL;
}

static blkptr_t mem_arena_alloc_dblk(mem_arena_t *arena) {
  int index;
  assert(arena->tma_ndblocks > 0);

  bit_ffs(arena->tma_dblock_bm, ARENA_DATA_BLOCKS, &index);
  bit_clear(arena->tma_dblock_bm, index);
  assert(index != -1);
  arena->tma_ndblocks--;

  blkptr_t blk = (void *)arena->tma_dblocks + BLOCK_SIZE * index;
  kva_map((vaddr_t)blk, BLOCK_SIZE, M_ZERO);
  return blk;
}

static void mem_arena_free_dblk(mem_arena_t *arena, blkptr_t blk) {
  int index = ((void *)blk - (void *)arena->tma_dblocks) / BLOCK_SIZE;
  assert(0 <= index && index < (int)ARENA_DATA_BLOCKS);

  bit_set(arena->tma_dblock_bm, index);
  arena->tma_ndblocks++;
  kva_unmap((vaddr_t)blk, BLOCK_SIZE);
}

static tmpfs_node_t *mem_arena_alloc_inode(mem_arena_t *arena) {
  int index;
  assert(arena->tma_ninodes > 0);

  bit_ffs(arena->tma_inode_bm, ARENA_INODE_CNT, &index);
  bit_clear(arena->tma_inode_bm, index);
  assert(index != -1);
  arena->tma_ninodes--;

  tmpfs_node_t *node = arena->tma_inodes + index;
  ensure_vaddr_mapped((vaddr_t)node);

  /* A tmpfs_node can span two pages, so make sure both are mapped. */
  ensure_vaddr_mapped((vaddr_t)node + sizeof(tmpfs_node_t) - 1);

  bzero(node, sizeof(tmpfs_node_t));
  return node;
}

static void mem_arena_free_inode(mem_arena_t *arena, tmpfs_node_t *node) {
  int index = node - arena->tma_inodes;
  assert(0 <= index && index < (int)ARENA_INODE_CNT);

  bit_set(arena->tma_inode_bm, index);
  arena->tma_ninodes++;
}

static blkptr_t mem_alloc_dblk(tmpfs_mount_t *tfm) {
  mem_arena_t *arena = NULL;
  SCOPED_MTX_LOCK(&tfm->tfm_lock);

  STAILQ_FOREACH(arena, &tfm->tfm_arenas, tma_link) {
    if (arena->tma_ndblocks > 0)
      return mem_arena_alloc_dblk(arena);
  }

  if (!(arena = mem_new_arena(&tfm->tfm_arenas)))
    return NULL;
  return mem_arena_alloc_dblk(arena);
}

static void mem_free_dblk(tmpfs_mount_t *tfm, blkptr_t blk) {
  SCOPED_MTX_LOCK(&tfm->tfm_lock);

  mem_arena_t *arena = mem_find_ptr_arena(&tfm->tfm_arenas, blk);
  assert(arena != NULL);
  mem_arena_free_dblk(arena, blk);
}

static tmpfs_node_t *mem_alloc_inode(tmpfs_mount_t *tfm) {
  mem_arena_t *arena = NULL;
  SCOPED_MTX_LOCK(&tfm->tfm_lock);

  STAILQ_FOREACH(arena, &tfm->tfm_arenas, tma_link) {
    if (arena->tma_ninodes > 0)
      return mem_arena_alloc_inode(arena);
  }

  if (!(arena = mem_new_arena(&tfm->tfm_arenas)))
    return NULL;
  return mem_arena_alloc_inode(arena);
}

static void mem_free_inode(tmpfs_mount_t *tfm, tmpfs_node_t *node) {
  SCOPED_MTX_LOCK(&tfm->tfm_lock);

  mem_arena_t *arena = mem_find_ptr_arena(&tfm->tfm_arenas, node);
  assert(arena != NULL);
  mem_arena_free_inode(arena, node);
}

/* XXX: Temporary solution. There should be dedicated allocator for mount
 * points. */
static tmpfs_mount_t tmpfs;

/* Functions to convert VFS structures to tmpfs internal ones. */
static inline tmpfs_mount_t *TMPFS_ROOT_OF(mount_t *mp) {
  return (tmpfs_mount_t *)mp->mnt_data;
}

static inline tmpfs_node_t *TMPFS_NODE_OF(vnode_t *vp) {
  return (tmpfs_node_t *)vp->v_data;
}

/* Prototypes for internal routines. */
static void tmpfs_attach_vnode(tmpfs_node_t *tfn, mount_t *mp);
static tmpfs_node_t *tmpfs_new_node(tmpfs_mount_t *tfm, vattr_t *va,
                                    vnodetype_t ntype);
static void tmpfs_free_node(tmpfs_mount_t *tfm, tmpfs_node_t *tfn);
static int tmpfs_create_file(vnode_t *dv, vnode_t **vp, vattr_t *va,
                             vnodetype_t ntype, componentname_t *cn);
static void tmpfs_dir_attach(tmpfs_node_t *dnode, tmpfs_dirent_t *de,
                             tmpfs_node_t *node);
static int tmpfs_get_vnode(mount_t *mp, tmpfs_node_t *tfn, vnode_t **vp);
static int tmpfs_alloc_dirent(tmpfs_node_t *tfn, const char *name,
                              size_t namelen, tmpfs_dirent_t **dep);
static tmpfs_dirent_t *tmpfs_dir_lookup(tmpfs_node_t *tfn,
                                        const componentname_t *cn);
static void tmpfs_dir_detach(tmpfs_node_t *dv, tmpfs_dirent_t *de);

static blkptr_t *tmpfs_get_blk(tmpfs_node_t *v, size_t blkno);
static int tmpfs_resize(tmpfs_mount_t *tfm, tmpfs_node_t *v, size_t newsize);

/* tmpfs readdir operations */

static void *tmpfs_dirent_next(vnode_t *v, void *it) {
  assert(it != NULL);
  if (it == DIRENT_DOT)
    return DIRENT_DOTDOT;
  if (it == DIRENT_DOTDOT)
    return TAILQ_FIRST(&TMPFS_NODE_OF(v)->tfn_dir.dirents);
  return TAILQ_NEXT((tmpfs_dirent_t *)it, tfd_entries);
}

static size_t tmpfs_dirent_namlen(vnode_t *v, void *it) {
  assert(it != NULL);
  if (it == DIRENT_DOT)
    return 1;
  if (it == DIRENT_DOTDOT)
    return 2;
  return ((tmpfs_dirent_t *)it)->tfd_namelen;
}

static void tmpfs_to_dirent(vnode_t *v, void *it, dirent_t *dir) {
  assert(it != NULL);
  tmpfs_node_t *node;
  const char *name;
  if (it == DIRENT_DOT) {
    node = TMPFS_NODE_OF(v);
    name = ".";
  } else if (it == DIRENT_DOTDOT) {
    node = TMPFS_NODE_OF(v)->tfn_dir.parent;
    name = "..";
  } else {
    node = ((tmpfs_dirent_t *)it)->tfd_node;
    name = ((tmpfs_dirent_t *)it)->tfd_name;
  }
  dir->d_fileno = node->tfn_ino;
  dir->d_type = vt2dt(node->tfn_type);
  memcpy(dir->d_name, name, dir->d_namlen + 1);
}

static readdir_ops_t tmpfs_readdir_ops = {
  .next = tmpfs_dirent_next,
  .namlen_of = tmpfs_dirent_namlen,
  .convert = tmpfs_to_dirent,
};

/* tmpfs vnode operations */

static int tmpfs_vop_lookup(vnode_t *dv, componentname_t *cn, vnode_t **vp) {
  mount_t *mp = dv->v_mount;
  tmpfs_node_t *dnode = TMPFS_NODE_OF(dv);

  if (componentname_equal(cn, "..")) {
    tmpfs_node_t *pnode = dnode->tfn_dir.parent;
    return tmpfs_get_vnode(mp, pnode, vp);
  } else if (componentname_equal(cn, ".")) {
    vnode_hold(dv);
    *vp = dv;
    return 0;
  }

  tmpfs_dirent_t *de = tmpfs_dir_lookup(dnode, cn);
  if (de == NULL)
    return ENOENT;

  return tmpfs_get_vnode(mp, de->tfd_node, vp);
}

static int tmpfs_vop_readdir(vnode_t *dv, uio_t *uio) {
  return readdir_generic(dv, uio, &tmpfs_readdir_ops);
}

static int tmpfs_vop_close(vnode_t *v, file_t *fp) {
  return 0;
}

static int tmpfs_vop_read(vnode_t *v, uio_t *uio, int ioflag) {
  tmpfs_node_t *node = TMPFS_NODE_OF(v);
  size_t remaining;
  int error = 0;

  if (node->tfn_type == V_DIR)
    return EISDIR;
  if (node->tfn_type != V_REG)
    return EOPNOTSUPP;

  if (node->tfn_size <= (size_t)uio->uio_offset)
    return 0;

  while ((remaining = MIN(node->tfn_size - uio->uio_offset, uio->uio_resid))) {
    size_t blkoff = BLKOFF(uio->uio_offset);
    size_t len = MIN(BLOCK_SIZE - blkoff, remaining);
    size_t blkno = BLKNO(uio->uio_offset);
    void *blk = *tmpfs_get_blk(node, blkno);
    if ((error = uiomove(blk + blkoff, len, uio)))
      break;
  }

  return error;
}

static int tmpfs_vop_write(vnode_t *v, uio_t *uio, int ioflag) {
  tmpfs_mount_t *tfm = TMPFS_ROOT_OF(v->v_mount);
  tmpfs_node_t *node = TMPFS_NODE_OF(v);
  int error = 0;

  if (node->tfn_type == V_DIR)
    return EISDIR;
  if (node->tfn_type != V_REG)
    return EOPNOTSUPP;

  if (ioflag & IO_APPEND)
    uio->uio_offset = node->tfn_size;

  if (uio->uio_offset + uio->uio_resid > node->tfn_size)
    if ((error = tmpfs_resize(tfm, node, uio->uio_offset + uio->uio_resid)))
      return error;

  while (uio->uio_resid > 0) {
    size_t blkoff = BLKOFF(uio->uio_offset);
    size_t len = MIN(BLOCK_SIZE - blkoff, uio->uio_resid);
    size_t blkno = BLKNO(uio->uio_offset);
    void *blk = *tmpfs_get_blk(node, blkno);
    if ((error = uiomove(blk + blkoff, len, uio)))
      break;
  }

  return error;
}

static int tmpfs_vop_getattr(vnode_t *v, vattr_t *va) {
  tmpfs_node_t *node = TMPFS_NODE_OF(v);

  memset(va, 0, sizeof(vattr_t));
  va->va_mode = node->tfn_mode;
  va->va_nlink = node->tfn_links;
  va->va_ino = node->tfn_ino;
  va->va_uid = node->tfn_uid;
  va->va_gid = node->tfn_gid;
  va->va_size = node->tfn_size;
  return 0;
}

static int tmpfs_chmod(tmpfs_node_t *node, mode_t mode, cred_t *cred) {
  if (!cred_can_chmod(node->tfn_uid, node->tfn_gid, cred, mode))
    return EPERM;

  node->tfn_mode = (node->tfn_mode & ~ALLPERMS) | (mode & ALLPERMS);
  return 0;
}

static int tmpfs_chown(tmpfs_node_t *node, uid_t uid, gid_t gid, cred_t *cred) {
  if (!cred_can_chown(node->tfn_uid, cred, uid, gid))
    return EPERM;

  if (uid != (uid_t)-1) {
    node->tfn_uid = uid;
    node->tfn_mode &= ~S_ISUID; /* clear set-user-ID */
  }

  if (gid != (gid_t)-1) {
    node->tfn_gid = gid;
    node->tfn_mode &= ~S_ISGID; /* clear set-group-ID */
  }
  return 0;
}

static int tmpfs_vop_setattr(vnode_t *v, vattr_t *va, cred_t *cred) {
  tmpfs_mount_t *tfm = TMPFS_ROOT_OF(v->v_mount);
  tmpfs_node_t *node = TMPFS_NODE_OF(v);

  if (va->va_size != (size_t)VNOVAL)
<<<<<<< HEAD
    tmpfs_resize(tfm, node, va->va_size);
  if (va->va_mode != (mode_t)VNOVAL)
    node->tfn_mode = (node->tfn_mode & ~ALLPERMS) | (va->va_mode & ALLPERMS);
=======
    tmpfs_reg_resize(tfm, node, va->va_size);

  if (va->va_mode != (mode_t)VNOVAL) {
    int error;
    if ((error = tmpfs_chmod(node, va->va_mode, cred)))
      return error;
  }

  if (va->va_uid != (uid_t)VNOVAL || va->va_gid != (gid_t)VNOVAL)
    return tmpfs_chown(node, va->va_uid, va->va_gid, cred);
>>>>>>> 6828dd92

  return 0;
}

static int tmpfs_vop_create(vnode_t *dv, componentname_t *cn, vattr_t *va,
                            vnode_t **vp) {
  assert(S_ISREG(va->va_mode));
  return tmpfs_create_file(dv, vp, va, V_REG, cn);
}

static int tmpfs_vop_remove(vnode_t *dv, vnode_t *v, componentname_t *cn) {
  tmpfs_node_t *dnode = TMPFS_NODE_OF(dv);
  tmpfs_dirent_t *de = tmpfs_dir_lookup(dnode, cn);
  assert(de != NULL);

  tmpfs_dir_detach(dnode, de);

  return 0;
}

static int tmpfs_vop_mkdir(vnode_t *dv, componentname_t *cn, vattr_t *va,
                           vnode_t **vp) {
  assert(S_ISDIR(va->va_mode));
  return tmpfs_create_file(dv, vp, va, V_DIR, cn);
}

static int tmpfs_vop_rmdir(vnode_t *dv, vnode_t *v, componentname_t *cn) {
  tmpfs_node_t *dnode = TMPFS_NODE_OF(dv);
  tmpfs_dirent_t *de = tmpfs_dir_lookup(dnode, cn);
  assert(de != NULL);

  tmpfs_node_t *node = de->tfd_node;
  int error = 0;

  if (TAILQ_EMPTY(&node->tfn_dir.dirents)) {
    /* Decrement link count for the '.' entry. */
    node->tfn_links--;

    tmpfs_dir_detach(dnode, de);
  } else {
    error = ENOTEMPTY;
  }

  return error;
}

static int tmpfs_vop_reclaim(vnode_t *v) {
  tmpfs_mount_t *tfm = TMPFS_ROOT_OF(v->v_mount);
  tmpfs_node_t *node = TMPFS_NODE_OF(v);

  v->v_data = NULL;
  node->tfn_vnode = NULL;

  if (node->tfn_links == 0)
    tmpfs_free_node(tfm, node);

  return 0;
}

static int tmpfs_vop_readlink(vnode_t *v, uio_t *uio) {
  assert(v->v_type == V_LNK);
  tmpfs_node_t *node = TMPFS_NODE_OF(v);
  return uiomove_frombuf(node->tfn_lnk.link,
                         MIN((size_t)node->tfn_size, uio->uio_resid), uio);
}

static int tmpfs_vop_symlink(vnode_t *dv, componentname_t *cn, vattr_t *va,
                             char *target, vnode_t **vp) {
  tmpfs_mount_t *tfm = TMPFS_ROOT_OF(dv->v_mount);
  assert(S_ISLNK(va->va_mode));
  int error;
  size_t targetlen = strlen(target);
  char *str = NULL;

  assert(targetlen <= BLOCK_SIZE);

  if ((error = tmpfs_create_file(dv, vp, va, V_LNK, cn)))
    return error;

  tmpfs_node_t *node = TMPFS_NODE_OF(*vp);
  if (targetlen > 0) {
    tmpfs_resize(tfm, node, targetlen);
    str = (char *)*tmpfs_get_blk(node, 0);
    memcpy(str, target, targetlen);
    node->tfn_lnk.link = str;
  }

  return 0;
}

static int tmpfs_vop_link(vnode_t *dv, vnode_t *v, componentname_t *cn) {
  tmpfs_node_t *dnode = TMPFS_NODE_OF(dv);
  tmpfs_node_t *node = TMPFS_NODE_OF(v);
  tmpfs_dirent_t *de;
  int error;

  error = tmpfs_alloc_dirent(dnode, cn->cn_nameptr, cn->cn_namelen, &de);
  if (!error)
    tmpfs_dir_attach(dnode, de, node);
  return error;
}

static vnodeops_t tmpfs_vnodeops = {.v_lookup = tmpfs_vop_lookup,
                                    .v_readdir = tmpfs_vop_readdir,
                                    .v_open = vnode_open_generic,
                                    .v_close = tmpfs_vop_close,
                                    .v_read = tmpfs_vop_read,
                                    .v_write = tmpfs_vop_write,
                                    .v_seek = vnode_seek_generic,
                                    .v_getattr = tmpfs_vop_getattr,
                                    .v_setattr = tmpfs_vop_setattr,
                                    .v_create = tmpfs_vop_create,
                                    .v_remove = tmpfs_vop_remove,
                                    .v_mkdir = tmpfs_vop_mkdir,
                                    .v_rmdir = tmpfs_vop_rmdir,
                                    .v_access = vnode_access_generic,
                                    .v_reclaim = tmpfs_vop_reclaim,
                                    .v_readlink = tmpfs_vop_readlink,
                                    .v_symlink = tmpfs_vop_symlink,
                                    .v_link = tmpfs_vop_link};

/* tmpfs internal routines */

/*
 * tmpfs_attach_vnode: init v-node and associate with existing inode.
 */
static void tmpfs_attach_vnode(tmpfs_node_t *tfn, mount_t *mp) {
  vnode_t *vn = vnode_new(tfn->tfn_type, &tmpfs_vnodeops, tfn);
  vn->v_mount = mp;
  vn->v_data = tfn;
  vn->v_type = tfn->tfn_type;
  vn->v_ops = &tmpfs_vnodeops;

  tfn->tfn_vnode = vn;
}

/*
 * tmpfs_new_node: create new inode of a specified type.
 */
static tmpfs_node_t *tmpfs_new_node(tmpfs_mount_t *tfm, vattr_t *va,
                                    vnodetype_t ntype) {
  tmpfs_node_t *node = mem_alloc_inode(tfm);
  node->tfn_vnode = NULL;
  node->tfn_mode = va->va_mode;
  node->tfn_type = ntype;
  node->tfn_links = 0;
  node->tfn_uid = va->va_uid;
  node->tfn_gid = va->va_gid;
  node->tfn_size = 0;
  node->tfn_nblocks = 0;

  mtx_lock(&tfm->tfm_lock);
  node->tfn_ino = tfm->tfm_next_ino++;
  mtx_unlock(&tfm->tfm_lock);

  switch (node->tfn_type) {
    case V_DIR:
      TAILQ_INIT(&node->tfn_dir.dirents);
      TAILQ_INIT(&node->tfn_dir.fdirents);
      /* Extra link count for the '.' entry. */
      node->tfn_links++;
      break;
    case V_REG:
      break;
    case V_LNK:
      node->tfn_lnk.link = NULL;
      break;
    default:
      panic("bad node type %d", node->tfn_type);
  }

  return node;
}

/*
 * tmpfs_free_node: remove the inode from a list in the mount point and
 * destroy the inode structures.
 */
static void tmpfs_free_node(tmpfs_mount_t *tfm, tmpfs_node_t *tfn) {
  tmpfs_resize(tfm, tfn, 0);
  mem_free_inode(tfm, tfn);
}

/*
 * tmpfs_create_file: create a new file of specified type and adds it
 * into the parent directory.
 */
static int tmpfs_create_file(vnode_t *dv, vnode_t **vp, vattr_t *va,
                             vnodetype_t ntype, componentname_t *cn) {
  tmpfs_node_t *dnode = TMPFS_NODE_OF(dv);
  tmpfs_dirent_t *de;
  int error = 0;

  /* Allocate a new directory entry for the new file. */
  error = tmpfs_alloc_dirent(dnode, cn->cn_nameptr, cn->cn_namelen, &de);
  if (error)
    return error;

  tmpfs_node_t *node = tmpfs_new_node(TMPFS_ROOT_OF(dv->v_mount), va, ntype);
  tmpfs_attach_vnode(node, dv->v_mount);

  /* Attach directory entry */
  tmpfs_dir_attach(dnode, de, node);

  *vp = node->tfn_vnode;
  return error;
}

/*
 * tmpfs_dir_attach: associate directory entry with a specified inode, and
 * attach the entry into the directory, specified by dnode.
 */
static void tmpfs_dir_attach(tmpfs_node_t *dnode, tmpfs_dirent_t *de,
                             tmpfs_node_t *node) {
  node->tfn_links++;
  de->tfd_node = node;
  TAILQ_INSERT_TAIL(&dnode->tfn_dir.dirents, de, tfd_entries);

  /* If directory set parent and increase the link count of parent. */
  if (node->tfn_type == V_DIR) {
    node->tfn_dir.parent = dnode;
    dnode->tfn_links++;
  }
}

/*
 * tmpfs_get_vnode: get a v-node with usecnt incremented.
 */
static int tmpfs_get_vnode(mount_t *mp, tmpfs_node_t *tfn, vnode_t **vp) {
  vnode_t *vn = tfn->tfn_vnode;
  if (vn == NULL) {
    tmpfs_attach_vnode(tfn, mp);
  } else {
    vnode_hold(vn);
  }
  *vp = tfn->tfn_vnode;
  return 0;
}

static int tmpfs_dir_extend(tmpfs_node_t *tfn) {
  int error;
  tmpfs_mount_t *tfm = TMPFS_ROOT_OF(tfn->tfn_vnode->v_mount);

  if ((error = tmpfs_resize(tfm, tfn, tfn->tfn_size + BLOCK_SIZE)))
    return error;

  blkptr_t blk = *tmpfs_get_blk(tfn, BLKNO(tfn->tfn_size) - 1);

  size_t ndirent = BLOCK_SIZE / sizeof(tmpfs_dirent_t);
  for (size_t i = 0; i < ndirent; i++) {
    tmpfs_dirent_t *de = (tmpfs_dirent_t *)blk + i;
    TAILQ_INSERT_TAIL(&tfn->tfn_dir.fdirents, de, tfd_entries);
  }

  return 0;
}

/*
 * tmpfs_alloc_dirent: allocate a new directory entry.
 */
static int tmpfs_alloc_dirent(tmpfs_node_t *tfn, const char *name,
                              size_t namelen, tmpfs_dirent_t **dep) {
  int error = 0;

  if (namelen + 1 > TMPFS_NAME_MAX)
    return ENAMETOOLONG;

  if (TAILQ_EMPTY(&tfn->tfn_dir.fdirents)) {
    if ((error = tmpfs_dir_extend(tfn)))
      return error;
  }

  tmpfs_dirent_t *dirent = TAILQ_FIRST(&tfn->tfn_dir.fdirents);
  TAILQ_REMOVE(&tfn->tfn_dir.fdirents, dirent, tfd_entries);
  bzero(dirent, sizeof(tmpfs_dirent_t));

  dirent->tfd_node = NULL;
  dirent->tfd_namelen = namelen;
  memcpy(dirent->tfd_name, name, namelen);
  dirent->tfd_name[namelen] = 0;

  *dep = dirent;
  return 0;
}

static tmpfs_dirent_t *tmpfs_dir_lookup(tmpfs_node_t *tfn,
                                        const componentname_t *cn) {
  tmpfs_dirent_t *de;
  TAILQ_FOREACH (de, &tfn->tfn_dir.dirents, tfd_entries) {
    if (componentname_equal(cn, de->tfd_name))
      return de;
  }
  return NULL;
}

/*
 * tmpfs_dir_detach: disassociate directory entry and its node and and detach
 * the entry from the directory.
 */
static void tmpfs_dir_detach(tmpfs_node_t *dv, tmpfs_dirent_t *de) {
  tmpfs_node_t *v = de->tfd_node;
  assert(v->tfn_links > 0);
  v->tfn_links--;

  /* If directory - decrease the link count of parent. */
  if (v->tfn_type == V_DIR) {
    v->tfn_dir.parent = NULL;
    dv->tfn_links--;
  }
  de->tfd_node = NULL;
  TAILQ_REMOVE(&dv->tfn_dir.dirents, de, tfd_entries);
  TAILQ_INSERT_TAIL(&dv->tfn_dir.fdirents, de, tfd_entries);
}

static int tmpfs_alloc_block(tmpfs_mount_t *tfm, tmpfs_node_t *v,
                             blkptr_t *blkptrp) {
  assert(blkptrp != NULL);

  if (!(*blkptrp)) {
    blkptr_t blkptr = mem_alloc_dblk(tfm);
    if (!blkptr)
      return ENOMEM;
    v->tfn_nblocks++;
    *blkptrp = blkptr;
  }

  return 0;
}

static void tmpfs_free_block(tmpfs_mount_t *tfm, tmpfs_node_t *v,
                             blkptr_t *blkptrp) {
  assert(blkptrp != NULL);

  if (*blkptrp) {
    mem_free_dblk(tfm, *blkptrp);
    *blkptrp = NULL;
    v->tfn_nblocks--;
  }
}

/*
 * tmpfs_expand_meta: expand indirect blocks metadata to store up to blkcnt
 * data blocks.
 */
static int tmpfs_expand_meta(tmpfs_mount_t *tfm, tmpfs_node_t *v,
                             size_t blkcnt) {
  int error;

  /* L1 */
  if (blkcnt <= DIRECT_BLK_NO)
    return 0;

  if ((error = tmpfs_alloc_block(tfm, v, (blkptr_t *)&v->tfn_l1indirect)))
    return error;

  /* L2 */
  if (blkcnt <= DIRECT_BLK_NO + L1_BLK_NO)
    return 0;

  if ((error = tmpfs_alloc_block(tfm, v, (blkptr_t *)&v->tfn_l2indirect)))
    return error;

  size_t l2blkcnt =
    (blkcnt - (DIRECT_BLK_NO + L1_BLK_NO) + PTR_IN_BLK - 1) / PTR_IN_BLK;
  for (size_t i = 0; i < l2blkcnt; i++) {
    if ((error = tmpfs_alloc_block(tfm, v, (blkptr_t *)&v->tfn_l2indirect[i])))
      return error;
  }

  return 0;
}

/*
 * tmpfs_shrink_meta: shrink indirect blocks metadata to store only blkcnt
 * data blocks.
 */
static void tmpfs_shrink_meta(tmpfs_mount_t *tfm, tmpfs_node_t *v,
                              size_t blkcnt) {
  /* L1 */
  if (blkcnt <= DIRECT_BLK_NO && v->tfn_l1indirect)
    tmpfs_free_block(tfm, v, (blkptr_t *)&v->tfn_l1indirect);

  /* L2 */
  if (!v->tfn_l2indirect)
    return;

  /* Number of pointers in L2 block that will be still used. */
  size_t l2ptrcnt = 0;

  if (blkcnt > L1_BLK_NO + DIRECT_BLK_NO)
    l2ptrcnt =
      (blkcnt - (DIRECT_BLK_NO + L1_BLK_NO) + PTR_IN_BLK - 1) / PTR_IN_BLK;

  for (size_t i = l2ptrcnt; i < PTR_IN_BLK && v->tfn_l2indirect[i]; i++)
    tmpfs_free_block(tfm, v, (blkptr_t *)&v->tfn_l2indirect[i]);

  if (l2ptrcnt == 0)
    tmpfs_free_block(tfm, v, (blkptr_t *)&v->tfn_l2indirect);
}

/*
 * tmpfs_get_blk: returns pointer to pointer of data block with number
 * blkno.
 */
static blkptr_t *tmpfs_get_blk(tmpfs_node_t *v, size_t blkno) {
  if (blkno < DIRECT_BLK_NO)
    return &v->tfn_direct[blkno];

  blkno -= DIRECT_BLK_NO;
  if (blkno < L1_BLK_NO)
    return &v->tfn_l1indirect[blkno];

  blkno -= L1_BLK_NO;
  blkptr_t *l1arr = v->tfn_l2indirect[blkno / PTR_IN_BLK];
  return &l1arr[blkno % PTR_IN_BLK];
}

static int tmpfs_alloc_blk_range(tmpfs_mount_t *tfm, tmpfs_node_t *v,
                                 size_t from, size_t to) {
  int error;

  for (size_t blkno = from; blkno < to; blkno++) {
    blkptr_t *blk = tmpfs_get_blk(v, blkno);
    assert(!(*blk));
    if ((error = tmpfs_alloc_block(tfm, v, blk)))
      return error;
  }

  return 0;
}

static void tmpfs_free_blk_range(tmpfs_mount_t *tfm, tmpfs_node_t *v,
                                 size_t from, size_t to) {
  for (size_t blkno = from; blkno < to; blkno++)
    tmpfs_free_block(tfm, v, tmpfs_get_blk(v, blkno));
}

/*
 * tmpfs_resize: resize regular file and possibly allocate new blocks.
 */
static int tmpfs_resize(tmpfs_mount_t *tfm, tmpfs_node_t *v, size_t newsize) {
  size_t oldsize = v->tfn_size;
  size_t oldblks = NBLOCKS(oldsize);
  size_t newblks = NBLOCKS(newsize);
  int error;

  if (newblks > oldblks) {
    if ((error = tmpfs_expand_meta(tfm, v, newblks))) {
      tmpfs_shrink_meta(tfm, v, oldblks);
      return error;
    }
    if ((error = tmpfs_alloc_blk_range(tfm, v, oldblks, newblks))) {
      tmpfs_free_blk_range(tfm, v, oldblks, newblks);
      tmpfs_shrink_meta(tfm, v, oldblks);
      return error;
    }

  } else if (newsize < oldsize) {
    if (newblks < oldblks) {
      tmpfs_free_blk_range(tfm, v, newblks, oldblks);
      tmpfs_shrink_meta(tfm, v, newblks);
    }

    /* If the file is not being truncated to a block boundry, the contents of
     * the partial block following the end of the file must be zero'ed */
    size_t blkno = BLKNO(newsize);
    size_t blkoff = BLKOFF(newsize);
    if (blkoff) {
      blkptr_t *blk = tmpfs_get_blk(v, blkno);
      memset((void *)*blk + blkoff, 0, BLOCK_SIZE - blkoff);
    }
  }

  v->tfn_size = newsize;
  return 0;
}

/* tmpfs vfs operations */

static int tmpfs_mount(mount_t *mp) {
  /* Allocate the tmpfs mount structure and fill it. */
  tmpfs_mount_t *tfm = &tmpfs;

  tfm->tfm_lock = MTX_INITIALIZER(LK_RECURSIVE);
  tfm->tfm_next_ino = 2;
  mp->mnt_data = tfm;

  STAILQ_INIT(&tfm->tfm_arenas);
  if (!mem_new_arena(&tfm->tfm_arenas))
    return ENOMEM;

  /* Allocate the root node. */
  vattr_t va;
  vattr_null(&va);
  va.va_mode = S_IFDIR | (ACCESSPERMS & ~CMASK);
  tmpfs_node_t *root = tmpfs_new_node(tfm, &va, V_DIR);
  tmpfs_attach_vnode(root, mp);
  root->tfn_dir.parent = root; /* Parent of the root node is itself. */
  root->tfn_links++; /* Extra link, because root has no directory entry. */

  tfm->tfm_root = root;
  vnode_drop(root->tfn_vnode);
  return 0;
}

static int tmpfs_root(mount_t *mp, vnode_t **vp) {
  tmpfs_mount_t *tfm = TMPFS_ROOT_OF(mp);
  return tmpfs_get_vnode(mp, tfm->tfm_root, vp);
}

static int tmpfs_init(vfsconf_t *vfc) {
  vnodeops_init(&tmpfs_vnodeops);
  return 0;
}

static vfsops_t tmpfs_vfsops = {
  .vfs_mount = tmpfs_mount, .vfs_root = tmpfs_root, .vfs_init = tmpfs_init};

static vfsconf_t tmpfs_conf = {.vfc_name = "tmpfs",
                               .vfc_vfsops = &tmpfs_vfsops};

SET_ENTRY(vfsconf, tmpfs_conf);<|MERGE_RESOLUTION|>--- conflicted
+++ resolved
@@ -11,7 +11,7 @@
 #include <sys/kmem.h>
 #include <sys/pmap.h>
 #include <sys/malloc.h>
-<<<<<<< HEAD
+#include <sys/cred.h>
 #include <bitstring.h>
 
 /*
@@ -41,9 +41,6 @@
  * When a direntry is freed, then it is returned back to the pool of free
  * direntries. For simplicity, we never return back whole data blocks.
  */
-=======
-#include <sys/cred.h>
->>>>>>> 6828dd92
 
 #define TMPFS_NAME_MAX 64
 
@@ -481,12 +478,7 @@
   tmpfs_node_t *node = TMPFS_NODE_OF(v);
 
   if (va->va_size != (size_t)VNOVAL)
-<<<<<<< HEAD
     tmpfs_resize(tfm, node, va->va_size);
-  if (va->va_mode != (mode_t)VNOVAL)
-    node->tfn_mode = (node->tfn_mode & ~ALLPERMS) | (va->va_mode & ALLPERMS);
-=======
-    tmpfs_reg_resize(tfm, node, va->va_size);
 
   if (va->va_mode != (mode_t)VNOVAL) {
     int error;
@@ -496,7 +488,6 @@
 
   if (va->va_uid != (uid_t)VNOVAL || va->va_gid != (gid_t)VNOVAL)
     return tmpfs_chown(node, va->va_uid, va->va_gid, cred);
->>>>>>> 6828dd92
 
   return 0;
 }
