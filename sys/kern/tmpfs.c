--- conflicted
+++ resolved
@@ -198,7 +198,6 @@
   tmpfs_node_t *node = TMPFS_NODE_OF(v);
   int error = 0;
 
-<<<<<<< HEAD
   if (uio->uio_offset + uio->uio_resid > node->tfn_size)
     if ((error = tmpfs_reg_resize(tfm, node, uio->uio_offset + uio->uio_resid)))
       return error;
@@ -213,10 +212,6 @@
   }
 
   return error;
-=======
-static int tmpfs_vop_seek(vnode_t *v, off_t oldoff, off_t newoff) {
-  return EOPNOTSUPP;
->>>>>>> 95bf5ae3
 }
 
 static int tmpfs_vop_getattr(vnode_t *v, vattr_t *va) {
