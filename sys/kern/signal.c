--- conflicted
+++ resolved
@@ -11,29 +11,27 @@
 #include <sys/sched.h>
 #include <sys/sysinit.h>
 
-<<<<<<< HEAD
-#define SA_IGNORE 0x01
-#define SA_KILL 0x02
-#define SA_CONT 0x03 /* Continue a stopped process */
-#define SA_STOP 0x04 /* Stop a process */
-#define SA_DEF_SIGACT 0x07
-#define SA_CANTMASK 0x08
-
 static sigset_t cantmask;
 
+/*!\brief Signal properties.
+ *
+ * Non-mutually-exclusive properties can be bitwise-ORed together.
+ * \note Properties that have set bits in common with #SA_DEF_SIGACT_MASK
+ * are mutually exclusive and denote the default action of the signal. */
 /* clang-format off */
-static int sig_properties[NSIG] = {
-=======
 typedef enum {
-  SA_IGNORE = 1,
-  SA_KILL = 2,
-  SA_CONT = 3, /* Continue a stopped process */
-  SA_STOP = 4, /* Stop a process */
-} sigact_t;
+  SA_IGNORE = 0x1,
+  SA_KILL = 0x2,
+  SA_CONT = 0x3, /* Continue a stopped process */
+  SA_STOP = 0x4, /* Stop a process */
+  SA_CANTMASK = 0x8
+} sigprop_t;
+
+/*!\brief Mask used to extract the default action from a sigprop_t. */
+#define SA_DEF_SIGACT_MASK 0x7
 
 /* clang-format off */
-static const sigact_t def_sigact[NSIG] = {
->>>>>>> cf963cca
+static const sigprop_t sig_properties[NSIG] = {
   [SIGINT] = SA_KILL,
   [SIGILL] = SA_KILL,
   [SIGABRT] = SA_KILL,
@@ -66,12 +64,6 @@
 };
 /* clang-format on */
 
-/* Default action for a signal. */
-static sigact_t defact(signo_t sig) {
-  assert(sig <= NSIG);
-  return def_sigact[sig];
-}
-
 int do_sigaction(signo_t sig, const sigaction_t *act, sigaction_t *oldact) {
   proc_t *p = proc_self();
 
@@ -91,10 +83,10 @@
   return 0;
 }
 
-<<<<<<< HEAD
-static int sig_default(signo_t sig) {
+/* Default action for a signal. */
+static sigprop_t sig_defact(signo_t sig) {
   assert(sig <= NSIG);
-  return sig_properties[sig] & SA_DEF_SIGACT;
+  return sig_properties[sig] & SA_DEF_SIGACT_MASK;
 }
 
 static signo_t sig_find_pending(thread_t *td) {
@@ -147,8 +139,6 @@
   return 0;
 }
 
-=======
->>>>>>> cf963cca
 /*
  * NOTE: This is a very simple implementation! Unimplemented features:
  * - Thread tracing and debugging
@@ -176,7 +166,7 @@
   if (proc->p_state == PS_STOPPED && continued) {
     proc->p_state = PS_NORMAL;
   } else if (handler == SIG_IGN ||
-             (defact(sig) == SA_IGNORE && handler == SIG_DFL)) {
+             (sig_defact(sig) == SA_IGNORE && handler == SIG_DFL)) {
     proc_unlock(proc);
     return;
   }
@@ -199,7 +189,7 @@
 
   /* Don't wake up the target thread if it blocks the signal being sent.
    * Exception: SIGCONT wakes up stopped threads even if it's blocked. */
-  if (!wakeup_stopped && __sigismember(&td->td_sigmask, sig))
+  if (!continued && __sigismember(&td->td_sigmask, sig))
     return;
 
   WITH_SPIN_LOCK (&td->td_spin) {
@@ -237,7 +227,7 @@
 
     if (handler == SIG_IGN)
       continue;
-    if (handler == SIG_DFL && defact(sig) == SA_IGNORE)
+    if (handler == SIG_DFL && sig_defact(sig) == SA_IGNORE)
       continue;
 
     /* If we reached here, then the signal has to be posted. */
@@ -259,10 +249,10 @@
   assert(sa->sa_handler != SIG_IGN);
 
   if (sa->sa_handler == SIG_DFL) {
-    if (defact(sig) == SA_KILL) {
+    if (sig_defact(sig) == SA_KILL) {
       /* Terminate this thread as result of a signal. */
       sig_exit(td, sig);
-    } else if (defact(sig) == SA_STOP) {
+    } else if (sig_defact(sig) == SA_STOP) {
       /* Stop this thread. Release process lock before switching. */
       klog("Stopping thread %lu in process PID(%d)", td->td_tid, p->p_pid);
       p->p_state = PS_STOPPED;
