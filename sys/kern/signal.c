#define KL_LOG KL_SIGNAL
#include <sys/klog.h>
#include <sys/mimiker.h>
#include <sys/libkern.h>
#include <sys/signal.h>
#include <sys/thread.h>
#include <sys/errno.h>
#include <sys/sleepq.h>
#include <sys/proc.h>
#include <sys/wait.h>
#include <sys/sched.h>
<<<<<<< HEAD
#include <sys/sysinit.h>

static sigset_t cantmask;
=======

typedef enum {
  SA_IGNORE = 1,
  SA_KILL = 2,
  SA_CONT = 3, /* Continue a stopped process */
  SA_STOP = 4, /* Stop a process */
} sigact_t;
>>>>>>> f7002992

/*!\brief Signal properties.
 *
 * Non-mutually-exclusive properties can be bitwise-ORed together.
 * \note Properties that have set bits in common with #SA_DEF_SIGACT_MASK
 * are mutually exclusive and denote the default action of the signal. */
/* clang-format off */
<<<<<<< HEAD
typedef enum {
  SA_IGNORE = 0x1,
  SA_KILL = 0x2,
  SA_CONT = 0x3, /* Continue a stopped process */
  SA_STOP = 0x4, /* Stop a process */
  SA_CANTMASK = 0x8
} sigprop_t;

/*!\brief Mask used to extract the default action from a sigprop_t. */
#define SA_DEF_SIGACT_MASK 0x7

/* clang-format off */
static const sigprop_t sig_properties[NSIG] = {
=======
static const sigact_t def_sigact[NSIG] = {
>>>>>>> f7002992
  [SIGINT] = SA_KILL,
  [SIGILL] = SA_KILL,
  [SIGABRT] = SA_KILL,
  [SIGFPE] = SA_KILL,
  [SIGSEGV] = SA_KILL,
  [SIGKILL] = SA_KILL | SA_CANTMASK,
  [SIGTERM] = SA_KILL,
<<<<<<< HEAD
  [SIGSTOP] = SA_STOP | SA_CANTMASK,
=======
  [SIGSTOP] = SA_STOP,
>>>>>>> f7002992
  [SIGCONT] = SA_CONT,
  [SIGCHLD] = SA_IGNORE,
  [SIGUSR1] = SA_KILL,
  [SIGUSR2] = SA_KILL,
  [SIGBUS] = SA_KILL,
};

static const char *sig_name[NSIG] = {
  [SIGINT] = "SIGINT",
  [SIGILL] = "SIGILL",
  [SIGABRT] = "SIGABRT",
  [SIGFPE] = "SIGFPE",
  [SIGSEGV] = "SIGSEGV",
  [SIGKILL] = "SIGKILL",
  [SIGTERM] = "SIGTERM",
  [SIGSTOP] = "SIGSTOP",
  [SIGCONT] = "SIGCONT",
  [SIGCHLD] = "SIGCHLD",
  [SIGUSR1] = "SIGUSR1",
  [SIGUSR2] = "SIGUSR2",
  [SIGBUS] = "SIGBUS",
};
/* clang-format on */

/* Default action for a signal. */
static sigact_t defact(signo_t sig) {
  assert(sig <= NSIG);
  return def_sigact[sig];
}

int do_sigaction(signo_t sig, const sigaction_t *act, sigaction_t *oldact) {
  proc_t *p = proc_self();

  if (sig >= NSIG)
    return EINVAL;

  if (sig == SIGKILL)
    return EINVAL;

  WITH_PROC_LOCK(p) {
    if (oldact != NULL)
      memcpy(oldact, &p->p_sigactions[sig], sizeof(sigaction_t));

    memcpy(&p->p_sigactions[sig], act, sizeof(sigaction_t));
  }

  return 0;
}

<<<<<<< HEAD
/* Default action for a signal. */
static sigprop_t sig_defact(signo_t sig) {
  assert(sig <= NSIG);
  return sig_properties[sig] & SA_DEF_SIGACT_MASK;
}

static signo_t sig_find_pending(thread_t *td) {
  proc_t *p = td->td_proc;

  assert(p != NULL);
  assert(mtx_owned(&p->p_lock));

  sigset_t unblocked = td->td_sigpend;
  __sigminusset(&td->td_sigmask, &unblocked);

  return __sigfindset(&unblocked);
}

int do_sigprocmask(int how, const sigset_t *set, sigset_t *oset) {
  proc_t *proc = proc_self();
  thread_t *td = proc->p_thread;
  bool more;

  assert(mtx_owned(&proc->p_lock));

  sigset_t *const mask = &td->td_sigmask;

  if (oset != NULL)
    *oset = *mask;

  if (set != NULL) {
    switch (how) {
      case SIG_BLOCK:
        __sigplusset(set, mask);
        more = false;
        break;
      case SIG_UNBLOCK:
        __sigminusset(set, mask);
        more = true;
        break;
      case SIG_SETMASK:
        *mask = *set;
        more = true;
        break;
      default:
        return EINVAL;
    }
    __sigminusset(&cantmask, mask);
    if (more && sig_find_pending(td) < NSIG)
      WITH_SPIN_LOCK (&td->td_spin)
        td->td_flags |= TDF_NEEDSIGCHK;
  }

  return 0;
}

=======
>>>>>>> f7002992
/*
 * NOTE: This is a very simple implementation! Unimplemented features:
 * - Thread tracing and debugging
 * - Multiple threads in a process
 * - Signal masks
 * These limitations (plus the fact that we currently have very little thread
 * states) make the logic of sending a signal very simple!
 */
void sig_kill(proc_t *proc, signo_t sig) {
  assert(proc != NULL);
  assert(mtx_owned(&proc->p_lock));
  assert(sig < NSIG);

  /* Zombie processes shouldn't accept any signals. */
  if (proc->p_state == PS_ZOMBIE)
    return;

  thread_t *td = proc->p_thread;

  sig_t handler = proc->p_sigactions[sig].sa_handler;
  bool continued = sig == SIGCONT || sig == SIGKILL;

  /* If the signal is ignored, don't even bother posting it,
   * unless it's waking up a stopped process. */
  if (proc->p_state == PS_STOPPED && continued) {
    proc->p_state = PS_NORMAL;
  } else if (handler == SIG_IGN ||
<<<<<<< HEAD
             (sig_defact(sig) == SA_IGNORE && handler == SIG_DFL)) {
=======
             (defact(sig) == SA_IGNORE && handler == SIG_DFL)) {
>>>>>>> f7002992
    proc_unlock(proc);
    return;
  }

  /* If stopping or continuing,
   * remove pending signals with the opposite effect. */
  if (sig == SIGSTOP)
    __sigdelset(&td->td_sigpend, SIGCONT);

  if (sig == SIGCONT) {
    __sigdelset(&td->td_sigpend, SIGSTOP);

    /* In case of SIGCONT, make it pending only if the process catches it. */
    if (handler != SIG_IGN && handler != SIG_DFL)
      __sigaddset(&td->td_sigpend, SIGCONT);
  } else {
    /* Every other signal is marked as pending. */
    __sigaddset(&td->td_sigpend, sig);
  }
<<<<<<< HEAD

  /* Don't wake up the target thread if it blocks the signal being sent.
   * Exception: SIGCONT wakes up stopped threads even if it's blocked. */
  if (!continued && __sigismember(&td->td_sigmask, sig))
    return;
=======
>>>>>>> f7002992

  WITH_SPIN_LOCK (&td->td_spin) {
    td->td_flags |= TDF_NEEDSIGCHK;
    /* If the thread is sleeping interruptibly (!), wake it up, so that it
     * continues execution and the signal gets delivered soon. */
    if (td_is_interruptible(td)) {
      sleepq_abort(td);
    } else if (td_is_stopped(td) && continued) {
      sched_wakeup(td, 0);
    }
  }

  proc_unlock(proc);
}

int sig_check(thread_t *td) {
  proc_t *p = td->td_proc;

  assert(p != NULL);
  assert(mtx_owned(&p->p_lock));

  signo_t sig = NSIG;
  while (true) {
    sig = sig_find_pending(td);
    if (sig >= NSIG) {
      /* No pending signals, signal checking done. */
      WITH_SPIN_LOCK (&td->td_spin)
        td->td_flags &= ~TDF_NEEDSIGCHK;
      return 0;
    }
    __sigdelset(&td->td_sigpend, sig);

    sig_t handler = p->p_sigactions[sig].sa_handler;

    if (handler == SIG_IGN)
      continue;
<<<<<<< HEAD
    if (handler == SIG_DFL && sig_defact(sig) == SA_IGNORE)
=======
    if (handler == SIG_DFL && defact(sig) == SA_IGNORE)
>>>>>>> f7002992
      continue;

    /* If we reached here, then the signal has to be posted. */
    return sig;
  }

  __unreachable();
}

void sig_post(signo_t sig) {
  thread_t *td = thread_self();
  proc_t *p = proc_self();

  assert(p != NULL);
  assert(mtx_owned(&p->p_lock));

  sigaction_t *sa = &p->p_sigactions[sig];

  assert(sa->sa_handler != SIG_IGN);

  if (sa->sa_handler == SIG_DFL) {
<<<<<<< HEAD
    if (sig_defact(sig) == SA_KILL) {
      /* Terminate this thread as result of a signal. */
      sig_exit(td, sig);
    } else if (sig_defact(sig) == SA_STOP) {
=======
    if (defact(sig) == SA_KILL) {
      /* Terminate this thread as result of a signal. */
      sig_exit(td, sig);
    } else if (defact(sig) == SA_STOP) {
>>>>>>> f7002992
      /* Stop this thread. Release process lock before switching. */
      klog("Stopping thread %lu in process PID(%d)", td->td_tid, p->p_pid);
      p->p_state = PS_STOPPED;
      WITH_SPIN_LOCK (&td->td_spin) {
        td->td_state = TDS_STOPPED;
        /* We're holding a spinlock, so we can't be preempted here. */
        proc_unlock(p);
        sched_switch();
      }
      proc_lock(p);
      return;
    }
  }

  klog("Post signal %s (handler %p) to thread %lu in process PID(%d)",
       sig_name[sig], sa->sa_handler, td->td_tid, p->p_pid);

  /* Normally the `sig_post` would have more to do, but our signal
   * implementation is very limited for now. All `sig_post` has to do is to
   * pass `sa` to platform-specific `sig_send`. */
  sig_send(sig, sa);
}

__noreturn void sig_exit(thread_t *td, signo_t sig) {
  klog("PID(%d) terminated due to signal %s ", td->td_proc->p_pid,
       sig_name[sig]);
  proc_exit(MAKE_STATUS_SIG_TERM(sig));
}

int do_sigreturn(void) {
  return sig_return();
}

void sig_init(void) {
  __sigemptyset(&cantmask);
  for (signo_t sig = 1; sig < NSIG; sig++)
    if (sig_properties[sig] & SA_CANTMASK)
      __sigaddset(&cantmask, sig);
}

SYSINIT_ADD(sig, sig_init, NODEPS);<|MERGE_RESOLUTION|>--- conflicted
+++ resolved
@@ -9,27 +9,16 @@
 #include <sys/proc.h>
 #include <sys/wait.h>
 #include <sys/sched.h>
-<<<<<<< HEAD
 #include <sys/sysinit.h>
 
 static sigset_t cantmask;
-=======
-
-typedef enum {
-  SA_IGNORE = 1,
-  SA_KILL = 2,
-  SA_CONT = 3, /* Continue a stopped process */
-  SA_STOP = 4, /* Stop a process */
-} sigact_t;
->>>>>>> f7002992
 
 /*!\brief Signal properties.
  *
  * Non-mutually-exclusive properties can be bitwise-ORed together.
- * \note Properties that have set bits in common with #SA_DEF_SIGACT_MASK
+ * \note Properties that have set bits in common with #SA_DEFACT_MASK
  * are mutually exclusive and denote the default action of the signal. */
 /* clang-format off */
-<<<<<<< HEAD
 typedef enum {
   SA_IGNORE = 0x1,
   SA_KILL = 0x2,
@@ -39,13 +28,10 @@
 } sigprop_t;
 
 /*!\brief Mask used to extract the default action from a sigprop_t. */
-#define SA_DEF_SIGACT_MASK 0x7
+#define SA_DEFACT_MASK 0x7
 
 /* clang-format off */
 static const sigprop_t sig_properties[NSIG] = {
-=======
-static const sigact_t def_sigact[NSIG] = {
->>>>>>> f7002992
   [SIGINT] = SA_KILL,
   [SIGILL] = SA_KILL,
   [SIGABRT] = SA_KILL,
@@ -53,11 +39,7 @@
   [SIGSEGV] = SA_KILL,
   [SIGKILL] = SA_KILL | SA_CANTMASK,
   [SIGTERM] = SA_KILL,
-<<<<<<< HEAD
   [SIGSTOP] = SA_STOP | SA_CANTMASK,
-=======
-  [SIGSTOP] = SA_STOP,
->>>>>>> f7002992
   [SIGCONT] = SA_CONT,
   [SIGCHLD] = SA_IGNORE,
   [SIGUSR1] = SA_KILL,
@@ -83,9 +65,9 @@
 /* clang-format on */
 
 /* Default action for a signal. */
-static sigact_t defact(signo_t sig) {
+static sigprop_t defact(signo_t sig) {
   assert(sig <= NSIG);
-  return def_sigact[sig];
+  return sig_properties[sig] & SA_DEFACT_MASK;
 }
 
 int do_sigaction(signo_t sig, const sigaction_t *act, sigaction_t *oldact) {
@@ -105,13 +87,6 @@
   }
 
   return 0;
-}
-
-<<<<<<< HEAD
-/* Default action for a signal. */
-static sigprop_t sig_defact(signo_t sig) {
-  assert(sig <= NSIG);
-  return sig_properties[sig] & SA_DEF_SIGACT_MASK;
 }
 
 static signo_t sig_find_pending(thread_t *td) {
@@ -164,13 +139,10 @@
   return 0;
 }
 
-=======
->>>>>>> f7002992
 /*
  * NOTE: This is a very simple implementation! Unimplemented features:
  * - Thread tracing and debugging
  * - Multiple threads in a process
- * - Signal masks
  * These limitations (plus the fact that we currently have very little thread
  * states) make the logic of sending a signal very simple!
  */
@@ -193,11 +165,7 @@
   if (proc->p_state == PS_STOPPED && continued) {
     proc->p_state = PS_NORMAL;
   } else if (handler == SIG_IGN ||
-<<<<<<< HEAD
-             (sig_defact(sig) == SA_IGNORE && handler == SIG_DFL)) {
-=======
              (defact(sig) == SA_IGNORE && handler == SIG_DFL)) {
->>>>>>> f7002992
     proc_unlock(proc);
     return;
   }
@@ -217,14 +185,11 @@
     /* Every other signal is marked as pending. */
     __sigaddset(&td->td_sigpend, sig);
   }
-<<<<<<< HEAD
 
   /* Don't wake up the target thread if it blocks the signal being sent.
    * Exception: SIGCONT wakes up stopped threads even if it's blocked. */
   if (!continued && __sigismember(&td->td_sigmask, sig))
     return;
-=======
->>>>>>> f7002992
 
   WITH_SPIN_LOCK (&td->td_spin) {
     td->td_flags |= TDF_NEEDSIGCHK;
@@ -261,11 +226,7 @@
 
     if (handler == SIG_IGN)
       continue;
-<<<<<<< HEAD
-    if (handler == SIG_DFL && sig_defact(sig) == SA_IGNORE)
-=======
     if (handler == SIG_DFL && defact(sig) == SA_IGNORE)
->>>>>>> f7002992
       continue;
 
     /* If we reached here, then the signal has to be posted. */
@@ -287,17 +248,10 @@
   assert(sa->sa_handler != SIG_IGN);
 
   if (sa->sa_handler == SIG_DFL) {
-<<<<<<< HEAD
-    if (sig_defact(sig) == SA_KILL) {
-      /* Terminate this thread as result of a signal. */
-      sig_exit(td, sig);
-    } else if (sig_defact(sig) == SA_STOP) {
-=======
     if (defact(sig) == SA_KILL) {
       /* Terminate this thread as result of a signal. */
       sig_exit(td, sig);
     } else if (defact(sig) == SA_STOP) {
->>>>>>> f7002992
       /* Stop this thread. Release process lock before switching. */
       klog("Stopping thread %lu in process PID(%d)", td->td_tid, p->p_pid);
       p->p_state = PS_STOPPED;
