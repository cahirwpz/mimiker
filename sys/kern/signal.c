--- conflicted
+++ resolved
@@ -1,3 +1,4 @@
+#include "sys/siginfo.h"
 #include "sys/sigtypes.h"
 #define KL_LOG KL_SIGNAL
 #include <sys/klog.h>
@@ -218,12 +219,7 @@
       if (timeout == 0) {
         if (tsp->tv_nsec == 0 && tsp->tv_sec == 0) {
           timeout = -1;
-<<<<<<< HEAD
-        } 
-        else {
-=======
         } else {
->>>>>>> c4860152
           /* Shortest possible timeout */
           timeout = 1;
         }
@@ -232,72 +228,49 @@
   }
 
   bzero(kinfo, sizeof(*kinfo));
-
+  
   /* Silently ignore SIGKILL and SIGSTOP. */
   __sigminusset(&cantmask, &waitset);
 
   WITH_PROC_LOCK(p) {
     saved_mask = td->td_sigmask;
-    __sigminusset(&waitset, &td->td_sigmask);
-
-    /* Question: can I return in WITH_PROC_LOCK? */
+    __sigminusset(&waitset, &td->td_sigmask); 
+
     if ((sig = sig_pending(td))) {
+      sigpend_get(&td->td_sigpend, sig, kinfo);
       error = 0;
       goto out;
     }
-
     if (timeout == -1) {
       error = EAGAIN;
       goto out;
     }
-<<<<<<< HEAD
-    
-=======
-
->>>>>>> c4860152
     if (tsp != NULL && !timevalid) {
       error = EINVAL;
       goto out;
     }
-<<<<<<< HEAD
-  
-=======
-
->>>>>>> c4860152
-    error = sleepq_wait_timed(&td->td_sigmask, "sigtimedwait()", timeout);
-
+  }
+
+  error = sleepq_wait_timed(&td->td_sigmask, "sigtimedwait()", timeout);
+
+  WITH_PROC_LOCK(p) {
     if (error == ETIMEDOUT) {
       error = EAGAIN;
       goto out;
     }
 
-    sigset_t unblocked = td->td_sigpend.sp_set;
-<<<<<<< HEAD
-    __sigandset(&waitset, &unblocked)
-    if (__sigfindset(&unblocked)) {
-      error = 0;
-    }
-    else {
-      error = EINTR;
-    }
-
-out:
-    td->td_sigmask = saved_mask;
-  }
- 
-=======
-    __sigandset(&waitset, &unblocked);
-    if (__sigfindset(&unblocked)) {
+    // sigset_t unblocked = td->td_sigpend.sp_set;
+    // __sigandset(&waitset, &unblocked);
+    if ((sig = sig_pending(td))) {
+      sigpend_get(&td->td_sigpend, sig, kinfo);
       error = 0;
     } else {
       error = EINTR;
     }
-
-  out:
-    td->td_sigmask = saved_mask;
-  }
-
->>>>>>> c4860152
+  }
+
+out:
+  td->td_sigmask = saved_mask;
   return error;
 }
 
