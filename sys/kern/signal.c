#define KL_LOG KL_SIGNAL
#include <sys/klog.h>
#include <sys/mimiker.h>
#include <sys/libkern.h>
#include <sys/signal.h>
#include <sys/thread.h>
#include <sys/errno.h>
#include <sys/sleepq.h>
#include <sys/proc.h>
#include <sys/wait.h>
#include <sys/sched.h>
#include <sys/spinlock.h>
#include <sys/malloc.h>

static KMALLOC_DEFINE(M_SIGNAL, "signal");

/*!\brief Signal properties.
 *
 * Non-mutually-exclusive properties can be bitwise-ORed together.
 * \note Properties that have set bits in common with #SA_DEFACT_MASK
 * are mutually exclusive and denote the default action of the signal. */
/* clang-format off */
typedef enum {
  SA_IGNORE = 0x1,
  SA_KILL = 0x2,
  SA_CONT = 0x3, /* Continue a stopped process */
  SA_STOP = 0x4, /* Stop a process */
  SA_CANTMASK = 0x8
} sigprop_t;

/*!\brief Mask used to extract the default action from a sigprop_t. */
#define SA_DEFACT_MASK 0x7

/* clang-format off */
static const sigprop_t sig_properties[NSIG] = {
  [SIGHUP] = SA_KILL,
  [SIGINT] = SA_KILL,
  [SIGILL] = SA_KILL,
  [SIGABRT] = SA_KILL,
  [SIGFPE] = SA_KILL,
  [SIGSEGV] = SA_KILL,
  [SIGKILL] = SA_KILL | SA_CANTMASK,
  [SIGTERM] = SA_KILL,
  [SIGSTOP] = SA_STOP | SA_CANTMASK,
  [SIGCONT] = SA_CONT,
  [SIGCHLD] = SA_IGNORE,
  [SIGUSR1] = SA_KILL,
  [SIGUSR2] = SA_KILL,
  [SIGBUS] = SA_KILL,
};

static const sigset_t cantmask = {__sigmask(SIGKILL) | __sigmask(SIGSTOP)};

static const char *sig_name[NSIG] = {
  [SIGHUP] = "SIGHUP",
  [SIGINT] = "SIGINT",
  [SIGILL] = "SIGILL",
  [SIGABRT] = "SIGABRT",
  [SIGFPE] = "SIGFPE",
  [SIGSEGV] = "SIGSEGV",
  [SIGKILL] = "SIGKILL",
  [SIGTERM] = "SIGTERM",
  [SIGSTOP] = "SIGSTOP",
  [SIGCONT] = "SIGCONT",
  [SIGCHLD] = "SIGCHLD",
  [SIGUSR1] = "SIGUSR1",
  [SIGUSR2] = "SIGUSR2",
  [SIGBUS] = "SIGBUS",
};
/* clang-format on */

static void sigpend_get(sigpend_t *sp, signo_t sig, ksiginfo_t *out);

/* Default action for a signal. */
static sigprop_t defact(signo_t sig) {
  assert(sig <= NSIG);
  return sig_properties[sig] & SA_DEFACT_MASK;
}

static inline bool sig_ignored(sigaction_t *sigactions, signo_t sig) {
  return (sigactions[sig].sa_handler == SIG_IGN ||
          (sigactions[sig].sa_handler == SIG_DFL &&
           (defact(sig) == SA_IGNORE || sig == SIGCONT)));
}

int do_sigaction(signo_t sig, const sigaction_t *act, sigaction_t *oldact) {
  thread_t *td = thread_self();
  proc_t *p = td->td_proc;

  if (sig >= NSIG)
    return EINVAL;

  if (sig_properties[sig] & SA_CANTMASK)
    return EINVAL;

  WITH_PROC_LOCK(p) {
    if (oldact != NULL)
      memcpy(oldact, &p->p_sigactions[sig], sizeof(sigaction_t));
    if (act != NULL)
      memcpy(&p->p_sigactions[sig], act, sizeof(sigaction_t));
    /* If ignoring a pending signal, discard it. */
    if (sig_ignored(p->p_sigactions, sig))
      sigpend_get(&td->td_sigpend, sig, NULL);
  }

  return 0;
}

static signo_t sig_pending(thread_t *td) {
  proc_t *p = td->td_proc;

  assert(p != NULL);
  assert(mtx_owned(&p->p_lock));

  sigset_t unblocked = td->td_sigpend.sp_set;
  __sigminusset(&td->td_sigmask, &unblocked);

  signo_t ret = __sigfindset(&unblocked);
  assert(ret < NSIG);
  return ret;
}

int do_sigprocmask(int how, const sigset_t *set, sigset_t *oset) {
  proc_t *proc = proc_self();
  thread_t *td = proc->p_thread;
  assert(mtx_owned(&proc->p_lock));

  sigset_t *const mask = &td->td_sigmask;

  if (oset != NULL)
    *oset = *mask;

  if (set == NULL)
    return 0;

  sigset_t nset = *set;
  __sigminusset(&cantmask, &nset);

  if (how == SIG_BLOCK) {
    __sigplusset(&nset, mask);
    return 0;
  }

  if (how == SIG_UNBLOCK) {
    __sigminusset(&nset, mask);
  } else if (how == SIG_SETMASK) {
    *mask = nset;
  } else {
    return EINVAL;
  }

  if (sig_pending(td)) {
    WITH_SPIN_LOCK (td->td_lock)
      td->td_flags |= TDF_NEEDSIGCHK;
  }

  return 0;
}

int do_sigsuspend(proc_t *p, const sigset_t *mask) {
  thread_t *td = thread_self();
  assert(td->td_proc == p);

  assert((td->td_pflags & TDP_OLDSIGMASK) == 0);
  td->td_oldsigmask = td->td_sigmask;
  td->td_pflags |= TDP_OLDSIGMASK;

  WITH_PROC_LOCK(p) {
    do_sigprocmask(SIG_SETMASK, mask, NULL);

    /*
     * We want the sleep to be interrupted only if there's an actual signal
     * to be handled, but _sleepq_wait() returns immediately if TDF_NEEDSIGCHK
     * is set (without checking whether there's an actual pending signal),
     * so we clear the flag here if there are no real pending signals.
     */
    WITH_SPIN_LOCK (td->td_lock) {
      if (sig_pending(td))
        td->td_flags |= TDF_NEEDSIGCHK;
      else
        td->td_flags &= ~TDF_NEEDSIGCHK;
    }
  }

  int error;
  /* Handle spurious wakeups. */
  while ((error = sleepq_wait_intr(&td->td_sigmask, "sigsuspend()")) != EINTR) {
    assert(error == 0);
    klog("sigsuspend(): spurious wakeup");
  }

  return EINTR;
}

static ksiginfo_t *ksiginfo_copy(const ksiginfo_t *src) {
  ksiginfo_t *kp = kmalloc(M_SIGNAL, sizeof(ksiginfo_t), M_NOWAIT);
  assert(kp != NULL);

  memcpy(kp, src, sizeof(ksiginfo_t));
  kp->ksi_flags &= ~KSI_QUEUED;
  kp->ksi_flags |= KSI_FROMPOOL;
  return kp;
}

static void ksiginfo_free(ksiginfo_t *ksi) {
  assert((ksi->ksi_flags & KSI_FROMPOOL) != 0);
  assert((ksi->ksi_flags & KSI_QUEUED) == 0);

  kfree(M_SIGNAL, ksi);
}

void sigpend_init(sigpend_t *sp) {
  assert(sp != NULL);
  TAILQ_INIT(&sp->sp_info);
  __sigemptyset(&sp->sp_set);
}

void sigpend_destroy(sigpend_t *sp) {
  assert(sp != NULL);
  __sigemptyset(&sp->sp_set);

  ksiginfo_t *ksi;
  while (!TAILQ_EMPTY(&sp->sp_info)) {
    ksi = TAILQ_FIRST(&sp->sp_info);
    TAILQ_REMOVE(&sp->sp_info, ksi, ksi_list);
    assert(ksi->ksi_flags & KSI_FROMPOOL);
    assert(ksi->ksi_flags & KSI_QUEUED);
    ksi->ksi_flags &= ~KSI_QUEUED;
    ksiginfo_free(ksi);
  }
}

static void sigpend_get(sigpend_t *sp, signo_t sig, ksiginfo_t *out) {
  __sigdelset(&sp->sp_set, sig);

  /* Find siginfo and copy it out. */
  ksiginfo_t *ksi;
  TAILQ_FOREACH (ksi, &sp->sp_info, ksi_list) {
    if (ksi->ksi_signo == sig)
      break;
  }

  if (!ksi) {
    if (out) {
      bzero(out, sizeof(ksiginfo_t));
      out->ksi_signo = sig;
      out->ksi_code = SI_NOINFO;
    }
    return;
  }

  TAILQ_REMOVE(&sp->sp_info, ksi, ksi_list);
  assert(ksi->ksi_flags & KSI_FROMPOOL);
  assert(ksi->ksi_flags & KSI_QUEUED);
  ksi->ksi_flags &= ~KSI_QUEUED;
  if (out) {
    memcpy(out, ksi, sizeof(ksiginfo_t));
    out->ksi_flags &= ~KSI_FROMPOOL;
  }
  ksiginfo_free(ksi);
}

static void sigpend_put(sigpend_t *sp, ksiginfo_t *ksi) {
  assert(sp != NULL);
  assert(ksi != NULL);
  assert(ksi->ksi_flags & KSI_FROMPOOL);
  assert((ksi->ksi_flags & KSI_QUEUED) == 0);

  signo_t sig = ksi->ksi_signo;
  __sigaddset(&sp->sp_set, sig);

  /* If there is no siginfo, we are done. */
  if (ksi->ksi_flags & KSI_RAW) {
    ksiginfo_free(ksi);
    return;
  }

  ksiginfo_t *kp;
  TAILQ_FOREACH (kp, &sp->sp_info, ksi_list) {
    if (kp->ksi_signo == sig)
      break;
  }

  if (kp) {
    kp->ksi_info = ksi->ksi_info;
    kp->ksi_flags = ksi->ksi_flags | KSI_QUEUED;
    ksiginfo_free(ksi);
  } else {
    TAILQ_INSERT_TAIL(&sp->sp_info, ksi, ksi_list);
    ksi->ksi_flags |= KSI_QUEUED;
  }
}

void sig_child(proc_t *p, int code) {
  assert(p != NULL);
  assert(mtx_owned(&p->p_lock));

  proc_t *parent = p->p_parent;
  assert(mtx_owned(&parent->p_lock));

  ksiginfo_t ksi = {
    .ksi_signo = SIGCHLD,
    .ksi_code = code,
    .ksi_pid = p->p_pid,
    .ksi_uid = p->p_cred.cr_euid,
  };

  sig_kill(parent, &ksi);
}

/*
 * NOTE: This is a very simple implementation! Unimplemented features:
 * - Thread tracing and debugging
 * - Multiple threads in a process
 * These limitations (plus the fact that we currently have very little thread
 * states) make the logic of sending a signal very simple!
 */
void sig_kill(proc_t *p, ksiginfo_t *ksi) {
  assert(p != NULL);
  assert(mtx_owned(&p->p_lock));
  assert(ksi != NULL);

  signo_t sig = ksi->ksi_signo;
  assert(sig < NSIG);

  /* Zombie or dying processes shouldn't accept any signals. */
  if (!proc_is_alive(p))
    return;

  thread_t *td = p->p_thread;

  sig_t handler = p->p_sigactions[sig].sa_handler;
  bool continued = sig == SIGCONT || sig == SIGKILL;

  /* If the signal is ignored, don't even bother posting it,
   * unless it's waking up a stopped process. */
  if (p->p_state == PS_STOPPED && continued) {
    p->p_state = PS_NORMAL;
    p->p_flags |= PF_STATE_CHANGED;
    WITH_PROC_LOCK(p->p_parent) {
      proc_wakeup_parent(p->p_parent);
    }
  } else if (handler == SIG_IGN ||
             (defact(sig) == SA_IGNORE && handler == SIG_DFL)) {
    return;
  }

  /* If stopping or continuing,
   * remove pending signals with the opposite effect. */
  if (sig == SIGSTOP)
    sigpend_get(&td->td_sigpend, SIGCONT, NULL);

  ksiginfo_t *kp = ksiginfo_copy(ksi);

  if (sig == SIGCONT) {
    sigpend_get(&td->td_sigpend, SIGSTOP, NULL);

    /* In case of SIGCONT, make it pending only if the process catches it. */
    if (handler != SIG_IGN && handler != SIG_DFL)
      sigpend_put(&td->td_sigpend, kp);
    else
      ksiginfo_free(kp);
  } else {
    /* Every other signal is marked as pending. */
    sigpend_put(&td->td_sigpend, kp);
  }

  /* Don't wake up the target thread if it blocks the signal being sent.
   * Exception: SIGCONT wakes up stopped threads even if it's blocked. */
  if (__sigismember(&td->td_sigmask, sig)) {
    if (continued)
      WITH_SPIN_LOCK (td->td_lock)
        thread_continue(td);
  } else {
    WITH_SPIN_LOCK (td->td_lock) {
      td->td_flags |= TDF_NEEDSIGCHK;
      /* If the thread is sleeping interruptibly (!), wake it up, so that it
       * continues execution and the signal gets delivered soon. */
      if (td_is_interruptible(td)) {
        /* XXX Maybe TDF_NEEDSIGCHK should be protected by a different lock? */
        spin_unlock(td->td_lock);
        sleepq_abort(td); /* Locks & unlocks td_lock */
        spin_lock(td->td_lock);
      } else if (continued) {
        thread_continue(td);
      }
    }
  }
}

void sig_pgkill(pgrp_t *pg, ksiginfo_t *ksi) {
  assert(mtx_owned(&pg->pg_lock));

  proc_t *p;

  TAILQ_FOREACH (p, &pg->pg_members, p_pglist) {
    WITH_PROC_LOCK(p) {
      sig_kill(p, ksi);
    }
  }
}

<<<<<<< HEAD
bool sig_should_stop(sigaction_t *sigactions, signo_t sig) {
  return (sigactions[sig].sa_handler == SIG_DFL && defact(sig) == SA_STOP);
}

int sig_check(thread_t *td, bool delete) {
=======
int sig_check(thread_t *td, ksiginfo_t *out) {
>>>>>>> aecac5d5
  proc_t *p = td->td_proc;

  assert(p != NULL);
  assert(mtx_owned(&p->p_lock));

<<<<<<< HEAD
  signo_t sig = NSIG;
  while (true) {
    sig = sig_pending(td);
    if (sig == 0) {
      /* No pending signals, signal checking done. */
      WITH_SPIN_LOCK (td->td_lock)
        td->td_flags &= ~TDF_NEEDSIGCHK;
      return 0;
    }
    if (delete)
      __sigdelset(&td->td_sigpend, sig);

    /* We should never get a pending signal that's ignored,
     * since we discard such signals in do_sigaction(). */
    assert(!sig_ignored(p->p_sigactions, sig));

    /* If we reached here, then the signal has to be posted. */
    return sig;
=======
  signo_t sig = sig_pending(td);
  if (sig == 0) {
    /* No pending signals, signal checking done. */
    WITH_SPIN_LOCK (td->td_lock)
      td->td_flags &= ~TDF_NEEDSIGCHK;
    return 0;
>>>>>>> aecac5d5
  }
  sigpend_get(&td->td_sigpend, sig, out);

  /* We should never get a pending signal that's ignored,
   * since we discard such signals in do_sigaction(). */
  assert(!sig_ignored(p->p_sigactions, sig));

  /* If we reached here, then the signal has to be posted. */
  return sig;
}

void sig_post(ksiginfo_t *ksi) {
  thread_t *td = thread_self();
  proc_t *p = proc_self();

  assert(p != NULL);
  assert(mtx_owned(&p->p_lock));
  assert(ksi != NULL);

  signo_t sig = ksi->ksi_signo;
  sigaction_t *sa = &p->p_sigactions[sig];

  assert(sa->sa_handler != SIG_IGN);

  if (sa->sa_handler == SIG_DFL && defact(sig) == SA_KILL) {
    /* Terminate this thread as result of a signal. */
    sig_exit(td, sig);
    __unreachable();
  }

<<<<<<< HEAD
  if (sig_should_stop(p->p_sigactions, sig)) {
    proc_stop();
=======
  if (sa->sa_handler == SIG_DFL && defact(sig) == SA_STOP) {
    klog("Stopping thread %lu in process PID(%d)", td->td_tid, p->p_pid);
    p->p_state = PS_STOPPED;
    p->p_flags |= PF_STATE_CHANGED;
    WITH_PROC_LOCK(p->p_parent) {
      proc_wakeup_parent(p->p_parent);
      sig_child(p, CLD_STOPPED);
    }
    WITH_SPIN_LOCK (td->td_lock) { td->td_flags |= TDF_STOPPING; }
    proc_unlock(p);
    /* We're holding no locks here, so our process can be continued before we
     * actually stop the thread. This is why we need the TDF_STOPPING flag. */
    spin_lock(td->td_lock);
    if (td->td_flags & TDF_STOPPING) {
      td->td_flags &= ~TDF_STOPPING;
      td->td_state = TDS_STOPPED;
      sched_switch(); /* Releases td_lock. */
    } else {
      spin_unlock(td->td_lock);
    }
    proc_lock(p);
>>>>>>> aecac5d5
    return;
  }

  klog("Post signal %s (handler %p) to thread %lu in process PID(%d)",
       sig_name[sig], sa->sa_handler, td->td_tid, p->p_pid);

  sigset_t *return_mask;
  if (td->td_pflags & TDP_OLDSIGMASK) {
    return_mask = &td->td_oldsigmask;
    td->td_pflags &= ~TDP_OLDSIGMASK;
  } else {
    return_mask = &td->td_sigmask;
  }

  /* Normally the `sig_post` would have more to do, but our signal
   * implementation is very limited for now. All `sig_post` has to do is to
   * pass `sa` to platform-specific `sig_send`. */
  sig_send(sig, return_mask, sa, ksi);

  /* Set handler's signal mask. */
  __sigplusset(&sa->sa_mask, &td->td_sigmask);
  __sigaddset(&td->td_sigmask, sig);
  __sigminusset(&cantmask, &td->td_sigmask);
}

__noreturn void sig_exit(thread_t *td, signo_t sig) {
  klog("PID(%d) terminated due to signal %s ", td->td_proc->p_pid,
       sig_name[sig]);
  proc_exit(MAKE_STATUS_SIG_TERM(sig));
}

int do_sigreturn(void) {
  return sig_return();
}<|MERGE_RESOLUTION|>--- conflicted
+++ resolved
@@ -69,8 +69,6 @@
 };
 /* clang-format on */
 
-static void sigpend_get(sigpend_t *sp, signo_t sig, ksiginfo_t *out);
-
 /* Default action for a signal. */
 static sigprop_t defact(signo_t sig) {
   assert(sig <= NSIG);
@@ -230,7 +228,7 @@
   }
 }
 
-static void sigpend_get(sigpend_t *sp, signo_t sig, ksiginfo_t *out) {
+void sigpend_get(sigpend_t *sp, signo_t sig, ksiginfo_t *out) {
   __sigdelset(&sp->sp_set, sig);
 
   /* Find siginfo and copy it out. */
@@ -400,49 +398,25 @@
   }
 }
 
-<<<<<<< HEAD
 bool sig_should_stop(sigaction_t *sigactions, signo_t sig) {
   return (sigactions[sig].sa_handler == SIG_DFL && defact(sig) == SA_STOP);
 }
 
-int sig_check(thread_t *td, bool delete) {
-=======
 int sig_check(thread_t *td, ksiginfo_t *out) {
->>>>>>> aecac5d5
   proc_t *p = td->td_proc;
 
   assert(p != NULL);
   assert(mtx_owned(&p->p_lock));
 
-<<<<<<< HEAD
-  signo_t sig = NSIG;
-  while (true) {
-    sig = sig_pending(td);
-    if (sig == 0) {
-      /* No pending signals, signal checking done. */
-      WITH_SPIN_LOCK (td->td_lock)
-        td->td_flags &= ~TDF_NEEDSIGCHK;
-      return 0;
-    }
-    if (delete)
-      __sigdelset(&td->td_sigpend, sig);
-
-    /* We should never get a pending signal that's ignored,
-     * since we discard such signals in do_sigaction(). */
-    assert(!sig_ignored(p->p_sigactions, sig));
-
-    /* If we reached here, then the signal has to be posted. */
-    return sig;
-=======
   signo_t sig = sig_pending(td);
   if (sig == 0) {
     /* No pending signals, signal checking done. */
     WITH_SPIN_LOCK (td->td_lock)
       td->td_flags &= ~TDF_NEEDSIGCHK;
     return 0;
->>>>>>> aecac5d5
-  }
-  sigpend_get(&td->td_sigpend, sig, out);
+  }
+  if (out != SIG_CHECK_NODELETE)
+    sigpend_get(&td->td_sigpend, sig, out);
 
   /* We should never get a pending signal that's ignored,
    * since we discard such signals in do_sigaction(). */
@@ -471,32 +445,8 @@
     __unreachable();
   }
 
-<<<<<<< HEAD
   if (sig_should_stop(p->p_sigactions, sig)) {
     proc_stop();
-=======
-  if (sa->sa_handler == SIG_DFL && defact(sig) == SA_STOP) {
-    klog("Stopping thread %lu in process PID(%d)", td->td_tid, p->p_pid);
-    p->p_state = PS_STOPPED;
-    p->p_flags |= PF_STATE_CHANGED;
-    WITH_PROC_LOCK(p->p_parent) {
-      proc_wakeup_parent(p->p_parent);
-      sig_child(p, CLD_STOPPED);
-    }
-    WITH_SPIN_LOCK (td->td_lock) { td->td_flags |= TDF_STOPPING; }
-    proc_unlock(p);
-    /* We're holding no locks here, so our process can be continued before we
-     * actually stop the thread. This is why we need the TDF_STOPPING flag. */
-    spin_lock(td->td_lock);
-    if (td->td_flags & TDF_STOPPING) {
-      td->td_flags &= ~TDF_STOPPING;
-      td->td_state = TDS_STOPPED;
-      sched_switch(); /* Releases td_lock. */
-    } else {
-      spin_unlock(td->td_lock);
-    }
-    proc_lock(p);
->>>>>>> aecac5d5
     return;
   }
 
