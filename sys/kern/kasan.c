#include <sys/vm.h>
#include <sys/pmap.h>
#include <sys/types.h>
#include <sys/types.h>
#include <sys/param.h>
#include <sys/kasan.h>
#include <sys/mimiker.h>
#include <sys/thread.h>
#include <sys/ktest.h>
#include <machine/vm_param.h>
#include <machine/kasan.h>

/* Part of internal compiler interface */
#define KASAN_SHADOW_SCALE_SHIFT 3
#define KASAN_ALLOCA_REDZONE_SIZE 32

#define KASAN_SHADOW_SCALE_SIZE (1 << KASAN_SHADOW_SCALE_SHIFT)
#define KASAN_SHADOW_MASK (KASAN_SHADOW_SCALE_SIZE - 1)

/* The following two structures are part of internal compiler interface:
 * https://github.com/gcc-mirror/gcc/blob/master/libsanitizer/include/sanitizer/asan_interface.h
 */

struct __asan_global_source_location {
  const char *filename;
  int line_no;
  int column_no;
};

struct __asan_global {
  const void *beg;                /* The address of the global */
  size_t size;                    /* The original size of the global */
  size_t size_with_redzone;       /* The size with the redzone */
  const char *name;               /* Name as a C string */
  const char *module_name;        /* Module name as a C string */
  unsigned long has_dynamic_init; /* Does the global have dynamic initializer */
  struct __asan_global_source_location *location; /* Location of a global */
  const void *odr_indicator; /* The address of the ODR indicator symbol */
};

static int kasan_ready;

static const char *code_name(uint8_t code) {
  switch (code) {
    case KASAN_CODE_STACK_LEFT:
    case KASAN_CODE_STACK_MID:
    case KASAN_CODE_STACK_RIGHT:
      return "stack buffer-overflow";
    case KASAN_CODE_GLOBAL_OVERFLOW:
      return "global buffer-overflow";
    case KASAN_CODE_KMEM_USE_AFTER_FREE:
      return "kmem use-after-free";
    case KASAN_CODE_POOL_OVERFLOW:
      return "pool buffer-overflow";
    case KASAN_CODE_POOL_USE_AFTER_FREE:
      return "pool use-after-free";
    case KASAN_CODE_KMALLOC_OVERFLOW:
      return "kmalloc buffer-overflow";
    case KASAN_CODE_KMALLOC_USE_AFTER_FREE:
      return "kmalloc use-after-free";
    case 1 ... 7:
      return "partial redzone";
    default:
      return "unknown redzone";
  }
}

/* Check whether all bytes from range [addr, addr + size) are mapped to
 * a single shadow byte */
__always_inline static inline bool access_within_shadow_byte(uintptr_t addr,
                                                             size_t size) {
  return (addr >> KASAN_SHADOW_SCALE_SHIFT) ==
         ((addr + size - 1) >> KASAN_SHADOW_SCALE_SHIFT);
}

__always_inline static inline bool shadow_1byte_isvalid(uintptr_t addr,
                                                        uint8_t *code) {
  int8_t shadow_val = *kasan_md_addr_to_shad(addr);
  int8_t last = addr & KASAN_SHADOW_MASK;
  if (__predict_true(shadow_val == 0 || last < shadow_val))
    return true;
  *code = shadow_val;
  return false;
}

__always_inline static inline bool shadow_2byte_isvalid(uintptr_t addr,
                                                        uint8_t *code) {
  if (!access_within_shadow_byte(addr, 2))
    return shadow_1byte_isvalid(addr, code) &&
           shadow_1byte_isvalid(addr + 1, code);

  int8_t shadow_val = *kasan_md_addr_to_shad(addr);
  int8_t last = (addr + 1) & KASAN_SHADOW_MASK;
  if (__predict_true(shadow_val == 0 || last < shadow_val))
    return true;
  *code = shadow_val;
  return false;
}

__always_inline static inline bool shadow_4byte_isvalid(uintptr_t addr,
                                                        uint8_t *code) {
  if (!access_within_shadow_byte(addr, 4))
    return shadow_2byte_isvalid(addr, code) &&
           shadow_2byte_isvalid(addr + 2, code);

  int8_t shadow_val = *kasan_md_addr_to_shad(addr);
  int8_t last = (addr + 3) & KASAN_SHADOW_MASK;
  if (__predict_true(shadow_val == 0 || last < shadow_val))
    return true;
  *code = shadow_val;
  return false;
}

__always_inline static inline bool shadow_8byte_isvalid(uintptr_t addr,
                                                        uint8_t *code) {
  if (!access_within_shadow_byte(addr, 8))
    return shadow_4byte_isvalid(addr, code) &&
           shadow_4byte_isvalid(addr + 4, code);

  int8_t shadow_val = *kasan_md_addr_to_shad(addr);
  int8_t last = (addr + 7) & KASAN_SHADOW_MASK;
  if (__predict_true(shadow_val == 0 || last < shadow_val))
    return true;
  *code = shadow_val;
  return false;
}

__always_inline static inline bool
shadow_Nbyte_isvalid(uintptr_t addr, size_t size, uint8_t *code) {
  for (size_t i = 0; i < size; i++)
    if (__predict_false(!shadow_1byte_isvalid(addr + i, code)))
      return false;
  return true;
}

__always_inline static inline void shadow_check(uintptr_t addr, size_t size,
                                                bool read) {
  if (__predict_false(!kasan_ready))
    return;
  if (__predict_false(!kasan_md_addr_supported(addr)))
    return;

  uint8_t code = 0;
  bool valid = true;
  if (__builtin_constant_p(size)) {
    switch (size) {
      case 1:
        valid = shadow_1byte_isvalid(addr, &code);
        break;
      case 2:
        valid = shadow_2byte_isvalid(addr, &code);
        break;
      case 4:
        valid = shadow_4byte_isvalid(addr, &code);
        break;
      case 8:
        valid = shadow_8byte_isvalid(addr, &code);
        break;
    }
  } else {
    valid = shadow_Nbyte_isvalid(addr, size, &code);
  }

  if (__predict_false(!valid)) {
    kprintf("===========KernelAddressSanitizer===========\n"
            "ERROR:\n"
            "* invalid access to address %p\n"
            "* %s of size %lu\n"
            "* redzone code 0x%x (%s)\n"
            "============================================\n",
            (void *)addr, (read ? "read" : "write"), size, code,
            code_name(code));
    if (ktest_test_running_flag)
      ktest_failure();
    else
      panic_fail();
  }
}

/* Note: use of __builtin_memset in this function is not optimal if its
 * implementation is instrumented (i.e. not written in asm) */
void kasan_mark(const void *addr, size_t size, size_t size_with_redzone,
                uint8_t code) {
  int8_t *shadow = kasan_md_addr_to_shad((uintptr_t)addr);
  size_t redzone = size_with_redzone - roundup(size, KASAN_SHADOW_SCALE_SIZE);

  assert(is_aligned(addr, KASAN_SHADOW_SCALE_SIZE));
  assert(is_aligned(redzone, KASAN_SHADOW_SCALE_SIZE));

  /* Valid bytes */
  size_t len = size / KASAN_SHADOW_SCALE_SIZE;
  __builtin_memset(shadow, 0, len);
  shadow += len;

  /* At most one partially valid byte */
  if (size & KASAN_SHADOW_MASK)
    *shadow++ = size & KASAN_SHADOW_MASK;

  /* Invalid bytes */
  len = redzone / KASAN_SHADOW_SCALE_SIZE;
  __builtin_memset(shadow, code, len);
}

void kasan_mark_valid(const void *addr, size_t size) {
  kasan_mark(addr, size, size, 0);
}

void kasan_mark_invalid(const void *addr, size_t size, uint8_t code) {
  kasan_mark(addr, 0, size, code);
}

/* Call constructors that will register globals */
static void call_ctors(void) {
  extern uintptr_t __CTOR_LIST__, __CTOR_END__;
  for (uintptr_t *ptr = &__CTOR_LIST__; ptr != &__CTOR_END__; ptr++) {
    void (*func)(void) = (void (*)(void))(*ptr);
    (*func)();
  }
}

void kasan_init(void) {
  /* Set entire shadow memory to zero */
  kasan_mark_valid((const void *)KASAN_MD_SANITIZED_START,
                   KASAN_MD_SANITIZED_SIZE);

  /* KASAN is ready to check for errors! */
  kasan_ready = 1;

  /* Setup redzones after global variables */
  call_ctors();
}

#define DEFINE_ASAN_LOAD_STORE(size)                                           \
  void __asan_load##size##_noabort(uintptr_t addr) {                           \
    shadow_check(addr, size, true);                                            \
  }                                                                            \
  void __asan_store##size##_noabort(uintptr_t addr) {                          \
    shadow_check(addr, size, false);                                           \
  }

DEFINE_ASAN_LOAD_STORE(1);
DEFINE_ASAN_LOAD_STORE(2);
DEFINE_ASAN_LOAD_STORE(4);
DEFINE_ASAN_LOAD_STORE(8);

void __asan_loadN_noabort(uintptr_t addr, size_t size) {
  shadow_check(addr, size, true);
}

void __asan_storeN_noabort(uintptr_t addr, size_t size) {
  shadow_check(addr, size, false);
}

/* Called at the end of every function marked as "noreturn".
 * Performs cleanup of the current stack's shadow memory to prevent false
 * positives. */
void __asan_handle_no_return(void) {
  kstack_t *stack = &thread_self()->td_kstack;
  kasan_mark_valid(stack->stk_base, stack->stk_size);
}

void __asan_register_globals(struct __asan_global *globals, size_t n) {
  for (size_t i = 0; i < n; i++)
    kasan_mark(globals[i].beg, globals[i].size, globals[i].size_with_redzone,
               KASAN_CODE_GLOBAL_OVERFLOW);
}

void __asan_unregister_globals(struct __asan_global *globals, size_t n) {
  /* never called */
}

/* Note: alloca is currently used in strntoul and test_sleepq_sync functions */
void __asan_alloca_poison(const void *addr, size_t size) {
  void *left_redzone = (int8_t *)addr - KASAN_ALLOCA_REDZONE_SIZE;
  size_t size_with_mid_redzone = roundup(size, KASAN_ALLOCA_REDZONE_SIZE);
  void *right_redzone = (int8_t *)addr + size_with_mid_redzone;
<<<<<<< HEAD

  kasan_mark(left_redzone, 0, KASAN_ALLOCA_REDZONE_SIZE, KASAN_CODE_STACK_LEFT);
  kasan_mark(addr, size, size_with_mid_redzone, KASAN_CODE_STACK_MID);
  kasan_mark(right_redzone, 0, KASAN_ALLOCA_REDZONE_SIZE,
             KASAN_CODE_STACK_RIGHT);
}

void __asan_allocas_unpoison(const void *begin, const void *end) {
  size_t size = end - begin;
  if (__predict_false(!begin || begin > end))
    return;
  kasan_mark_valid(begin, size);
}

/* Below you can find wrappers for various memory-touching functions,
 * which are implemented in assembly (therefore are not instrumented). */
=======

  kasan_mark_invalid(left_redzone, KASAN_ALLOCA_REDZONE_SIZE,
                     KASAN_CODE_STACK_LEFT);
  kasan_mark(addr, size, size_with_mid_redzone, KASAN_CODE_STACK_MID);
  kasan_mark_invalid(right_redzone, KASAN_ALLOCA_REDZONE_SIZE,
                     KASAN_CODE_STACK_RIGHT);
}

void __asan_allocas_unpoison(const void *begin, const void *end) {
  size_t size = end - begin;
  if (__predict_false(!begin || begin > end))
    return;
  kasan_mark_valid(begin, size);
}

/* Below you can find replacements for various memory-touching functions */

>>>>>>> 85fb96bc
#undef copyin
int copyin(const void *restrict udaddr, void *restrict kaddr, size_t len);
int kasan_copyin(const void *restrict udaddr, void *restrict kaddr,
                 size_t len) {
  shadow_check((uintptr_t)kaddr, len, false);
  return copyin(udaddr, kaddr, len);
}

#undef copyinstr
int copyinstr(const void *restrict udaddr, void *restrict kaddr, size_t len,
              size_t *restrict lencopied);
int kasan_copyinstr(const void *restrict udaddr, void *restrict kaddr,
                    size_t len, size_t *restrict lencopied) {
  shadow_check((uintptr_t)kaddr, len, false);
  return copyinstr(udaddr, kaddr, len, lencopied);
}

#undef copyout
int copyout(const void *restrict kaddr, void *restrict udaddr, size_t len);
int kasan_copyout(const void *restrict kaddr, void *restrict udaddr,
                  size_t len) {
  shadow_check((uintptr_t)kaddr, len, true);
  return copyout(kaddr, udaddr, len);
}

#undef memcpy
void *memcpy(void *dst, const void *src, size_t len);
void *kasan_memcpy(void *dst, const void *src, size_t len) {
  shadow_check((uintptr_t)src, len, true);
  shadow_check((uintptr_t)dst, len, false);
  return memcpy(dst, src, len);
}

size_t kasan_strlen(const char *str) {
  const char *s = str;
  while (1) {
    shadow_check((uintptr_t)s, 1, true);
    if (*s == '\0')
      break;
    s++;
  }

  return s - str;
}

/* Quarantine implementation */
static bool item_has_expired(quar_t *q, quar_item_t *item) {
  return q->q_timestamp_current > item->qi_timestamp_free + q->q_ttl;
}

static quar_item_t *oldest_item(quar_t *q) {
  assert(q->q_buf.count > 0);
  return &q->q_buf.items[q->q_buf.tail];
}

static void release_item(quar_t *q, quar_item_t *item) {
  q->q_free(q->q_pool, item->qi_ptr);
  q->q_buf.count--;
  q->q_buf.tail++;
  if (q->q_buf.tail == KASAN_QUAR_BUFSIZE)
    q->q_buf.tail = 0;
}

static void release_expired_items(quar_t *q) {
  while (q->q_buf.count > 0) {
    quar_item_t *item = oldest_item(q);
    if (!item_has_expired(q, item))
      break;
    release_item(q, item);
  }
}

void kasan_quar_releaseall(quar_t *q) {
  SCOPED_MTX_LOCK(q->q_mtx);
  while (q->q_buf.count > 0) {
    quar_item_t *item = oldest_item(q);
    release_item(q, item);
  }
}

void kasan_quar_inctime(quar_t *q) {
  assert(mtx_owned(q->q_mtx));
  q->q_timestamp_current++;
  release_expired_items(q);
}

void kasan_quar_additem(quar_t *q, void *ptr) {
  assert(mtx_owned(q->q_mtx));

  /* Not enough space, release least recently added item */
  if (q->q_buf.count == KASAN_QUAR_BUFSIZE)
    release_item(q, oldest_item(q));

  quar_item_t *new_item = &q->q_buf.items[q->q_buf.head];
  new_item->qi_ptr = ptr;
  new_item->qi_timestamp_free = q->q_timestamp_current;

  q->q_buf.count++;
  q->q_buf.head++;
  if (q->q_buf.head == KASAN_QUAR_BUFSIZE)
    q->q_buf.head = 0;
}

void kasan_quar_init(quar_t *q, void *pool, mtx_t *pool_mtx, quar_free_t free,
                     int ttl) {
  q->q_buf.head = 0;
  q->q_buf.tail = 0;
  q->q_buf.count = 0;
  q->q_timestamp_current = 0;
  q->q_ttl = ttl;
  q->q_free = free;
  q->q_pool = pool;
  q->q_mtx = pool_mtx;
}<|MERGE_RESOLUTION|>--- conflicted
+++ resolved
@@ -274,12 +274,12 @@
   void *left_redzone = (int8_t *)addr - KASAN_ALLOCA_REDZONE_SIZE;
   size_t size_with_mid_redzone = roundup(size, KASAN_ALLOCA_REDZONE_SIZE);
   void *right_redzone = (int8_t *)addr + size_with_mid_redzone;
-<<<<<<< HEAD
-
-  kasan_mark(left_redzone, 0, KASAN_ALLOCA_REDZONE_SIZE, KASAN_CODE_STACK_LEFT);
+
+  kasan_mark_invalid(left_redzone, KASAN_ALLOCA_REDZONE_SIZE,
+                     KASAN_CODE_STACK_LEFT);
   kasan_mark(addr, size, size_with_mid_redzone, KASAN_CODE_STACK_MID);
-  kasan_mark(right_redzone, 0, KASAN_ALLOCA_REDZONE_SIZE,
-             KASAN_CODE_STACK_RIGHT);
+  kasan_mark_invalid(right_redzone, KASAN_ALLOCA_REDZONE_SIZE,
+                     KASAN_CODE_STACK_RIGHT);
 }
 
 void __asan_allocas_unpoison(const void *begin, const void *end) {
@@ -291,25 +291,6 @@
 
 /* Below you can find wrappers for various memory-touching functions,
  * which are implemented in assembly (therefore are not instrumented). */
-=======
-
-  kasan_mark_invalid(left_redzone, KASAN_ALLOCA_REDZONE_SIZE,
-                     KASAN_CODE_STACK_LEFT);
-  kasan_mark(addr, size, size_with_mid_redzone, KASAN_CODE_STACK_MID);
-  kasan_mark_invalid(right_redzone, KASAN_ALLOCA_REDZONE_SIZE,
-                     KASAN_CODE_STACK_RIGHT);
-}
-
-void __asan_allocas_unpoison(const void *begin, const void *end) {
-  size_t size = end - begin;
-  if (__predict_false(!begin || begin > end))
-    return;
-  kasan_mark_valid(begin, size);
-}
-
-/* Below you can find replacements for various memory-touching functions */
-
->>>>>>> 85fb96bc
 #undef copyin
 int copyin(const void *restrict udaddr, void *restrict kaddr, size_t len);
 int kasan_copyin(const void *restrict udaddr, void *restrict kaddr,
