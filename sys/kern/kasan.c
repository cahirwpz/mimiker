--- conflicted
+++ resolved
@@ -75,11 +75,7 @@
 
 __always_inline static inline bool shadow_1byte_isvalid(uintptr_t addr,
                                                         uint8_t *code) {
-<<<<<<< HEAD
-  int8_t shadow_val = *md_addr_to_shadow(addr);
-=======
   int8_t shadow_val = *kasan_md_addr_to_shad(addr);
->>>>>>> 4bb1f272
   int8_t last = addr & KASAN_SHADOW_MASK;
   if (__predict_true(shadow_val == 0 || last < shadow_val))
     return true;
@@ -93,7 +89,7 @@
     return shadow_1byte_isvalid(addr, code) &&
            shadow_1byte_isvalid(addr + 1, code);
 
-  int8_t shadow_val = *md_addr_to_shadow(addr);
+  int8_t shadow_val = *kasan_md_addr_to_shad(addr);
   int8_t last = (addr + 1) & KASAN_SHADOW_MASK;
   if (__predict_true(shadow_val == 0 || last < shadow_val))
     return true;
@@ -107,7 +103,7 @@
     return shadow_2byte_isvalid(addr, code) &&
            shadow_2byte_isvalid(addr + 2, code);
 
-  int8_t shadow_val = *md_addr_to_shadow(addr);
+  int8_t shadow_val = *kasan_md_addr_to_shad(addr);
   int8_t last = (addr + 3) & KASAN_SHADOW_MASK;
   if (__predict_true(shadow_val == 0 || last < shadow_val))
     return true;
@@ -121,7 +117,7 @@
     return shadow_4byte_isvalid(addr, code) &&
            shadow_4byte_isvalid(addr + 4, code);
 
-  int8_t shadow_val = *md_addr_to_shadow(addr);
+  int8_t shadow_val = *kasan_md_addr_to_shad(addr);
   int8_t last = (addr + 7) & KASAN_SHADOW_MASK;
   if (__predict_true(shadow_val == 0 || last < shadow_val))
     return true;
@@ -141,7 +137,7 @@
                                                 bool read) {
   if (__predict_false(!kasan_ready))
     return;
-  if (__predict_false(!md_addr_supported(addr)))
+  if (__predict_false(!kasan_md_addr_supported(addr)))
     return;
 
   uint8_t code = 0;
@@ -188,7 +184,7 @@
  * implementation is instrumented (i.e. not written in asm) */
 void kasan_mark(const void *addr, size_t size, size_t size_with_redzone,
                 uint8_t code) {
-  int8_t *shadow = md_addr_to_shadow((uintptr_t)addr);
+  int8_t *shadow = kasan_md_addr_to_shad((uintptr_t)addr);
   size_t redzone = size_with_redzone - roundup(size, KASAN_SHADOW_SCALE_SIZE);
 
   assert(is_aligned(addr, KASAN_SHADOW_SCALE_SIZE));
@@ -324,11 +320,7 @@
 void *kasan_memcpy(void *dst, const void *src, size_t len) {
   shadow_check((uintptr_t)src, len, true);
   shadow_check((uintptr_t)dst, len, false);
-<<<<<<< HEAD
   return memcpy(dst, src, len);
-=======
-  return __builtin_memcpy(dst, src, len);
->>>>>>> 4bb1f272
 }
 
 size_t kasan_strlen(const char *str) {
