--- conflicted
+++ resolved
@@ -38,11 +38,7 @@
   const void *odr_indicator; /* The address of the ODR indicator symbol */
 };
 
-<<<<<<< HEAD
-size_t _kasan_sanitized_end;
-=======
 vaddr_t _kasan_sanitized_end;
->>>>>>> d5439d54
 static int kasan_ready;
 
 static const char *code_name(uint8_t code) {
@@ -246,11 +242,7 @@
 
   if (maxkvaddr > _kasan_sanitized_end) {
     kasan_mark_invalid((const void *)(_kasan_sanitized_end),
-<<<<<<< HEAD
-                       maxkvaddr - _kasan_sanitized_end, 0);
-=======
                        maxkvaddr - _kasan_sanitized_end, KASAN_CODE_FRESH_KVA);
->>>>>>> d5439d54
     _kasan_sanitized_end = maxkvaddr;
   }
 }
