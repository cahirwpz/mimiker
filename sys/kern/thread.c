--- conflicted
+++ resolved
@@ -131,15 +131,11 @@
   pool_free(P_THREAD, td);
 }
 
-<<<<<<< HEAD
 /*
  * Instrumentation in this function would cause KCSAN to fall into an infinite
  * recursion.
  */
-__no_sanitize thread_t *thread_self(void) {
-=======
-__no_profile thread_t *thread_self(void) {
->>>>>>> 8ae97262
+__no_profile __no_sanitize thread_t *thread_self(void) {
   return PCPU_GET(curthread);
 }
 
