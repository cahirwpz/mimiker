--- conflicted
+++ resolved
@@ -191,10 +191,6 @@
 void kitimer_stop(proc_t *p, kitimer_t *timer) {
   assert(mtx_owned(&p->p_lock));
 
-<<<<<<< HEAD
-again:
-=======
->>>>>>> e254b3c1
   if (p->p_flags & PF_ITIMER_ACTIVE) {
     /* The callout is pending or active.
      * If it has already been delegated to the callout thread we must
@@ -204,13 +200,9 @@
       mtx_unlock(&p->p_lock);
       callout_drain(&timer->kit_callout);
       mtx_lock(&p->p_lock);
-<<<<<<< HEAD
-      goto again;
-=======
       /* The callout should have cleared the flag. */
       assert(!(p->p_flags & PF_ITIMER_ACTIVE));
       return;
->>>>>>> e254b3c1
     }
     p->p_flags &= ~PF_ITIMER_ACTIVE;
   }
@@ -260,12 +252,8 @@
     return EINVAL;
 
   systime_t next = tv2hz(&itval->it_value);
-<<<<<<< HEAD
-  systime_t interval = tv2hz(&itval->it_interval);
-=======
   systime_t interval =
     tv2hz(&itval->it_interval) - 1; /* ts2hz increments its result by 1 */
->>>>>>> e254b3c1
 
   if (next == UINT_MAX || interval == UINT_MAX)
     return EINVAL;
