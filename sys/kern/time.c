#include <sys/errno.h>
#include <sys/sleepq.h>
#include <sys/time.h>
#include <limits.h>

int do_clock_gettime(clockid_t clk, timespec_t *tp) {
  bintime_t bin;
  switch (clk) {
    case CLOCK_REALTIME:
      bin = bintime();
      break;
    case CLOCK_MONOTONIC:
      bin = binuptime();
      break;
    default:
      return EINVAL;
  }
  bt2ts(&bin, tp);
  return 0;
}

systime_t ts2hz(timespec_t *ts) {
  systime_t ticks;

  if (ts->tv_sec < 0 || (ts->tv_sec == 0 && ts->tv_nsec == 0))
    return 0;

  if (ts->tv_sec <= UINT_MAX / CLK_TCK) {
    const int pow9 = 1000000000;
    int tick = pow9 / CLK_TCK;

    /* We are rounding up the number of ticks */
    long nsectck = (ts->tv_nsec + tick - 1) / tick;
    ticks = ts->tv_sec * CLK_TCK;

    if (ticks <= UINT_MAX - nsectck - 1) {
      /* We are adding 1 for the current tick to expire */
      ticks += nsectck + 1;
    } else
      ticks = UINT_MAX;

  } else
    ticks = UINT_MAX;

  return ticks;
}

static int ts2timo(clockid_t clock_id, int flags, timespec_t *ts,
                   systime_t *timo, timespec_t *start) {
  int error;
  *timo = 0;

  if (ts->tv_nsec < 0 || ts->tv_nsec >= 1000000000L || ts->tv_sec < 0 ||
      (flags & ~TIMER_ABSTIME) != 0)
    return EINVAL;

  if ((error = do_clock_gettime(clock_id, start)) != 0)
    return error;

  if (flags & TIMER_ABSTIME)
    timespecsub(ts, start, ts);

  if ((ts->tv_sec == 0 && ts->tv_nsec == 0) || ts->tv_sec < 0)
    return ETIMEDOUT;

  *timo = ts2hz(ts);

  return 0;
}

int do_clock_nanosleep(clockid_t clk, int flags, timespec_t *rqtp,
                       timespec_t *rmtp) {
<<<<<<< HEAD
  timespec_t rmtstart;
  int error;
  systime_t timo;

  if ((error = ts2timo(clk, flags, rqtp, &timo, &rmtstart)) != 0) {
    if (error == ETIMEDOUT) {
      error = 0;
      if (rmtp != NULL)
        rmtp->tv_sec = rmtp->tv_nsec = 0;
    }
    return error;
  }

again:
  error = sleepq_wait_timed((void *)(&rmtstart), __caller(0), timo);

  if (error == ETIMEDOUT) {
    if (rmtp != NULL)
      rmtp->tv_sec = rmtp->tv_nsec = 0;
    return 0;
  }

  if (rmtp != NULL || error == 0) {
    timespec_t rmtend, tsvar;
    timespec_t *lefttp = rmtp ? rmtp : &tsvar;
    int err;

    err = do_clock_gettime(clk, &rmtend);
    if (err != 0)
      return err;

    if (flags == TIMER_ABSTIME) {
      timespecsub(rqtp, &rmtend, lefttp);
    } else {
      timespecsub(&rmtend, &rmtstart, lefttp);
      timespecsub(rqtp, lefttp, lefttp);
    }
    if (lefttp->tv_sec < 0)
      timespecclear(lefttp);
    if (error == 0) {
      timo = ts2hz(lefttp);
      if (timo > 0)
        goto again;
    }
  }

  return error;
=======
  return ENOTSUP;
}

time_t tm2sec(tm_t *t) {
  if (t->tm_year < 70)
    return 0;

  const int32_t year_scale_s = 31536000, day_scale_s = 86400,
                hour_scale_s = 3600, min_scale_s = 60;
  time_t res = 0;
  static const int month_in_days[13] = {0,   31,  59,  90,  120, 151,
                                        181, 212, 243, 273, 304, 334};

  res += (time_t)month_in_days[t->tm_mon] * day_scale_s;
  /* Extra days from leap years which already past (EPOCH) */
  res += (time_t)((t->tm_year + 1900) / 4 - (1970) / 4) * day_scale_s;
  res -= (time_t)((t->tm_year + 1900) / 100 - (1970) / 100) * day_scale_s;
  res += (time_t)((t->tm_year + 1900) / 400 - (1970) / 400) * day_scale_s;

  /* If actual year is a leap year and the leap day passed */
  if (t->tm_mon > 1 && (t->tm_year % 4) == 0 &&
      ((t->tm_year % 100) != 0 || (t->tm_year + 1900) % 400) == 0)
    res += day_scale_s;

  /* (t.tm_mday - 1) - cause days are in range [1-31] */
  return (time_t)(t->tm_year - 70) * year_scale_s +
         (t->tm_mday - 1) * day_scale_s + t->tm_hour * hour_scale_s +
         t->tm_min * min_scale_s + t->tm_sec + res;
>>>>>>> c38d9a58
}<|MERGE_RESOLUTION|>--- conflicted
+++ resolved
@@ -70,7 +70,6 @@
 
 int do_clock_nanosleep(clockid_t clk, int flags, timespec_t *rqtp,
                        timespec_t *rmtp) {
-<<<<<<< HEAD
   timespec_t rmtstart;
   int error;
   systime_t timo;
@@ -118,8 +117,6 @@
   }
 
   return error;
-=======
-  return ENOTSUP;
 }
 
 time_t tm2sec(tm_t *t) {
@@ -147,5 +144,4 @@
   return (time_t)(t->tm_year - 70) * year_scale_s +
          (t->tm_mday - 1) * day_scale_s + t->tm_hour * hour_scale_s +
          t->tm_min * min_scale_s + t->tm_sec + res;
->>>>>>> c38d9a58
 }