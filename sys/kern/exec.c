--- conflicted
+++ resolved
@@ -16,11 +16,8 @@
 #include <sys/vnode.h>
 #include <sys/proc.h>
 #include <sys/malloc.h>
-<<<<<<< HEAD
 #include <sys/signal.h>
-=======
 #include <sys/stat.h>
->>>>>>> 11bcde56
 
 typedef int (*copy_ptr_t)(exec_args_t *args, char *const *ptr_p);
 typedef int (*copy_str_t)(exec_args_t *args, const char *str, size_t *copied_p);
@@ -385,18 +382,14 @@
 
   fdtab_onexec(p->p_fdtable);
 
+  /* Set up user context. */
+  user_ctx_init(td->td_uctx, (void *)eh.e_entry, (void *)stack_top);
+
   WITH_PROC_LOCK(p) {
     sig_onexec(p);
-  }
-
-  /* Set up user context. */
-  user_ctx_init(td->td_uctx, (void *)eh.e_entry, (void *)stack_top);
-
-  /* Set new credentials if needed */
-  if (setid) {
-    WITH_PROC_LOCK(p) {
+    /* Set new credentials if needed */
+    if (setid)
       cred_exec_setid(p, uid, gid);
-    }
   }
 
   /* At this point we are certain that exec succeeds.  We can safely destroy the
