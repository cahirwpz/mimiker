#define KL_LOG KL_PROC
#include <sys/klog.h>
#define _EXEC_IMPL
#include <sys/exec.h>
#include <sys/mimiker.h>
#include <sys/libkern.h>
#include <sys/vm_map.h>
#include <sys/vm_object.h>
#include <sys/thread.h>
#include <sys/errno.h>
#include <sys/filedesc.h>
#include <sys/sbrk.h>
#include <sys/syslimits.h>
#include <sys/vfs.h>
#include <sys/ustack.h>
#include <sys/vnode.h>
#include <sys/proc.h>
#include <sys/malloc.h>

typedef int (*copy_ptr_t)(exec_args_t *args, char *const *ptr_p);
typedef int (*copy_str_t)(exec_args_t *args, const char *str, size_t *copied_p);

/* Adds working buffers to exec_args structure. */
static void exec_args_init(exec_args_t *args) {
  args->path = kmalloc(M_TEMP, PATH_MAX, 0);
  args->data = kmalloc(M_TEMP, ARG_MAX, 0);
  args->end = args->data;
  args->left = ARG_MAX;
  args->interp = NULL;

  /* HACK Let's reserve one entry just before argv for interpreter path.
   * There's an implicit assumption that argv goes into the buffer first. */
  bzero(args->end, sizeof(char *));
  args->end += sizeof(char *);
  args->left -= sizeof(char *);
}

/* Frees dynamically allocated memory from exec_args structure */
static void exec_args_destroy(exec_args_t *args) {
  kfree(M_TEMP, args->path);
  kfree(M_TEMP, args->data);
}

/* Procedures for copying data coming from kernel space into exec_args buffer */
static int kern_copy_path(exec_args_t *args, const char *path) {
  return (strlcpy(args->path, path, PATH_MAX) >= PATH_MAX) ? ENAMETOOLONG : 0;
}

static int kern_copy_ptr(exec_args_t *args, char *const *src_p) {
  *(char **)args->end = *src_p;
  return 0;
}

static int kern_copy_str(exec_args_t *args, const char *str, size_t *copied_p) {
  size_t copied = strlcpy(args->end, str, args->left);
  *copied_p = copied + 1;
  return (copied == args->left) ? E2BIG : 0; /* no space for NUL ? */
}

/* Procedures for copying data coming from user space into exec_args buffer */
static int user_copy_path(exec_args_t *args, const char *path) {
  return copyinstr(path, args->path, PATH_MAX, NULL);
}

static int user_copy_ptr(exec_args_t *args, char *const *user_src_p) {
  return copyin(user_src_p, args->end, sizeof(char *));
}

static int user_copy_str(exec_args_t *args, const char *str, size_t *copied_p) {
  int error = copyinstr(str, args->end, args->left, copied_p);
  return (error == ENAMETOOLONG) ? E2BIG : error;
}

/* Copy argv/envv pointers into exec_args buffer */
static int copy_ptrs(exec_args_t *args, copy_ptr_t copy_ptr, char ***dstv_p,
                     size_t *len_p, char *const *srcv) {
  char **dstv = (char **)args->end;
  int error, n = 0;

  /* Copy pointers one by one. */
  do {
    if (args->left < sizeof(char *))
      return E2BIG;
    if ((error = copy_ptr(args, srcv + n)))
      return error;
    args->end += sizeof(char *);
    args->left -= sizeof(char *);
  } while (dstv[n++]);

  *dstv_p = dstv;
  *len_p = n - 1;
  return 0;
}

/* Copy argv/envv strings into exec_args buffer */
static int copy_strv(exec_args_t *args, copy_str_t copy_str, char **strv) {
  int error;

  for (int i = 0; strv[i]; i++) {
    size_t copied;
    if ((error = copy_str(args, strv[i], &copied)))
      return error;
    if (copied >= args->left)
      return E2BIG;
    strv[i] = args->end;
    args->end += copied;
    args->left -= copied;
  }

  return 0;
}

/* Copy argv/envv pointers and strings into exec_args buffer */
static int copy_args(exec_args_t *args, copy_ptr_t copy_ptr,
                     copy_str_t copy_str, char *const *argv,
                     char *const *envv) {
  int error;

  if ((error = copy_ptrs(args, copy_ptr, &args->argv, &args->argc, argv)) ||
      (error = copy_ptrs(args, copy_ptr, &args->envv, &args->envc, envv)) ||
      (error = copy_strv(args, copy_str, args->argv)) ||
      (error = copy_strv(args, copy_str, args->envv)))
    return error;

  return 0;
}

static int user_copy_args(exec_args_t *args, char *const *argv,
                          char *const *envv) {
  return copy_args(args, user_copy_ptr, user_copy_str, argv, envv);
}

static int kern_copy_args(exec_args_t *args, char *const *argv,
                          char *const *envv) {
  return copy_args(args, kern_copy_ptr, kern_copy_str, argv, envv);
}

/*! \brief Stores C-strings in ustack and makes stack-allocated pointers
 *  point on them.
 *
 * \return ENOMEM if there was not enough space on ustack */
static int store_strings(ustack_t *us, char **strv, char **stack_strv,
                         size_t howmany) {
  int error;
  /* Store arguments, creating the argument vector. */
  for (size_t i = 0; i < howmany; i++) {
    size_t n = strlen(strv[i]);
    if ((error = ustack_alloc_string(us, n, &stack_strv[i])))
      return error;
    memcpy(stack_strv[i], strv[i], n + 1);
  }
  return 0;
}

/*!\brief Places program args onto the stack.
 *
 * Also modifies value pointed by stack_top_p to reflect on changed stack
 * bottom address.  The stack layout will be as follows:
 *
 *  +----------+ stack segment high address
 *  | envp[m-1]|
 *  |   ...    |  each of envp[i] is a null-terminated string
 *  | envp[1]  |
 *  | envp[0]  |
 *  |----------|
 *  | argv[n-1]|
 *  |   ...    |  each of argv[i] is a null-terminated string
 *  | argv[1]  |
 *  | argv[0]  |
 *  |----------|
 *  |          |
 *  |  envp    |  NULL-terminated environment vector
 *  |          |  storing pointers to envp[0..m]
 *  |----------|
 *  |          |
 *  |  argv    |  NULL-terminated argument vector
 *  |          |  storing pointers to argv[0..n]
 *  |----------|
 *  |  argc    |  a single uint32 declaring the number of arguments (n)
 *  |----------|
 *  |  program |
 *  |   stack  |
 *  |    ||    |
 *  |    \/    |
 *  |          |
 *  |    ...   |
 *  +----------+ stack segment low address
 *
 * Here argc is n and both argv[n] and argc[m] store a NULL-pointer.
 * (see System V ABI MIPS RISC Processor Supplement, 3rd edition, p. 30)
 *
 * After this function runs, the value pointed by stack_top_p will be the
 * address where argc is stored, which is also the bottom of the now empty
 * program stack, so that it can naturally grow downwards.
 */
static int exec_args_copyout(exec_args_t *args, vaddr_t *stack_top_p) {
  ustack_t us;
  char **argv, **envv;
  int error;
  size_t argc = args->argc, envc = args->envc;

  ustack_setup(&us, *stack_top_p, ARG_MAX);

  if ((error = ustack_push_int(&us, argc)) ||
      (error = ustack_alloc_ptr_n(&us, argc, (vaddr_t *)&argv)) ||
      (error = ustack_push_long(&us, (long)NULL)) ||
      (error = ustack_alloc_ptr_n(&us, envc, (vaddr_t *)&envv)) ||
      (error = ustack_push_long(&us, (long)NULL)) ||
      (error = store_strings(&us, args->argv, argv, argc)) ||
      (error = store_strings(&us, args->envv, envv, envc)))
    goto fail;

  ustack_finalize(&us);

  for (size_t i = 0; i < argc; i++)
    ustack_relocate_ptr(&us, (vaddr_t *)&argv[i]);
  for (size_t i = 0; i < envc; i++)
    ustack_relocate_ptr(&us, (vaddr_t *)&envv[i]);

  error = ustack_copy(&us, stack_top_p);

fail:
  ustack_teardown(&us);
  return error;
}

static int open_executable(const char *path, vnode_t **vn_p) {
  vnode_t *vn = *vn_p;
  int error;

  klog("Loading program '%s'", path);

  /* Translate program name to vnode. */
  if ((error = vfs_namelookup(path, &vn)))
    return error;

  /* It must be a regular executable file with non-zero size. */
  if (vn->v_type != V_REG)
    return EACCES;
  if ((error = VOP_ACCESS(vn, VEXEC)))
    return error;

  /* TODO Some checks are missing:
   * 1) Check if NOEXEC bit is set on the filesystem this file resides on.
   * 2) If file is opened for write then return ETXTBSY */

  *vn_p = vn;
  return 0;
}

typedef struct exec_vmspace {
  vm_map_t *uspace;
  vm_segment_t *sbrk;
  vaddr_t sbrk_end;
} exec_vmspace_t;

static void enter_new_vmspace(proc_t *p, exec_vmspace_t *saved,
                              vaddr_t *stack_top_p) {
  saved->uspace = p->p_uspace;
  saved->sbrk = p->p_sbrk;
  saved->sbrk_end = p->p_sbrk_end;

  /* We are the only live thread in this process.
   * We can safely give it a new uspace. */
  p->p_uspace = vm_map_new();

  /* Attach fresh brk segment. */
  p->p_sbrk = NULL;
  p->p_sbrk_end = 0;
  sbrk_attach(p);

  /* Create a stack segment. As for now, the stack size is fixed and
   * will not grow on-demand. Also, the stack info should be saved
   * into the thread structure.
   * Generally, the stack should begin at a high address (0x80000000),
   * excluding env vars and arguments, but I've temporarly moved it
   * a bit lower so that it is easier to spot invalid memory access
   * when the stack underflows.
   */
  *stack_top_p = USER_STACK_TOP;

  vm_object_t *stack_obj = vm_object_alloc(VM_ANONYMOUS);
  vm_segment_t *stack_seg =
    vm_segment_alloc(stack_obj, USER_STACK_TOP - USER_STACK_SIZE,
                     USER_STACK_TOP, VM_PROT_READ | VM_PROT_WRITE);
  int error = vm_map_insert(p->p_uspace, stack_seg, VM_FIXED);
  assert(error == 0);

  vm_map_activate(p->p_uspace);
}

/* Return to the previous map, unmodified by exec. */
static void restore_vmspace(proc_t *p, exec_vmspace_t *saved) {
  p->p_uspace = saved->uspace;
  p->p_sbrk = saved->sbrk;
  p->p_sbrk_end = saved->sbrk_end;
  vm_map_activate(p->p_uspace);
}

/* Destroy the vm_map we began preparing. */
static void destroy_vmspace(exec_vmspace_t *saved) {
  vm_map_delete(saved->uspace);
}

/* XXX We assume process may only have a single thread. But if there were more
 * than one thread in the process that called exec, all other threads must be
 * forcefully terminated. */
static int _do_execve(exec_args_t *args) {
  thread_t *td = thread_self();
  proc_t *p = td->td_proc;
  vnode_t *vn;
  int error;

  assert(p != NULL);

  bool use_interpreter = false;
  char *prog;
  for (;;) {
    prog = args->interp ? args->interp : args->path;

    if ((error = open_executable(prog, &vn))) {
      klog("No file found: '%s'!", prog);
      return error;
    }

    /* Interpreter file must not be interpreted!
     * Otherwise a user could create an infinite chain of interpreted files. */
    if (use_interpreter)
      break;

    /* If shebang signature is detected use interpreter to load the file. */
    if ((error = exec_shebang_inspect(vn)))
      break;

    if ((error = exec_shebang_load(vn, args)))
      return error;

    klog("Interpreter for '%s' is '%s'", prog, args->interp);
    use_interpreter = true;
  }

  Elf_Ehdr eh;
  if ((error = exec_elf_inspect(vn, &eh)))
    return error;

  /* We can not destroy the current vm_map, because exec can still fail.
   * Is such case we must be able to return to the original address space. */
  exec_vmspace_t saved;
  vaddr_t stack_top;
  enter_new_vmspace(p, &saved, &stack_top);

  if ((error = exec_elf_load(p, vn, &eh)))
    goto fail;

  /* Prepare program stack, which includes storing program args. */
  if ((error = exec_args_copyout(args, &stack_top)))
    goto fail;

  fdtab_onexec(p->p_fdtable);

  /* Set up user context. */
  exc_frame_init(td->td_uframe, (void *)eh.e_entry, (void *)stack_top, EF_USER);

  /* At this point we are certain that exec succeeds.  We can safely destroy the
   * previous vm_map, and permanently assign this one to the current process. */
  destroy_vmspace(&saved);

  vm_map_dump(p->p_uspace);

  kfree(M_STR, p->p_elfpath);
  p->p_elfpath = kstrndup(M_STR, prog, PATH_MAX);

  klog("Enter userspace with: pc=%p, sp=%p", eh.e_entry, stack_top);
  return EJUSTRETURN;

fail:
  restore_vmspace(p, &saved);
  destroy_vmspace(&saved);
  return error;
}

int do_execve(const char *u_path, char *const *u_argp, char *const *u_envp) {
  int result;
  exec_args_t args;
  exec_args_init(&args);
  if ((result = user_copy_path(&args, u_path)) ||
      (result = user_copy_args(&args, u_argp, u_envp)))
    goto end;
  result = _do_execve(&args);
end:
  exec_args_destroy(&args);
  return result;
}

__noreturn void kern_execve(const char *path, char *const *argv,
                            char *const *envv) {
<<<<<<< HEAD
  proc_t *p = proc_self();

  assert(p != NULL);

  klog("PID %d: Starting program '%s'", p->p_pid, path);
=======
  klog("Starting program '%s'", path);
>>>>>>> 37c701e1

  exec_args_t args;
  exec_args_init(&args);

  if (kern_copy_path(&args, path) || kern_copy_args(&args, argv, envv) ||
      _do_execve(&args) != EJUSTRETURN)
    panic("Failed to start '%s' program.", path);

  exec_args_destroy(&args);
  user_exc_leave();
}<|MERGE_RESOLUTION|>--- conflicted
+++ resolved
@@ -394,15 +394,11 @@
 
 __noreturn void kern_execve(const char *path, char *const *argv,
                             char *const *envv) {
-<<<<<<< HEAD
   proc_t *p = proc_self();
 
   assert(p != NULL);
 
   klog("PID %d: Starting program '%s'", p->p_pid, path);
-=======
-  klog("Starting program '%s'", path);
->>>>>>> 37c701e1
 
   exec_args_t args;
   exec_args_init(&args);
