#define KL_LOG KL_KMEM
#include <sys/klog.h>
#include <sys/mimiker.h>
#include <sys/libkern.h>
#include <sys/mutex.h>
#include <sys/malloc.h>
#include <sys/kmem.h>
#include <sys/pool.h>
#include <sys/errno.h>
#include <sys/kasan.h>
#include <sys/queue.h>

#define MB_MAGIC 0xC0DECAFE
#define MB_ALIGNMENT sizeof(uint64_t)

typedef TAILQ_HEAD(, mem_arena) mem_arena_list_t;
typedef TAILQ_HEAD(, mem_block) mem_block_list_t;

typedef struct kmalloc_pool {
  SLIST_ENTRY(kmalloc_pool) mp_next; /* Next in global chain. */
  uint32_t mp_magic;                 /* Detect programmer error. */
  const char *mp_desc;               /* Printable type name. */
  mem_arena_list_t mp_arena;         /* Queue of managed arenas. */
  mtx_t mp_lock;                     /* Mutex protecting structure */
  size_t mp_used;                    /* Current number of pages (in bytes) */
  size_t mp_maxsize;                 /* Number of pages allowed (in bytes) */
#ifdef KASAN
  quar_t mp_quarantine;
#endif /* !KASAN */
} kmalloc_pool_t;

/*
  TODO:
  - use the mp_next field of kmalloc_pool
*/

typedef struct mem_block {
  uint32_t mb_magic; /* if overwritten report a memory corruption error */
  int32_t mb_size;   /* size > 0 => free, size < 0 => alloc'd */
  TAILQ_ENTRY(mem_block) mb_list;
  uint64_t mb_data[0];
} mem_block_t;

typedef struct mem_arena {
  TAILQ_ENTRY(mem_arena) ma_list;
  uint32_t ma_size; /* Size of all the blocks inside combined */
  uint16_t ma_flags;
  mem_block_list_t ma_freeblks;
  uint32_t ma_magic;   /* Detect programmer error. */
  uint64_t ma_data[0]; /* For alignment */
} mem_arena_t;

static inline mem_block_t *mb_next(mem_block_t *block) {
  return (void *)block + abs(block->mb_size) + sizeof(mem_block_t);
}

static size_t align_size(size_t size) {
  return align(size, MB_ALIGNMENT);
}

static void merge_right(mem_block_list_t *ma_freeblks, mem_block_t *mb) {
  mem_block_t *next = TAILQ_NEXT(mb, mb_list);

  if (!next)
    return;

  char *mb_ptr = (char *)mb;
  if (mb_ptr + mb->mb_size + sizeof(mem_block_t) == (char *)next) {
    TAILQ_REMOVE(ma_freeblks, next, mb_list);
    mb->mb_size = mb->mb_size + next->mb_size + sizeof(mem_block_t);
  }
}

static void add_free_memory_block(mem_arena_t *ma, mem_block_t *mb,
                                  size_t total_size) {
  /* Unpoison and setup the header */
  kasan_mark_valid(mb, sizeof(mem_block_t));
  mb->mb_magic = MB_MAGIC;
  mb->mb_size = total_size - sizeof(mem_block_t);
  /* Poison the data */
<<<<<<< HEAD
  kasan_mark(mb->mb_data, 0, mb->mb_size, KASAN_CODE_KMALLOC_USE_AFTER_FREE);
=======
  kasan_mark_invalid(mb->mb_data, mb->mb_size,
                     KASAN_CODE_KMALLOC_USE_AFTER_FREE);
>>>>>>> 85fb96bc

  /* If it's the first block, we simply add it. */
  if (TAILQ_EMPTY(&ma->ma_freeblks)) {
    TAILQ_INSERT_HEAD(&ma->ma_freeblks, mb, mb_list);
    return;
  }

  /* It's not the first block, so we insert it in a sorted fashion. */
  mem_block_t *current = NULL;
  mem_block_t *best_so_far = NULL; /* mb can be inserted after this entry. */

  TAILQ_FOREACH (current, &ma->ma_freeblks, mb_list) {
    if (current < mb)
      best_so_far = current;
  }

  if (!best_so_far) {
    TAILQ_INSERT_HEAD(&ma->ma_freeblks, mb, mb_list);
    merge_right(&ma->ma_freeblks, mb);
  } else {
    TAILQ_INSERT_AFTER(&ma->ma_freeblks, best_so_far, mb, mb_list);
    merge_right(&ma->ma_freeblks, mb);
    merge_right(&ma->ma_freeblks, best_so_far);
  }
}

static void kmalloc_add_arena(kmalloc_pool_t *mp, void *start, size_t size) {
  if (size < sizeof(mem_arena_t))
    return;

  memset((void *)start, 0, sizeof(mem_arena_t));
  mem_arena_t *ma = (void *)start;

  TAILQ_INSERT_HEAD(&mp->mp_arena, ma, ma_list);
  ma->ma_size = size - sizeof(mem_arena_t);
  ma->ma_magic = MB_MAGIC;
  ma->ma_flags = 0;

  TAILQ_INIT(&ma->ma_freeblks);

  /* Adding the first free block that covers all the remaining arena_size. */
  mem_block_t *mb = (mem_block_t *)((char *)ma + sizeof(mem_arena_t));
  size_t block_size = size - sizeof(mem_arena_t);
  add_free_memory_block(ma, mb, block_size);
}

static int kmalloc_add_pages(kmalloc_pool_t *mp, size_t size) {
  assert(mtx_owned(&mp->mp_lock));

  size = roundup(size, PAGESIZE);
  if (mp->mp_used + size > mp->mp_maxsize)
    return ENOMEM;

  void *arena = kmem_alloc(size, M_WAITOK);
  if (arena == NULL)
    return EAGAIN;

  kmalloc_add_arena(mp, arena, size);
  klog("add arena %08x - %08x to '%s' kmem pool", arena, arena + size,
       mp->mp_desc);
  mp->mp_used += size;
  return 0;
}

static mem_block_t *find_entry(mem_block_list_t *mb_list, size_t total_size) {
  mem_block_t *current = NULL;
  TAILQ_FOREACH (current, mb_list, mb_list) {
    assert(current->mb_magic == MB_MAGIC);
    if (current->mb_size >= (ssize_t)total_size)
      return current;
  }
  return NULL;
}

static mem_block_t *try_allocating_in_area(mem_arena_t *ma,
                                           size_t requested_size) {
  mem_block_t *mb =
    find_entry(&ma->ma_freeblks, requested_size + sizeof(mem_block_t));

  if (!mb) /* No entry has enough space. */
    return NULL;

  TAILQ_REMOVE(&ma->ma_freeblks, mb, mb_list);
  size_t total_size_left = mb->mb_size - requested_size;
  if (total_size_left > sizeof(mem_block_t)) {
    mb->mb_size = -requested_size;
    mem_block_t *new_mb =
      (mem_block_t *)((char *)mb + requested_size + sizeof(mem_block_t));
    add_free_memory_block(ma, new_mb, total_size_left);
  } else {
    mb->mb_size = -mb->mb_size;
  }

  return mb;
}

void *kmalloc(kmalloc_pool_t *mp, size_t size, unsigned flags) {
  if (size == 0)
    return NULL;

#ifdef KASAN
  /* the alignment is within the redzone */
<<<<<<< HEAD
  size_t redzone_size = align_size(size) - size + KASAN_KMALLOC_REDZONE_SIZE;
#else
  /* no redzone, we have to align the size itself */
  size = align_size(size);
=======
  size_t redzone_size =
    align(size, MB_ALIGNMENT) - size + KASAN_KMALLOC_REDZONE_SIZE;
#else
  /* no redzone, we have to align the size itself */
  size = align(size, MB_ALIGNMENT);
>>>>>>> 85fb96bc
#endif /* !KASAN */

  SCOPED_MTX_LOCK(&mp->mp_lock);
  kasan_quar_inctime(&mp->mp_quarantine);

  while (1) {
    /* Search for the first area in the list that has enough space. */
    mem_arena_t *current = NULL;
    size_t requested_size = size;
#ifdef KASAN
    requested_size += redzone_size;
#endif /* !KASAN */
    TAILQ_FOREACH (current, &mp->mp_arena, ma_list) {
      assert(current->ma_magic == MB_MAGIC);
      mem_block_t *mb = try_allocating_in_area(current, requested_size);
      if (!mb)
        continue;

      /* Create redzone after the buffer */
      kasan_mark(mb->mb_data, size, size + redzone_size,
                 KASAN_CODE_KMALLOC_OVERFLOW);
      if (flags == M_ZERO)
        memset(mb->mb_data, 0, size);
      return mb->mb_data;
    }

    /* Couldn't find any continuous memory with the requested size. */
    if (flags & M_NOWAIT)
      return NULL;

    if (kmalloc_add_pages(mp, size + sizeof(mem_arena_t)))
      panic("memory exhausted in '%s'", mp->mp_desc);
  }
}

static mem_block_t *addr_to_mem_block(void *addr) {
  return (mem_block_t *)((char *)addr - sizeof(mem_block_t));
}

static void _kfree(kmalloc_pool_t *mp, void *addr) {
  assert(mtx_owned(&mp->mp_lock));

  mem_block_t *mb = addr_to_mem_block(addr);
  if (mb->mb_magic != MB_MAGIC || mp->mp_magic != MB_MAGIC || mb->mb_size >= 0)
    panic("Memory corruption detected!");

  mem_arena_t *current = NULL;
  TAILQ_FOREACH (current, &mp->mp_arena, ma_list) {
    char *start = ((char *)current) + sizeof(mem_arena_t);
    if ((char *)addr >= start && (char *)addr < start + current->ma_size)
      add_free_memory_block(current, mb,
                            abs(mb->mb_size) + sizeof(mem_block_t));
  }
}

void kfree(kmalloc_pool_t *mp, void *addr) {
  if (!addr)
    return;
  SCOPED_MTX_LOCK(&mp->mp_lock);

  kasan_quar_inctime(&mp->mp_quarantine);
  kasan_mark(addr, 0, abs(addr_to_mem_block(addr)->mb_size),
             KASAN_CODE_KMALLOC_USE_AFTER_FREE);
  kasan_quar_additem(&mp->mp_quarantine, addr);
#ifndef KASAN
  /* Without KASAN, call regular free method */
  _kfree(mp, addr);
#endif /* !KASAN */
}

char *kstrndup(kmalloc_pool_t *mp, const char *s, size_t maxlen) {
  size_t n = strnlen(s, maxlen) + 1;
  char *copy = kmalloc(mp, n, M_ZERO);
  memcpy(copy, s, n);
  return copy;
}

static POOL_DEFINE(P_KMEM, "kmem", sizeof(kmalloc_pool_t));

void kmalloc_bootstrap(void) {
  INVOKE_CTORS(kmalloc_ctor_table);
}

kmalloc_pool_t *kmalloc_create(const char *desc, size_t maxsize) {
  assert(is_aligned(maxsize, PAGESIZE));

  kmalloc_pool_t *mp = pool_alloc(P_KMEM, M_ZERO);
  mp->mp_desc = desc;
  mp->mp_used = 0;
  mp->mp_maxsize = maxsize;
  mp->mp_magic = MB_MAGIC;
  TAILQ_INIT(&mp->mp_arena);
  mtx_init(&mp->mp_lock, 0);
  kasan_quar_init(&mp->mp_quarantine, mp, &mp->mp_lock, (quar_free_t)_kfree,
                  KASAN_QUAR_DEFAULT_TTL);
  klog("initialized '%s' kmem at %p ", mp->mp_desc, mp);
  return mp;
}

int kmalloc_reserve(kmalloc_pool_t *mp, size_t size) {
  SCOPED_MTX_LOCK(&mp->mp_lock);
  return kmalloc_add_pages(mp, size);
}

void kmalloc_dump(kmalloc_pool_t *mp) {
  klog("pool at %p:", mp);

  mem_arena_t *arena = NULL;
  TAILQ_FOREACH (arena, &mp->mp_arena, ma_list) {
    mem_block_t *block = (void *)arena->ma_data;
    mem_block_t *end = (void *)arena->ma_data + arena->ma_size;

    klog("> malloc_arena %p - %p:", block, end);

    while (block < end) {
      assert(block->mb_magic == MB_MAGIC);
      klog("   %c %p %d", (block->mb_size > 0) ? 'F' : 'U', block,
           (unsigned)abs(block->mb_size));
      block = mb_next(block);
    }
  }
}

/* TODO: missing implementation */
void kmalloc_destroy(kmalloc_pool_t *mp) {
  kasan_quar_releaseall(&mp->mp_quarantine);
  pool_free(P_KMEM, mp);
}

KMALLOC_DEFINE(M_TEMP, "temporaries pool", PAGESIZE * 25);
KMALLOC_DEFINE(M_STR, "strings", PAGESIZE * 4);<|MERGE_RESOLUTION|>--- conflicted
+++ resolved
@@ -54,10 +54,6 @@
   return (void *)block + abs(block->mb_size) + sizeof(mem_block_t);
 }
 
-static size_t align_size(size_t size) {
-  return align(size, MB_ALIGNMENT);
-}
-
 static void merge_right(mem_block_list_t *ma_freeblks, mem_block_t *mb) {
   mem_block_t *next = TAILQ_NEXT(mb, mb_list);
 
@@ -78,12 +74,8 @@
   mb->mb_magic = MB_MAGIC;
   mb->mb_size = total_size - sizeof(mem_block_t);
   /* Poison the data */
-<<<<<<< HEAD
-  kasan_mark(mb->mb_data, 0, mb->mb_size, KASAN_CODE_KMALLOC_USE_AFTER_FREE);
-=======
   kasan_mark_invalid(mb->mb_data, mb->mb_size,
                      KASAN_CODE_KMALLOC_USE_AFTER_FREE);
->>>>>>> 85fb96bc
 
   /* If it's the first block, we simply add it. */
   if (TAILQ_EMPTY(&ma->ma_freeblks)) {
@@ -186,18 +178,11 @@
 
 #ifdef KASAN
   /* the alignment is within the redzone */
-<<<<<<< HEAD
-  size_t redzone_size = align_size(size) - size + KASAN_KMALLOC_REDZONE_SIZE;
-#else
-  /* no redzone, we have to align the size itself */
-  size = align_size(size);
-=======
   size_t redzone_size =
     align(size, MB_ALIGNMENT) - size + KASAN_KMALLOC_REDZONE_SIZE;
 #else
   /* no redzone, we have to align the size itself */
   size = align(size, MB_ALIGNMENT);
->>>>>>> 85fb96bc
 #endif /* !KASAN */
 
   SCOPED_MTX_LOCK(&mp->mp_lock);
@@ -259,8 +244,8 @@
   SCOPED_MTX_LOCK(&mp->mp_lock);
 
   kasan_quar_inctime(&mp->mp_quarantine);
-  kasan_mark(addr, 0, abs(addr_to_mem_block(addr)->mb_size),
-             KASAN_CODE_KMALLOC_USE_AFTER_FREE);
+  kasan_mark_invalid(addr, abs(addr_to_mem_block(addr)->mb_size),
+                     KASAN_CODE_KMALLOC_USE_AFTER_FREE);
   kasan_quar_additem(&mp->mp_quarantine, addr);
 #ifndef KASAN
   /* Without KASAN, call regular free method */
