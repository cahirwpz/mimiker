--- conflicted
+++ resolved
@@ -74,12 +74,7 @@
   mb->mb_magic = MB_MAGIC;
   mb->mb_size = total_size - sizeof(mem_block_t);
   /* Poison the data */
-<<<<<<< HEAD
   kasan_mark_invalid(mb->mb_data, mb->mb_size, KASAN_CODE_KMALLOC_FREED);
-=======
-  kasan_mark_invalid(mb->mb_data, mb->mb_size,
-                     KASAN_CODE_KMALLOC_USE_AFTER_FREE);
->>>>>>> eac5df1d
 
   /* If it's the first block, we simply add it. */
   if (TAILQ_EMPTY(&ma->ma_freeblks)) {
@@ -180,16 +175,6 @@
   if (size == 0)
     return NULL;
 
-<<<<<<< HEAD
-#ifdef KASAN
-  /* the alignment is within the redzone */
-  size_t redzone_size =
-    align(size, MB_ALIGNMENT) - size + KASAN_KMALLOC_REDZONE_SIZE;
-#else
-  /* no redzone, we have to align the size itself */
-  size = align(size, MB_ALIGNMENT);
-#endif /* !KASAN */
-=======
 #if KASAN
   /* the alignment is within the redzone */
   size_t redzone_size =
@@ -198,7 +183,6 @@
   /* no redzone, we have to align the size itself */
   size = align(size, MB_ALIGNMENT);
 #endif
->>>>>>> eac5df1d
 
   SCOPED_MTX_LOCK(&mp->mp_lock);
 
@@ -206,11 +190,7 @@
     /* Search for the first area in the list that has enough space. */
     mem_arena_t *current = NULL;
     size_t requested_size = size;
-<<<<<<< HEAD
-#ifdef KASAN
-=======
 #if KASAN
->>>>>>> eac5df1d
     requested_size += redzone_size;
 #endif /* !KASAN */
     TAILQ_FOREACH (current, &mp->mp_arena, ma_list) {
