--- conflicted
+++ resolved
@@ -9,7 +9,6 @@
 #include <sys/errno.h>
 #include <sys/kasan.h>
 #include <sys/queue.h>
-#include <sys/kasan.h>
 
 #define MB_MAGIC 0xC0DECAFE
 #define MB_ALIGNMENT sizeof(uint64_t)
@@ -182,18 +181,10 @@
 
 #ifdef KASAN
   /* the alignment is within the redzone */
-<<<<<<< HEAD
-  int redzone_size =
-    align(size, MB_ALIGNMENT) - size + KASAN_KMALLOC_REDZONE_SIZE;
-#else
-  /* no redzone, we have to align the size */
-  size = align(size, MB_ALIGNMENT);
-=======
   size_t redzone_size = align_size(size) - size + KASAN_KMALLOC_REDZONE_SIZE;
 #else
   /* no redzone, we have to align the size itself */
   size = align_size(size);
->>>>>>> 34d98c13
 #endif /* !KASAN */
 
   SCOPED_MTX_LOCK(&mp->mp_lock);
@@ -206,10 +197,6 @@
 #ifdef KASAN
     requested_size += redzone_size;
 #endif /* !KASAN */
-<<<<<<< HEAD
-
-=======
->>>>>>> 34d98c13
     TAILQ_FOREACH (current, &mp->mp_arena, ma_list) {
       assert(current->ma_magic == MB_MAGIC);
       mem_block_t *mb = try_allocating_in_area(current, requested_size);
@@ -219,10 +206,6 @@
       /* Create redzone after the buffer */
       kasan_mark(mb->mb_data, size, size + redzone_size,
                  KASAN_CODE_KMALLOC_OVERFLOW);
-<<<<<<< HEAD
-
-=======
->>>>>>> 34d98c13
       if (flags == M_ZERO)
         memset(mb->mb_data, 0, size);
       return mb->mb_data;
