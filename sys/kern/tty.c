#define KL_LOG KL_TTY
#include <sys/klog.h>
#include <sys/libkern.h>
#include <sys/termios.h>
#include <sys/tty.h>
#include <sys/ttydefaults.h>
#include <sys/malloc.h>
#include <sys/kmem_flags.h>
#include <sys/mutex.h>
#include <sys/condvar.h>
#include <sys/ringbuf.h>
#include <sys/vnode.h>
#include <sys/stat.h>
#include <sys/mimiker.h>
#include <sys/param.h>
#include <sys/uio.h>
#include <sys/vm_map.h>
#include <sys/device.h>
#include <sys/proc.h>
#include <sys/thread.h>
#include <sys/signal.h>
#include <sys/devfs.h>
#include <sys/file.h>
#include <sys/filio.h>

/* START OF FreeBSD CODE */

/*
 * Table with character classes and parity. The 8th bit indicates parity,
 * the 7th bit indicates the character is an alphameric or underscore (for
 * ALTWERASE), and the low 6 bits indicate delay type.  If the low 6 bits
 * are 0 then the character needs no special processing on output; classes
 * other than 0 might be translated or (not currently) require delays.
 */
#define E 0x00 /* Even parity. */
#define O 0x80 /* Odd parity. */
#define PARITY(c) (char_type[c] & O)

#define ALPHA 0x40 /* Alpha or underscore. */
#define ISALPHA(c) (char_type[(c)&TTY_CHARMASK] & ALPHA)

#define CCLASSMASK 0x3f
#define CCLASS(c) (char_type[c] & CCLASSMASK)

typedef enum {
  ORDINARY = 0,
  CONTROL = 1,
  BACKSPACE = 2,
  NEWLINE = 3,
  TAB = 4,
  VTAB = 5,
  RETURN = 6,
} cclass_t;

#define BS BACKSPACE
#define CC CONTROL
#define CR RETURN
#define NA ORDINARY | ALPHA
#define NL NEWLINE
#define NO ORDINARY
#define TB TAB
#define VT VTAB

/* clang-format off */
unsigned char const char_type[] = {
	E|CC, O|CC, O|CC, E|CC, O|CC, E|CC, E|CC, O|CC,	/* nul - bel */
	O|BS, E|TB, E|NL, O|CC, E|VT, O|CR, O|CC, E|CC,	/* bs - si */
	O|CC, E|CC, E|CC, O|CC, E|CC, O|CC, O|CC, E|CC,	/* dle - etb */
	E|CC, O|CC, O|CC, E|CC, O|CC, E|CC, E|CC, O|CC,	/* can - us */
	O|NO, E|NO, E|NO, O|NO, E|NO, O|NO, O|NO, E|NO,	/* sp - ' */
	E|NO, O|NO, O|NO, E|NO, O|NO, E|NO, E|NO, O|NO,	/* ( - / */
	E|NA, O|NA, O|NA, E|NA, O|NA, E|NA, E|NA, O|NA,	/* 0 - 7 */
	O|NA, E|NA, E|NO, O|NO, E|NO, O|NO, O|NO, E|NO,	/* 8 - ? */
	O|NO, E|NA, E|NA, O|NA, E|NA, O|NA, O|NA, E|NA,	/* @ - G */
	E|NA, O|NA, O|NA, E|NA, O|NA, E|NA, E|NA, O|NA,	/* H - O */
	E|NA, O|NA, O|NA, E|NA, O|NA, E|NA, E|NA, O|NA,	/* P - W */
	O|NA, E|NA, E|NA, O|NO, E|NO, O|NO, O|NO, O|NA,	/* X - _ */
	E|NO, O|NA, O|NA, E|NA, O|NA, E|NA, E|NA, O|NA,	/* ` - g */
	O|NA, E|NA, E|NA, O|NA, E|NA, O|NA, O|NA, E|NA,	/* h - o */
	O|NA, E|NA, E|NA, O|NA, E|NA, O|NA, O|NA, E|NA,	/* p - w */
	E|NA, O|NA, O|NA, E|NO, O|NO, E|NO, E|NO, O|CC,	/* x - del */
	/*
	 * Meta chars; should be settable per character set;
	 * for now, treat them all as normal characters.
	 */
	NA,   NA,   NA,   NA,   NA,   NA,   NA,   NA,
	NA,   NA,   NA,   NA,   NA,   NA,   NA,   NA,
	NA,   NA,   NA,   NA,   NA,   NA,   NA,   NA,
	NA,   NA,   NA,   NA,   NA,   NA,   NA,   NA,
	NA,   NA,   NA,   NA,   NA,   NA,   NA,   NA,
	NA,   NA,   NA,   NA,   NA,   NA,   NA,   NA,
	NA,   NA,   NA,   NA,   NA,   NA,   NA,   NA,
	NA,   NA,   NA,   NA,   NA,   NA,   NA,   NA,
	NA,   NA,   NA,   NA,   NA,   NA,   NA,   NA,
	NA,   NA,   NA,   NA,   NA,   NA,   NA,   NA,
	NA,   NA,   NA,   NA,   NA,   NA,   NA,   NA,
	NA,   NA,   NA,   NA,   NA,   NA,   NA,   NA,
	NA,   NA,   NA,   NA,   NA,   NA,   NA,   NA,
	NA,   NA,   NA,   NA,   NA,   NA,   NA,   NA,
	NA,   NA,   NA,   NA,   NA,   NA,   NA,   NA,
	NA,   NA,   NA,   NA,   NA,   NA,   NA,   NA,
};
/* clang-format on */
#undef BS
#undef CC
#undef CR
#undef NA
#undef NL
#undef NO
#undef TB
#undef VT

/* END OF FreeBSD CODE */

#define ASCII_DEL '\x7f'
/* Control character should be echoed as ^X */
#define CTL_ECHO(c)                                                            \
  (((c) <= 0x1f && (c) != '\t' && (c) != '\n') || (c) == ASCII_DEL)

/* termios flags that can be changed using TIOCSETA{,W,F}. */
#define TTYSUP_IFLAG_CHANGE (INLCR | IGNCR | ICRNL | IMAXBEL)
#define TTYSUP_OFLAG_CHANGE (OPOST | ONLCR | OCRNL | ONOCR | ONLRET)
#define TTYSUP_LFLAG_CHANGE                                                    \
  (ECHOKE | ECHOE | ECHOK | ECHO | ECHONL | ECHOCTL | ICANON | TOSTOP)

static bool tty_output(tty_t *tty, uint8_t c);

static inline bool tty_is_break(tty_t *tty, uint8_t c) {
  return (c == '\n' || ((c == tty->t_cc[VEOF] || c == tty->t_cc[VEOL]) &&
                        c != _POSIX_VDISABLE));
}

/* Initialize termios with sane defaults. */
static void tty_init_termios(struct termios *tio) {

  /* Default control characters from FreeBSD */
  static const cc_t ttydefchars[NCCS] = {
    [VEOF] = CEOF,         [VEOL] = CEOL,
    [VEOL2] = CEOL,        [VERASE] = CERASE,
    [VWERASE] = CWERASE,   [VKILL] = CKILL,
    [VREPRINT] = CREPRINT, [7] = _POSIX_VDISABLE, /* spare */
    [VINTR] = CINTR,       [VQUIT] = CQUIT,
    [VSUSP] = CSUSP,       [VDSUSP] = CDSUSP,
    [VSTART] = CSTART,     [VSTOP] = CSTOP,
    [VLNEXT] = CLNEXT,     [VDISCARD] = CDISCARD,
    [VMIN] = CMIN,         [VTIME] = CTIME,
    [VSTATUS] = CSTATUS,   [19] = _POSIX_VDISABLE, /* spare */
  };

  tio->c_cflag = TTYDEF_CFLAG;
  tio->c_iflag = TTYDEF_IFLAG;
  tio->c_lflag = TTYDEF_LFLAG;
  tio->c_oflag = TTYDEF_OFLAG;
  tio->c_ispeed = TTYDEF_SPEED;
  tio->c_ospeed = TTYDEF_SPEED;
  memcpy(&tio->c_cc, ttydefchars, sizeof(ttydefchars));
}

tty_t *tty_alloc(void) {
  tty_t *tty = kmalloc(M_DEV, sizeof(tty_t), M_WAITOK | M_ZERO);
  mtx_init(&tty->t_lock, 0);
  ringbuf_init(&tty->t_inq, kmalloc(M_DEV, TTY_QUEUE_SIZE, M_WAITOK),
               TTY_QUEUE_SIZE);
  cv_init(&tty->t_incv, "t_incv");
  ringbuf_init(&tty->t_outq, kmalloc(M_DEV, TTY_QUEUE_SIZE, M_WAITOK),
               TTY_QUEUE_SIZE);
  cv_init(&tty->t_outcv, "t_outcv");
  cv_init(&tty->t_serialize_cv, "t_serialize_cv");
  tty->t_line.ln_buf = kmalloc(M_DEV, LINEBUF_SIZE, M_WAITOK);
  tty->t_line.ln_size = LINEBUF_SIZE;
  tty->t_line.ln_count = 0;
  tty_init_termios(&tty->t_termios);
  return tty;
}

void tty_free(tty_t *tty) {
  assert(!tty_opened(tty));
  assert(tty_detached(tty));
  assert(!mtx_owned(&tty->t_lock));
  mtx_destroy(&tty->t_lock);
  cv_destroy(&tty->t_incv);
  cv_destroy(&tty->t_outcv);
  cv_destroy(&tty->t_serialize_cv);
  kfree(M_DEV, tty->t_line.ln_buf);
  kfree(M_DEV, tty->t_inq.data);
  kfree(M_DEV, tty->t_outq.data);
  kfree(M_DEV, tty);
}

static int tty_wait(tty_t *tty, condvar_t *cv) {
  assert(mtx_owned(&tty->t_lock));
  assert(!tty_detached(tty));

  int error;

  error = cv_wait_intr(cv, &tty->t_lock);

  if (tty_detached(tty))
    return ENXIO;

  /* Did we receive a signal while sleeping? */
  if (error == EINTR)
    return ERESTARTSYS;

  return error;
}

/* Notify the serial device driver that there are characters
 * in the output queue. */
static void tty_notify_out(tty_t *tty) {
  assert(mtx_owned(&tty->t_lock));
  if (tty->t_outq.count > 0) {
    tty->t_ops.t_notify_out(tty);
  }
}

static void tty_notify_in(tty_t *tty) {
  assert(mtx_owned(&tty->t_lock));
  if (tty->t_ops.t_notify_in)
    tty->t_ops.t_notify_in(tty);
}

static void tty_notify_active(tty_t *tty) {
  assert(mtx_owned(&tty->t_lock));
  if (tty->t_ops.t_notify_active)
    tty->t_ops.t_notify_active(tty);
}

static void tty_notify_inactive(tty_t *tty) {
  assert(mtx_owned(&tty->t_lock));
  if (tty->t_ops.t_notify_inactive)
    tty->t_ops.t_notify_inactive(tty);
}

/* Line buffer helper functions */
static bool tty_line_putc(tty_t *tty, uint8_t c) {
  linebuf_t *line = &tty->t_line;
  if (line->ln_count >= line->ln_size) {
    return false;
  }
  line->ln_buf[line->ln_count++] = c;
  return true;
}

static bool tty_line_unputc(tty_t *tty, uint8_t *c) {
  linebuf_t *line = &tty->t_line;
  if (line->ln_count == 0) {
    return false;
  }
  *c = line->ln_buf[--line->ln_count];
  return true;
}

/*
 * Copy the line buffer to the input queue and reset the line buffer.
 * Returns true on success.
 * If there isn't enough space in the input queue, then some characters
 * from the line will be lost, and the function will return false.
 */
static bool tty_line_finish(tty_t *tty) {
  linebuf_t *line = &tty->t_line;
  uio_t uio = UIO_SINGLE_KERNEL(UIO_WRITE, 0, line->ln_buf, line->ln_count);
  ringbuf_write(&tty->t_inq, &uio);
  line->ln_count = 0;
  return (uio.uio_resid == 0);
}

/*
 * Put characters from buf directly in the output queue.
 * If there's not enough space for all characters, no characters are written
 * to the queue and false is returned. Returns true on success.
 */
static bool tty_outq_write(tty_t *tty, uint8_t *buf, size_t len) {
  if (tty->t_lflag & FLUSHO)
    return true;
  return ringbuf_putnb(&tty->t_outq, buf, len);
}

/*
 * Put a character directly in the output queue.
 * Returns false if there's no space left in the queue, otherwise returns true.
 */
static bool tty_outq_putc(tty_t *tty, uint8_t c) {
  if (tty->t_lflag & FLUSHO)
    return true;
  return ringbuf_putb(&tty->t_outq, c);
}

/*
 * Echo a typed character to the terminal.
 * Call with `tty->t_lock` held.
 */
static void tty_echo(tty_t *tty, uint8_t c) {
  assert(mtx_owned(&tty->t_lock));

  int lflag = tty->t_lflag;
  /* If ECHO is not set, only echo newlines provided ECHONL is set. */
  if (!(lflag & ECHO) && (!(lflag & ECHONL) || c != '\n'))
    return;
  /* If ECHOCTL is set, echo control characters as ^A, ^B etc. */
  if ((lflag & ECHOCTL) && CTL_ECHO(c)) {
    tty_output(tty, '^');
    if (c == ASCII_DEL)
      c = '?';
    else
      c += 'A' - 1;
  }
  tty_output(tty, c);
}

static void tty_retype(tty_t *tty) {
  assert(mtx_owned(&tty->t_lock));

  /* Echo the reprint character. */
  if (tty->t_cc[VREPRINT] != _POSIX_VDISABLE)
    tty_echo(tty, tty->t_cc[VREPRINT]);

  tty_output(tty, '\n');

  linebuf_t *line = &tty->t_line;
  for (size_t i = 0; i < line->ln_count; i++) {
    tty_echo(tty, line->ln_buf[i]);
  }
  tty->t_rocount = line->ln_count;
  tty->t_rocol = 0;
}

static void tty_rubout(tty_t *tty, unsigned int count) {
  while (count--) {
    tty_output(tty, '\b');
    tty_output(tty, ' ');
    tty_output(tty, '\b');
  }
}

/* Erase a character from the line. */
static void tty_erase(tty_t *tty, uint8_t c) {
  assert(mtx_owned(&tty->t_lock));

  int lflag = tty->t_lflag;
  if (!(lflag & ECHO))
    return;
  if (lflag & ECHOE) {
    if (tty->t_rocount == 0) {
      /* Last char output didn't come from user: retype line.  */
      tty_retype(tty);
      return;
    }
    switch (CCLASS(c)) {
      case ORDINARY:
        tty_rubout(tty, 1);
        break;
      case BACKSPACE:
      case CONTROL:
      case NEWLINE:
      case RETURN:
      case VTAB:
        if (lflag & ECHOCTL) {
          /* Control characters are echoed as 2 characters (e.g. ^C) */
          tty_rubout(tty, 2);
        }
        break;
      case TAB:
        if (tty->t_rocount < tty->t_line.ln_count) {
          /* The line is interleaved with some process's output: retype line. */
          tty_retype(tty);
          return;
        }
        /*
         * In order to erase a TAB, we need to know how many spaces the TAB
         * takes up, which can be anywhere from 1 to 8. What follows is a mild
         * hack that computes the length of the line until just before the TAB
         * by re-echoing the whole line (which doesn't contain the TAB anymore),
         * but with output inhibited by using the FLUSHO flag. Once we compute
         * the length of the line, we can subtract it from the original column
         * number to get the width of the TAB.
         */
        size_t savecol = tty->t_column;
        tty->t_lflag |= FLUSHO;
        tty->t_column = tty->t_rocol;
        linebuf_t *line = &tty->t_line;
        for (size_t i = 0; i < line->ln_count; i++) {
          tty_echo(tty, line->ln_buf[i]);
        }
        tty->t_lflag &= ~FLUSHO;
        savecol -= tty->t_column;
        /* `savecol` now contains the width of the tab. */
        tty->t_column += savecol;
        if (savecol > 8)
          savecol = 8; /* Guard against overflow. */
        while (savecol-- > 0)
          tty_output(tty, '\b');
        break;
      default:
        klog("tty_erase: don't know how to erase character 0x%hhx (class %hh), "
             "ignoring.",
             c, CCLASS(c));
        break;
    }
  } else {
    tty_echo(tty, tty->t_cc[VERASE]);
  }
  tty->t_rocount--;
}

/* Wake up readers waiting for input. */
static void tty_wakeup(tty_t *tty) {
  cv_broadcast(&tty->t_incv);
}

/*
 * Check whether we're allowed to continue with an operation.
 * Heavily based on FreeBSD's tty_wait_background().
 */
static int tty_check_background(tty_t *tty, int sig) {
  thread_t *td = thread_self();
  proc_t *p = td->td_proc;
  pgrp_t *pg;

  assert(sig == SIGTTIN || sig == SIGTTOU);
  assert(mtx_owned(&tty->t_lock));

tryagain:
  WITH_PROC_LOCK(p) {
    /*
     * The current process group should only get the signal, when:
     * - This terminal is the controlling terminal
     * - The process group is not the foreground process group
     * - The signal to send to the process isn't masked
     * - Its process group is not orphaned
     */
    if (!tty_is_ctty(tty, p) || p->p_pgrp == tty->t_pgrp)
      return 0;

    if (p->p_sigactions[sig].sa_handler == SIG_IGN ||
        __sigismember(&td->td_sigmask, sig))
      return (sig == SIGTTOU ? 0 : EIO);

    pg = p->p_pgrp;
  }

  WITH_MTX_LOCK (&pg->pg_lock) {
    /* Our process group might have changed: check. */
    if (p->p_pgrp != pg)
      goto tryagain;

    /* Unlocked read of pg_jobc: not a big deal. */
    if (pg->pg_jobc == 0)
      return EIO;

    sig_pgkill(pg, &DEF_KSI_RAW(sig));
  }

  /* Handle the signal at userspace boundary. */
  return ERESTARTSYS;
}

static void tty_in_hiwat(tty_t *tty) {
  tty->t_flags |= TF_IN_HIWAT;

  if (tty->t_iflag & IMAXBEL) {
    tty_output(tty, CTRL('g'));
    tty_notify_out(tty);
  }
}

bool tty_input(tty_t *tty, uint8_t c) {
  int iflag = tty->t_iflag;
  int lflag = tty->t_lflag;
  uint8_t *cc = tty->t_cc;

  if (c == '\r') {
    if (iflag & IGNCR)
      return true;
    else if (iflag & ICRNL)
      c = '\n';
  } else if (c == '\n' && (iflag & INLCR)) {
    c = '\r';
  }

  if (lflag & ICANON) {
    /* Canonical mode character processing takes place here. */
    if (CCEQ(cc[VERASE], c)) {
      /* Erase/backspace */
      uint8_t erased;
      if (tty_line_unputc(tty, &erased)) {
        tty_erase(tty, erased);
        tty_notify_out(tty);
      }
      return true;
    }

    if (CCEQ(cc[VKILL], c)) {
      /* Kill: erase the whole line. */
      if ((lflag & ECHOKE) && tty->t_line.ln_count == tty->t_rocount) {
        uint8_t erased;
        while (tty_line_unputc(tty, &erased))
          tty_erase(tty, erased);
      } else {
        tty_echo(tty, c);
        if (lflag & (ECHOK | ECHOKE))
          tty_echo(tty, '\n');
        tty->t_line.ln_count = 0;
        tty->t_rocount = 0;
      }
      tty_notify_out(tty);
      return true;
    }

    bool is_break = tty_is_break(tty, c);

    /* Check for possibility of overflow. */
    if ((tty->t_inq.count + tty->t_line.ln_count >= TTY_QUEUE_SIZE - 1 ||
         tty->t_line.ln_count == LINEBUF_SIZE - 1) &&
        !is_break) {
      tty_in_hiwat(tty);
      return false;
    }

    tty_line_putc(tty, c);

    if (is_break) {
      tty_line_finish(tty);
      tty->t_rocount = 0;
      tty_wakeup(tty);
    } else if (tty->t_rocount++ == 0) {
      tty->t_rocol = tty->t_column;
    }
    size_t i = tty->t_column;
    tty_echo(tty, c);
    if (CCEQ(cc[VEOF], c) && (lflag & ECHO)) {
      /* Place the cursor over the '^' of the ^D. */
      i = MIN(2, tty->t_column - i);
      while (i--)
        tty_output(tty, '\b');
    }
    tty_notify_out(tty);
    return true;
  } else {
    /* Raw (non-canonical) mode */
    if (tty->t_inq.count >= TTY_QUEUE_SIZE) {
      tty_in_hiwat(tty);
      return false;
    }

    ringbuf_putb(&tty->t_inq, c);
    tty_wakeup(tty);
    return true;
  }
}

static void tty_check_in_lowat(tty_t *tty) {
  assert(mtx_owned(&tty->t_lock));

  if (!(tty->t_flags & TF_IN_HIWAT))
    return;

  if (tty->t_inq.count < TTY_IN_LOW_WATER) {
    tty->t_flags &= ~TF_IN_HIWAT;
    tty_notify_in(tty);
  }
}

static int tty_do_read(file_t *f, uio_t *uio) {
  tty_t *tty = f->f_data;
  size_t start_resid = uio->uio_resid;
  int error = 0;

  uint8_t c;
  WITH_MTX_LOCK (&tty->t_lock) {

    if (tty_detached(tty))
      return ENXIO;

    while (true) {
      if ((error = tty_check_background(tty, SIGTTIN)))
        return error;

      if (tty->t_inq.count > 0)
        break;

      if ((error = tty_wait(tty, &tty->t_incv)))
        return error;
      /* The foreground process group may have changed while
       * we were sleeping, so go to the beginning of the loop
       * and check again. */
    }

    if (tty->t_lflag & ICANON) {
      /* In canonical mode, read as many characters as possible, but no more
       * than one line. */
      while (ringbuf_getb(&tty->t_inq, &c)) {
        if (CCEQ(tty->t_cc[VEOF], c))
          break;
        if ((error = uiomove(&c, 1, uio)))
          break;
        if (uio->uio_resid == 0)
          break;
        /* Check for end of line. */
        if (tty_is_break(tty, c))
          break;
      }
    } else {
      /* In raw mode, read a single character.
       * In theory we should respect things such as VMIN and VTIME, but most
       * programs don't use them. */
      ringbuf_getb(&tty->t_inq, &c);
      error = uiomove(&c, 1, uio);
    }

    tty_check_in_lowat(tty);
  }

  /* Don't report errors on partial reads. */
  if (start_resid > uio->uio_resid)
    error = 0;

  return error;
}

static int tty_read(file_t *f, uio_t *uio) {
  int error;

  uio->uio_offset = 0; /* This device does not support offsets. */

  error = tty_do_read(f, uio);

  /* Report EOF instead of error if the driver is detached. */
  return (error == ENXIO ? 0 : error);
}

static void tty_discard_input(tty_t *tty) {
  assert(mtx_owned(&tty->t_lock));
  ringbuf_reset(&tty->t_inq);
  tty->t_line.ln_count = 0;
  tty_check_in_lowat(tty);
}

/*
 * Do output processing on a character.
 * `cb` points to a character buffer, where the first element
 * is the character to process. Upon return, the buffer contains
 * the characters that should be transmitted. The return value
 * is the number of characters that should be transmitted.
 */
static int tty_process_out(tty_t *tty, int oflag, uint8_t cb[2]) {
  uint8_t c = cb[0];
  /* Newline translation: if ONLCR is set, translate newline into "\r\n". */
  if (c == '\n' && (oflag & ONLCR)) {
    cb[0] = '\r';
    cb[1] = '\n';
    return 2;
  }
  if (c == '\r') {
    /* If OCRNL is set, translate "\r" into "\n". */
    if (oflag & OCRNL) {
      cb[0] = '\n';
      return 1;
    }
    /* If ONOCR is set, don't transmit CRs when on column 0. */
    if ((oflag & ONOCR) && tty->t_column == 0)
      return 0;
  }
  return 1;
}

/*
 * Add a single character to the output queue.
 * Output processing (e.g. turning NL into CR-NL pairs) happens here.
 */
static bool tty_output(tty_t *tty, uint8_t c) {
  assert(mtx_owned(&tty->t_lock));

  int oflag = tty->t_oflag;
  /* Check if output processing is enabled. */
  if (!(oflag & OPOST)) {
    return tty_outq_putc(tty, c);
  }

  uint8_t cb[2];
  cb[0] = c;
  int ccount = tty_process_out(tty, oflag, cb);
  int col = tty->t_column;

  if (!tty_outq_write(tty, cb, ccount))
    return false;

  for (int i = 0; i < ccount; i++) {
    switch (CCLASS(cb[i])) {
      case BACKSPACE:
        if (col > 0)
          col--;
        break;
      case CONTROL:
        break;
      case NEWLINE:
        if (oflag & ONLRET)
          col = 0;
        break;
      case RETURN:
        col = 0;
        break;
      case ORDINARY:
        col++;
        break;
      case TAB:
        /* XXX We assume that the terminal device has tabs of width 8.
         * This can be remediated by implementing the OXTABS option
         * which expands tabs into spaces. */
        col = roundup2(col + 1, 8);
        break;
    }
  }
  tty->t_column = col;
  return true;
}

/*
 * Write a single character to the terminal.
 * If it can't immediately write the character due to lack of space
 * in the output queue, it goes to sleep waiting for space to become available.
 */
static int tty_output_sleep(tty_t *tty, uint8_t c) {
  int error;
  while (!tty_output(tty, c)) {
    tty_notify_out(tty);
    /* tty_notify_out() can synchronously write characters to the device,
     * so it may have written enough characters for us not to need to sleep. */
    if (tty->t_outq.count < TTY_OUT_LOW_WATER)
      continue;
    tty->t_flags |= TF_WAIT_OUT_LOWAT;
    if ((error = tty_wait(tty, &tty->t_outcv)))
      return error;
  }
  return 0;
}

static int tty_do_write(tty_t *tty, uio_t *uio) {
  uint8_t c;
  size_t start_resid = uio->uio_resid;
  int error = 0;

  while (uio->uio_resid > 0) {
    if ((error = uiomove(&c, 1, uio)))
      break;
    if ((error = tty_output_sleep(tty, c)))
      break;
    tty->t_rocount = 0;
  }
  tty_notify_out(tty);

  /* Don't report errors on partial writes. */
  if (start_resid > uio->uio_resid)
    error = 0;

  return error;
}

static int tty_write(file_t *f, uio_t *uio) {
  tty_t *tty = f->f_data;
  int error = 0;

  uio->uio_offset = 0; /* This device does not support offsets. */

  WITH_MTX_LOCK (&tty->t_lock) {
    if (tty_detached(tty))
      return ENXIO;

    if (tty->t_lflag & TOSTOP) {
      /* Wait until we're the foreground process group. */
      if ((error = tty_check_background(tty, SIGTTOU)))
        return error;
    }

    /* Wait for our turn.
     * We need to use TF_OUT_BUSY to serialize calls to tty_write(),
     * since tty_do_write() may sleep, releasing the tty lock. */
    while (tty->t_flags & TF_OUT_BUSY)
      if ((error = tty_wait(tty, &tty->t_serialize_cv)))
        return error;
    tty->t_flags |= TF_OUT_BUSY;

    error = tty_do_write(tty, uio);

    tty->t_flags &= ~TF_OUT_BUSY;
    cv_signal(&tty->t_serialize_cv);
  }

  return error;
}

void tty_getc_done(tty_t *tty) {
  assert(mtx_owned(&tty->t_lock));

  size_t cnt = tty->t_outq.count;
  tty_flags_t oldf = tty->t_flags;

  if (cnt < TTY_OUT_LOW_WATER)
    tty->t_flags &= ~TF_WAIT_OUT_LOWAT;
  if (cnt == 0)
    tty->t_flags &= ~TF_WAIT_DRAIN_OUT;

  if (tty->t_flags != oldf)
    cv_broadcast(&tty->t_outcv);
}

static int tty_drain_out(tty_t *tty) {
  assert(mtx_owned(&tty->t_lock));
  int error;

  while (tty->t_outq.count > 0) {
    tty->t_flags |= TF_WAIT_DRAIN_OUT;
    if ((error = tty_wait(tty, &tty->t_outcv)))
      return error;
  }
  return 0;
}

static int tty_vn_close(vnode_t *v, file_t *fp) {
  tty_t *tty = devfs_node_data(v);
  SCOPED_MTX_LOCK(&tty->t_lock);
  assert(tty->t_opencount > 0);
  tty->t_opencount--;
  if (tty->t_opencount == 0)
    tty_notify_inactive(tty);
  return 0;
}

static void tty_reinput(tty_t *tty) {
  /* This is a bit hacky, but it works. */
  ringbuf_t old_inq = tty->t_inq;
  tty->t_inq.count = 0;
  tty->t_inq.head = tty->t_inq.tail;
  uint8_t c;
  while (ringbuf_getb(&old_inq, &c)) {
    tty_input(tty, c);
  }
}

static int tty_get_termios(tty_t *tty, struct termios *t) {
  SCOPED_MTX_LOCK(&tty->t_lock);
  if (tty_detached(tty))
    return ENXIO;
  memcpy(t, &tty->t_termios, sizeof(struct termios));
  return 0;
}

static int tty_set_termios(tty_t *tty, u_long cmd, struct termios *t) {
  int error;

  SCOPED_MTX_LOCK(&tty->t_lock);
  if (tty_detached(tty))
    return ENXIO;

  if (cmd == TIOCSETAW || cmd == TIOCSETAF)
    if ((error = tty_drain_out(tty)))
      return error;
  if (cmd == TIOCSETAF)
    tty_discard_input(tty);

  bool reinput = false; /* Process pending input again. */

  if (cmd != TIOCSETAF) {
    /* If we didn't discard the input and we're changing from
     * raw mode to canonical mode or vice versa, we need to handle
     * characters that the user has already typed appropriately. */
    if ((t->c_lflag & ICANON) != (tty->t_lflag & ICANON)) {
      if (t->c_lflag & ICANON) {
        /* Switching from raw to canonical mode.
         * Process all pending input again, this time in canonical mode.
         * Defer until we have made the changes to termios. */
        reinput = true;
      } else {
        /* Switching from canonical to raw mode.
         * Transfer characters from the unfinished line
         * to the input queue and wake up readers. */
        tty_line_finish(tty);
        tty_wakeup(tty);
      }
    }
  }

#define SET_MASKED_BITS(lhs, rhs, mask)                                        \
  (lhs) = ((lhs) & ~(mask)) | ((rhs) & (mask))
  SET_MASKED_BITS(tty->t_iflag, t->c_iflag, TTYSUP_IFLAG_CHANGE);
  SET_MASKED_BITS(tty->t_oflag, t->c_oflag, TTYSUP_OFLAG_CHANGE);
  SET_MASKED_BITS(tty->t_lflag, t->c_lflag, TTYSUP_LFLAG_CHANGE);
  /* Changing `t_cflag` is completely unsupported right now. */
#undef SET_MASKED_BITS
  memcpy(tty->t_cc, t->c_cc, sizeof(tty->t_cc));

  if (reinput)
    tty_reinput(tty);
  return 0;
}

static int tty_get_fg_pgrp(tty_t *tty, int *pgid_p) {
  SCOPED_MTX_LOCK(&tty->t_lock);
  if (tty_detached(tty))
    return ENXIO;
  proc_t *p = proc_self();
  if (tty->t_session != p->p_pgrp->pg_session)
    return ENOTTY;
  if (tty->t_pgrp)
    *pgid_p = tty->t_pgrp->pg_id;
  else
    /* Return a value greater than 1 that's not equal to any PGID. */
    *pgid_p = INT_MAX;
  return 0;
}

static int tty_set_fg_pgrp(tty_t *tty, pgid_t pgid) {
  WITH_MTX_LOCK (all_proc_mtx) {
    proc_t *p = proc_self();
    pgrp_t *pg = pgrp_lookup(pgid);
    WITH_MTX_LOCK (&tty->t_lock) {
      if (tty_detached(tty))
        return ENXIO;
      /* The target process group must be in the same session
       * as the calling process. */
      if (pg == NULL || pg->pg_session != p->p_pgrp->pg_session)
        return EPERM;
      /* Calling process must be controlled by the terminal. */
      if (tty->t_session != p->p_pgrp->pg_session)
        return ENOTTY;
      tty->t_pgrp = pg;
    }
  }
  return 0;
}

<<<<<<< HEAD
int tty_ioctl(file_t *f, u_long cmd, void *data) {
=======
static int tty_set_winsize(tty_t *tty, struct winsize *sz) {
  SCOPED_MTX_LOCK(&tty->t_lock);
  if (memcmp(&tty->t_winsize, sz, sizeof(struct winsize)) == 0)
    return 0;
  tty->t_winsize = *sz;
  /* Send SIGWINCH to the foreground process group. */
  pgrp_t *pgrp = tty->t_pgrp;
  if (pgrp) {
    SCOPED_MTX_LOCK(&pgrp->pg_lock);
    sig_pgkill(pgrp, &DEF_KSI_RAW(SIGWINCH));
  }
  return 0;
}

static int tty_ioctl(file_t *f, u_long cmd, void *data) {
>>>>>>> 99349635
  tty_t *tty = f->f_data;

  switch (cmd) {
    case FIONREAD: {
      SCOPED_MTX_LOCK(&tty->t_lock);
      *(int *)data = tty->t_inq.count;
      return 0;
    }
    case TIOCGETA:
      return tty_get_termios(tty, (struct termios *)data);
    case TIOCSETA:  /* Set termios immediately */
    case TIOCSETAW: /* Set termios after waiting for output to drain */
    case TIOCSETAF: /* Like TIOCSETAW, but also discard all pending input */
      return tty_set_termios(tty, cmd, (struct termios *)data);
    case TIOCGPGRP:
      return tty_get_fg_pgrp(tty, data);
    case TIOCSPGRP:
      return tty_set_fg_pgrp(tty, *(pgid_t *)data);
    case TIOCGWINSZ: {
      SCOPED_MTX_LOCK(&tty->t_lock);
      *(struct winsize *)data = tty->t_winsize;
      return 0;
    }
    case TIOCSWINSZ:
      return tty_set_winsize(tty, data);
    case 0:
      return EPASSTHROUGH;
    default: {
      char buf[32];
      IOCSNPRINTF(buf, sizeof(buf), cmd);
      klog("Unsupported tty ioctl: %s", buf);
      unsigned len = IOCPARM_LEN(cmd);
      memset(data, 0, len);
      return 0;
    }
  }
}

static void tty_hangup(tty_t *tty) {
  assert(mtx_owned(&tty->t_lock));

  /* CLOCAL means we should ignore modem status changes. */
  if (!tty_opened(tty) || (tty->t_lflag & CLOCAL))
    return;

  session_t *s = tty->t_session;

  /* Send SIGHUP to session leader.
   * NOTE: access to s_leader is safe here,
   * even though we're not holding all_proc_mtx. See session_leave(). */
  if (s && s->s_leader) {
    proc_t *leader = s->s_leader;
    WITH_PROC_LOCK(leader) {
      sig_kill(leader, &DEF_KSI_RAW(SIGHUP));
    }
  }

  tty_discard_input(tty);
}

void tty_detach_driver(tty_t *tty) {
  assert(mtx_owned(&tty->t_lock));
  assert(!tty_detached(tty));

  /* Simulate a modem hangup. */
  tty_hangup(tty);

  tty->t_flags |= TF_DRIVER_DETACHED;

  /* Wake up sleepers so that they abort. */
  cv_broadcast(&tty->t_incv);
  cv_broadcast(&tty->t_outcv);
  cv_broadcast(&tty->t_serialize_cv);

  /* We can't free the tty structure yet, as there may still be existing
   * references to the vnode. We free it in tty_vn_reclaim, once all references
   * to the vnode are gone. */
  devfs_unlink(tty->t_vnode->v_data);
  vnode_t *v = tty->t_vnode;
  tty->t_vnode = NULL;
  /* Unlock the tty before dropping our reference to the vnode,
   * since we don't want to free the tty while holding its lock! */
  mtx_unlock(&tty->t_lock);
  vnode_drop(v);
}

/* We implement I/O operations as fileops in order to bypass
 * the vnode layer's locking. */
static fileops_t tty_fileops = {
  .fo_read = tty_read,
  .fo_write = tty_write,
  .fo_close = default_vnclose,
  .fo_seek = default_vnseek,
  .fo_stat = default_vnstat,
  .fo_ioctl = tty_ioctl,
};

void maybe_assoc_ctty(proc_t *p, tty_t *tty) {
  assert(mtx_owned(all_proc_mtx));
  assert(mtx_owned(&tty->t_lock));

  if (!proc_is_session_leader(p))
    return;
  if (tty->t_session != NULL)
    return;
  session_t *s = p->p_pgrp->pg_session;
  if (s->s_tty != NULL)
    return;
  tty->t_session = s;
  s->s_tty = tty;
  tty->t_pgrp = p->p_pgrp;
}

static int _tty_vn_open(vnode_t *v, int mode, file_t *fp) {
  tty_t *tty = devfs_node_data(v);
  proc_t *p = proc_self();
  int error;

  WITH_MTX_LOCK (&tty->t_lock) {
    if (tty_detached(tty))
      return ENXIO;

    if ((error = vnode_open_generic(v, mode, fp)) != 0)
      return error;

    if (!(mode & O_NOCTTY))
      maybe_assoc_ctty(p, tty);

    tty->t_opencount++;

    if (tty->t_opencount == 1)
      tty_notify_active(tty);
  }

  fp->f_ops = &tty_fileops;
  fp->f_data = tty;
  return error;
}

static int tty_vn_open(vnode_t *v, int mode, file_t *fp) {
  SCOPED_MTX_LOCK(all_proc_mtx);
  return _tty_vn_open(v, mode, fp);
}

static int tty_vn_reclaim(vnode_t *v) {
  tty_free(devfs_node_data(v));
  devfs_free(v->v_data);
  return 0;
}

static vnodeops_t tty_vnodeops = {
  .v_open = tty_vn_open,
  .v_close = tty_vn_close,
  .v_reclaim = tty_vn_reclaim,
};

int tty_makedev(devfs_node_t *parent, const char *name, tty_t *tty) {
  return devfs_makedev(parent, name, &tty_vnodeops, tty, &tty->t_vnode);
}

/* Controlling terminal pseudo-device (/dev/tty) */

static int dev_tty_open(vnode_t *v, int mode, file_t *fp) {
  proc_t *p = proc_self();

  SCOPED_MTX_LOCK(all_proc_mtx);
  tty_t *tty = p->p_pgrp->pg_session->s_tty;
  if (!tty)
    return ENXIO;

  return _tty_vn_open(tty->t_vnode, mode, fp);
}

static vnodeops_t dev_tty_vnodeops = {.v_open = dev_tty_open};

static void init_dev_tty(void) {
  devfs_makedev(NULL, "tty", &dev_tty_vnodeops, NULL, NULL);
}

SET_ENTRY(devfs_init, init_dev_tty);<|MERGE_RESOLUTION|>--- conflicted
+++ resolved
@@ -929,9 +929,6 @@
   return 0;
 }
 
-<<<<<<< HEAD
-int tty_ioctl(file_t *f, u_long cmd, void *data) {
-=======
 static int tty_set_winsize(tty_t *tty, struct winsize *sz) {
   SCOPED_MTX_LOCK(&tty->t_lock);
   if (memcmp(&tty->t_winsize, sz, sizeof(struct winsize)) == 0)
@@ -946,8 +943,7 @@
   return 0;
 }
 
-static int tty_ioctl(file_t *f, u_long cmd, void *data) {
->>>>>>> 99349635
+int tty_ioctl(file_t *f, u_long cmd, void *data) {
   tty_t *tty = f->f_data;
 
   switch (cmd) {
@@ -1023,8 +1019,8 @@
   cv_broadcast(&tty->t_serialize_cv);
 
   /* We can't free the tty structure yet, as there may still be existing
-   * references to the vnode. We free it in tty_vn_reclaim, once all references
-   * to the vnode are gone. */
+   * references to the vnode. We free it in tty_vn_reclaim, once all
+   * references to the vnode are gone. */
   devfs_unlink(tty->t_vnode->v_data);
   vnode_t *v = tty->t_vnode;
   tty->t_vnode = NULL;
