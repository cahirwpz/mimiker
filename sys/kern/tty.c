--- conflicted
+++ resolved
@@ -1004,7 +1004,6 @@
     }
     case TIOCSWINSZ:
       return tty_set_winsize(tty, data);
-<<<<<<< HEAD
     case TIOCSCTTY: {
       SCOPED_MTX_LOCK(all_proc_mtx);
       SCOPED_MTX_LOCK(&tty->t_lock);
@@ -1012,8 +1011,6 @@
         return EPERM;
       return 0;
     }
-=======
->>>>>>> 374ce700
     case 0:
       return EPASSTHROUGH;
     default: {
