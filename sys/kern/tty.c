--- conflicted
+++ resolved
@@ -584,10 +584,6 @@
   return 0;
 }
 
-<<<<<<< HEAD
-static int tty_ioctl(file_t *f, u_long cmd, void *data) {
-  tty_t *tty = f->f_data;
-=======
 static void tty_reinput(tty_t *tty) {
   /* This is a bit hacky, but it works. */
   ringbuf_t old_inq = tty->t_inq;
@@ -599,9 +595,8 @@
   }
 }
 
-static int tty_ioctl(vnode_t *v, u_long cmd, void *data) {
-  tty_t *tty = v->v_data;
->>>>>>> 4708f00f
+static int tty_ioctl(file_t *f, u_long cmd, void *data) {
+  tty_t *tty = f->f_data;
   int ret = 0;
 
   mtx_lock(&tty->t_lock);
