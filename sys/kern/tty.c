#define KL_LOG KL_TTY
#include <sys/klog.h>
#include <sys/libkern.h>
#include <sys/termios.h>
#include <sys/tty.h>
#include <sys/ttydefaults.h>
#include <sys/malloc.h>
#include <sys/kmem_flags.h>
#include <sys/mutex.h>
#include <sys/condvar.h>
#include <sys/ringbuf.h>
#include <sys/vnode.h>
#include <sys/stat.h>
#include <sys/mimiker.h>
#include <sys/param.h>
#include <sys/uio.h>
#include <sys/vm_map.h>
#include <sys/device.h>
#include <sys/proc.h>
#include <sys/thread.h>
#include <sys/signal.h>
#include <sys/devfs.h>
#include <sys/file.h>
#include <sys/filio.h>

/* START OF FreeBSD CODE */

/*
 * Table with character classes and parity. The 8th bit indicates parity,
 * the 7th bit indicates the character is an alphameric or underscore (for
 * ALTWERASE), and the low 6 bits indicate delay type.  If the low 6 bits
 * are 0 then the character needs no special processing on output; classes
 * other than 0 might be translated or (not currently) require delays.
 */
#define E 0x00 /* Even parity. */
#define O 0x80 /* Odd parity. */
#define PARITY(c) (char_type[c] & O)

#define ALPHA 0x40 /* Alpha or underscore. */
#define ISALPHA(c) (char_type[(c)&TTY_CHARMASK] & ALPHA)

#define CCLASSMASK 0x3f
#define CCLASS(c) (char_type[c] & CCLASSMASK)

typedef enum {
  ORDINARY = 0,
  CONTROL = 1,
  BACKSPACE = 2,
  NEWLINE = 3,
  TAB = 4,
  VTAB = 5,
  RETURN = 6,
} cclass_t;

#define BS BACKSPACE
#define CC CONTROL
#define CR RETURN
#define NA ORDINARY | ALPHA
#define NL NEWLINE
#define NO ORDINARY
#define TB TAB
#define VT VTAB

/* clang-format off */
unsigned char const char_type[] = {
	E|CC, O|CC, O|CC, E|CC, O|CC, E|CC, E|CC, O|CC,	/* nul - bel */
	O|BS, E|TB, E|NL, O|CC, E|VT, O|CR, O|CC, E|CC,	/* bs - si */
	O|CC, E|CC, E|CC, O|CC, E|CC, O|CC, O|CC, E|CC,	/* dle - etb */
	E|CC, O|CC, O|CC, E|CC, O|CC, E|CC, E|CC, O|CC,	/* can - us */
	O|NO, E|NO, E|NO, O|NO, E|NO, O|NO, O|NO, E|NO,	/* sp - ' */
	E|NO, O|NO, O|NO, E|NO, O|NO, E|NO, E|NO, O|NO,	/* ( - / */
	E|NA, O|NA, O|NA, E|NA, O|NA, E|NA, E|NA, O|NA,	/* 0 - 7 */
	O|NA, E|NA, E|NO, O|NO, E|NO, O|NO, O|NO, E|NO,	/* 8 - ? */
	O|NO, E|NA, E|NA, O|NA, E|NA, O|NA, O|NA, E|NA,	/* @ - G */
	E|NA, O|NA, O|NA, E|NA, O|NA, E|NA, E|NA, O|NA,	/* H - O */
	E|NA, O|NA, O|NA, E|NA, O|NA, E|NA, E|NA, O|NA,	/* P - W */
	O|NA, E|NA, E|NA, O|NO, E|NO, O|NO, O|NO, O|NA,	/* X - _ */
	E|NO, O|NA, O|NA, E|NA, O|NA, E|NA, E|NA, O|NA,	/* ` - g */
	O|NA, E|NA, E|NA, O|NA, E|NA, O|NA, O|NA, E|NA,	/* h - o */
	O|NA, E|NA, E|NA, O|NA, E|NA, O|NA, O|NA, E|NA,	/* p - w */
	E|NA, O|NA, O|NA, E|NO, O|NO, E|NO, E|NO, O|CC,	/* x - del */
	/*
	 * Meta chars; should be settable per character set;
	 * for now, treat them all as normal characters.
	 */
	NA,   NA,   NA,   NA,   NA,   NA,   NA,   NA,
	NA,   NA,   NA,   NA,   NA,   NA,   NA,   NA,
	NA,   NA,   NA,   NA,   NA,   NA,   NA,   NA,
	NA,   NA,   NA,   NA,   NA,   NA,   NA,   NA,
	NA,   NA,   NA,   NA,   NA,   NA,   NA,   NA,
	NA,   NA,   NA,   NA,   NA,   NA,   NA,   NA,
	NA,   NA,   NA,   NA,   NA,   NA,   NA,   NA,
	NA,   NA,   NA,   NA,   NA,   NA,   NA,   NA,
	NA,   NA,   NA,   NA,   NA,   NA,   NA,   NA,
	NA,   NA,   NA,   NA,   NA,   NA,   NA,   NA,
	NA,   NA,   NA,   NA,   NA,   NA,   NA,   NA,
	NA,   NA,   NA,   NA,   NA,   NA,   NA,   NA,
	NA,   NA,   NA,   NA,   NA,   NA,   NA,   NA,
	NA,   NA,   NA,   NA,   NA,   NA,   NA,   NA,
	NA,   NA,   NA,   NA,   NA,   NA,   NA,   NA,
	NA,   NA,   NA,   NA,   NA,   NA,   NA,   NA,
};
/* clang-format on */
#undef BS
#undef CC
#undef CR
#undef NA
#undef NL
#undef NO
#undef TB
#undef VT

/* END OF FreeBSD CODE */

#define ASCII_DEL '\x7f'
/* Control character should be echoed as ^X */
#define CTL_ECHO(c)                                                            \
  (((c) <= 0x1f && (c) != '\t' && (c) != '\n') || (c) == ASCII_DEL)

/* termios flags that can be changed using TIOCSETA{,W,F}. */
#define TTYSUP_IFLAG_CHANGE (INLCR | IGNCR | ICRNL | IMAXBEL)
#define TTYSUP_OFLAG_CHANGE (OPOST | ONLCR | OCRNL | ONOCR | ONLRET)
#define TTYSUP_LFLAG_CHANGE                                                    \
  (ECHOKE | ECHOE | ECHOK | ECHO | ECHONL | ECHOCTL | ICANON | ISIG | TOSTOP | \
   NOFLSH)

static bool tty_output(tty_t *tty, uint8_t c);
static void tty_discard_input(tty_t *tty);
static void tty_discard_output(tty_t *tty);

static inline bool tty_is_break(tty_t *tty, uint8_t c) {
  return (c == '\n' || ((c == tty->t_cc[VEOF] || c == tty->t_cc[VEOL]) &&
                        c != _POSIX_VDISABLE));
}

/* Initialize termios with sane defaults. */
static void tty_init_termios(struct termios *tio) {

  /* Default control characters from FreeBSD */
  static const cc_t ttydefchars[NCCS] = {
    [VEOF] = CEOF,         [VEOL] = CEOL,
    [VEOL2] = CEOL,        [VERASE] = CERASE,
    [VWERASE] = CWERASE,   [VKILL] = CKILL,
    [VREPRINT] = CREPRINT, [7] = _POSIX_VDISABLE, /* spare */
    [VINTR] = CINTR,       [VQUIT] = CQUIT,
    [VSUSP] = CSUSP,       [VDSUSP] = CDSUSP,
    [VSTART] = CSTART,     [VSTOP] = CSTOP,
    [VLNEXT] = CLNEXT,     [VDISCARD] = CDISCARD,
    [VMIN] = CMIN,         [VTIME] = CTIME,
    [VSTATUS] = CSTATUS,   [19] = _POSIX_VDISABLE, /* spare */
  };

  tio->c_cflag = TTYDEF_CFLAG;
  tio->c_iflag = TTYDEF_IFLAG;
  tio->c_lflag = TTYDEF_LFLAG;
  tio->c_oflag = TTYDEF_OFLAG;
  tio->c_ispeed = TTYDEF_SPEED;
  tio->c_ospeed = TTYDEF_SPEED;
  memcpy(&tio->c_cc, ttydefchars, sizeof(ttydefchars));
}

tty_t *tty_alloc(void) {
  tty_t *tty = kmalloc(M_DEV, sizeof(tty_t), M_WAITOK | M_ZERO);
  mtx_init(&tty->t_lock, 0);
  ringbuf_init(&tty->t_inq, kmalloc(M_DEV, TTY_QUEUE_SIZE, M_WAITOK),
               TTY_QUEUE_SIZE);
  cv_init(&tty->t_incv, "t_incv");
  ringbuf_init(&tty->t_outq, kmalloc(M_DEV, TTY_QUEUE_SIZE, M_WAITOK),
               TTY_QUEUE_SIZE);
  cv_init(&tty->t_outcv, "t_outcv");
  cv_init(&tty->t_serialize_cv, "t_serialize_cv");
  tty->t_line.ln_buf = kmalloc(M_DEV, LINEBUF_SIZE, M_WAITOK);
  tty->t_line.ln_size = LINEBUF_SIZE;
  tty->t_line.ln_count = 0;
  tty_init_termios(&tty->t_termios);
  return tty;
}

void tty_free(tty_t *tty) {
  assert(!tty_opened(tty));
  assert(tty_detached(tty));
  assert(!mtx_owned(&tty->t_lock));
  mtx_destroy(&tty->t_lock);
  cv_destroy(&tty->t_incv);
  cv_destroy(&tty->t_outcv);
  cv_destroy(&tty->t_serialize_cv);
  kfree(M_DEV, tty->t_line.ln_buf);
  kfree(M_DEV, tty->t_inq.data);
  kfree(M_DEV, tty->t_outq.data);
  kfree(M_DEV, tty);
}

static int tty_wait(tty_t *tty, condvar_t *cv) {
  assert(mtx_owned(&tty->t_lock));
  assert(!tty_detached(tty));

  int error;

  error = cv_wait_intr(cv, &tty->t_lock);

  if (tty_detached(tty))
    return ENXIO;

  /* Did we receive a signal while sleeping? */
  if (error == EINTR)
    return ERESTARTSYS;

  return error;
}

/* Notify the serial device driver that there are characters
 * in the output queue. */
static void tty_notify_out(tty_t *tty) {
  assert(mtx_owned(&tty->t_lock));
  if (tty->t_outq.count > 0) {
    tty->t_ops.t_notify_out(tty);
  }
}

static void tty_notify_in(tty_t *tty) {
  assert(mtx_owned(&tty->t_lock));
  if (tty->t_ops.t_notify_in)
    tty->t_ops.t_notify_in(tty);
}

static void tty_notify_active(tty_t *tty) {
  assert(mtx_owned(&tty->t_lock));
  if (tty->t_ops.t_notify_active)
    tty->t_ops.t_notify_active(tty);
}

static void tty_notify_inactive(tty_t *tty) {
  assert(mtx_owned(&tty->t_lock));
  if (tty->t_ops.t_notify_inactive)
    tty->t_ops.t_notify_inactive(tty);
}

/* Line buffer helper functions */
static bool tty_line_putc(tty_t *tty, uint8_t c) {
  linebuf_t *line = &tty->t_line;
  if (line->ln_count >= line->ln_size) {
    return false;
  }
  line->ln_buf[line->ln_count++] = c;
  return true;
}

static bool tty_line_unputc(tty_t *tty, uint8_t *c) {
  linebuf_t *line = &tty->t_line;
  if (line->ln_count == 0) {
    return false;
  }
  *c = line->ln_buf[--line->ln_count];
  return true;
}

/*
 * Copy the line buffer to the input queue and reset the line buffer.
 * Returns true on success.
 * If there isn't enough space in the input queue, then some characters
 * from the line will be lost, and the function will return false.
 */
static bool tty_line_finish(tty_t *tty) {
  linebuf_t *line = &tty->t_line;
  uio_t uio = UIO_SINGLE_KERNEL(UIO_WRITE, 0, line->ln_buf, line->ln_count);
  ringbuf_write(&tty->t_inq, &uio);
  line->ln_count = 0;
  return (uio.uio_resid == 0);
}

/*
 * Put characters from buf directly in the output queue.
 * If there's not enough space for all characters, no characters are written
 * to the queue and false is returned. Returns true on success.
 */
static bool tty_outq_write(tty_t *tty, uint8_t *buf, size_t len) {
  if (tty->t_lflag & FLUSHO)
    return true;
  return ringbuf_putnb(&tty->t_outq, buf, len);
}

/*
 * Put a character directly in the output queue.
 * Returns false if there's no space left in the queue, otherwise returns true.
 */
static bool tty_outq_putc(tty_t *tty, uint8_t c) {
  if (tty->t_lflag & FLUSHO)
    return true;
  return ringbuf_putb(&tty->t_outq, c);
}

/*
 * Echo a typed character to the terminal.
 * Call with `tty->t_lock` held.
 */
static void tty_echo(tty_t *tty, uint8_t c) {
  assert(mtx_owned(&tty->t_lock));

  int lflag = tty->t_lflag;
  /* If ECHO is not set, only echo newlines provided ECHONL is set. */
  if (!(lflag & ECHO) && (!(lflag & ECHONL) || c != '\n'))
    return;
  /* If ECHOCTL is set, echo control characters as ^A, ^B etc. */
  if ((lflag & ECHOCTL) && CTL_ECHO(c)) {
    tty_output(tty, '^');
    if (c == ASCII_DEL)
      c = '?';
    else
      c += 'A' - 1;
  }
  tty_output(tty, c);
}

static void tty_retype(tty_t *tty) {
  assert(mtx_owned(&tty->t_lock));

  /* Echo the reprint character. */
  if (tty->t_cc[VREPRINT] != _POSIX_VDISABLE)
    tty_echo(tty, tty->t_cc[VREPRINT]);

  tty_output(tty, '\n');

  linebuf_t *line = &tty->t_line;
  for (size_t i = 0; i < line->ln_count; i++) {
    tty_echo(tty, line->ln_buf[i]);
  }
  tty->t_rocount = line->ln_count;
  tty->t_rocol = 0;
}

static void tty_rubout(tty_t *tty, unsigned int count) {
  while (count--) {
    tty_output(tty, '\b');
    tty_output(tty, ' ');
    tty_output(tty, '\b');
  }
}

/* Erase a character from the line. */
static void tty_erase(tty_t *tty, uint8_t c) {
  assert(mtx_owned(&tty->t_lock));

  int lflag = tty->t_lflag;
  if (!(lflag & ECHO))
    return;
  if (lflag & ECHOE) {
    if (tty->t_rocount == 0) {
      /* Last char output didn't come from user: retype line.  */
      tty_retype(tty);
      return;
    }
    switch (CCLASS(c)) {
      case ORDINARY:
        tty_rubout(tty, 1);
        break;
      case BACKSPACE:
      case CONTROL:
      case NEWLINE:
      case RETURN:
      case VTAB:
        if (lflag & ECHOCTL) {
          /* Control characters are echoed as 2 characters (e.g. ^C) */
          tty_rubout(tty, 2);
        }
        break;
      case TAB:
        if (tty->t_rocount < tty->t_line.ln_count) {
          /* The line is interleaved with some process's output: retype line. */
          tty_retype(tty);
          return;
        }
        /*
         * In order to erase a TAB, we need to know how many spaces the TAB
         * takes up, which can be anywhere from 1 to 8. What follows is a mild
         * hack that computes the length of the line until just before the TAB
         * by re-echoing the whole line (which doesn't contain the TAB anymore),
         * but with output inhibited by using the FLUSHO flag. Once we compute
         * the length of the line, we can subtract it from the original column
         * number to get the width of the TAB.
         */
        size_t savecol = tty->t_column;
        tty->t_lflag |= FLUSHO;
        tty->t_column = tty->t_rocol;
        linebuf_t *line = &tty->t_line;
        for (size_t i = 0; i < line->ln_count; i++) {
          tty_echo(tty, line->ln_buf[i]);
        }
        tty->t_lflag &= ~FLUSHO;
        savecol -= tty->t_column;
        /* `savecol` now contains the width of the tab. */
        tty->t_column += savecol;
        if (savecol > 8)
          savecol = 8; /* Guard against overflow. */
        while (savecol-- > 0)
          tty_output(tty, '\b');
        break;
      default:
        klog("tty_erase: don't know how to erase character 0x%hhx (class %hh), "
             "ignoring.",
             c, CCLASS(c));
        break;
    }
  } else {
    tty_echo(tty, tty->t_cc[VERASE]);
  }
  tty->t_rocount--;
}

/* Wake up readers waiting for input. */
static void tty_wakeup(tty_t *tty) {
  cv_broadcast(&tty->t_incv);
}

/*
 * Check whether we're allowed to continue with an operation.
 * Heavily based on FreeBSD's tty_wait_background().
 */
static int tty_check_background(tty_t *tty, int sig) {
  thread_t *td = thread_self();
  proc_t *p = td->td_proc;
  pgrp_t *pg;

  assert(sig == SIGTTIN || sig == SIGTTOU);
  assert(mtx_owned(&tty->t_lock));

tryagain:
  WITH_PROC_LOCK(p) {
    /*
     * The current process group should only get the signal, when:
     * - This terminal is the controlling terminal
     * - The process group is not the foreground process group
     * - The signal to send to the process isn't masked
     * - Its process group is not orphaned
     */
    if (!tty_is_ctty(tty, p) || p->p_pgrp == tty->t_pgrp)
      return 0;

    if (p->p_sigactions[sig].sa_handler == SIG_IGN ||
        __sigismember(&td->td_sigmask, sig))
      return (sig == SIGTTOU ? 0 : EIO);

    pg = p->p_pgrp;
  }

  WITH_MTX_LOCK (&pg->pg_lock) {
    /* Our process group might have changed: check. */
    if (p->p_pgrp != pg)
      goto tryagain;

    /* Unlocked read of pg_jobc: not a big deal. */
    if (pg->pg_jobc == 0)
      return EIO;

    sig_pgkill(pg, &DEF_KSI_RAW(sig));
  }

  /* Handle the signal at userspace boundary. */
  return ERESTARTSYS;
}

static void tty_in_hiwat(tty_t *tty) {
  tty->t_flags |= TF_IN_HIWAT;

  if (tty->t_iflag & IMAXBEL) {
    tty_output(tty, CTRL('g'));
    tty_notify_out(tty);
  }
}

bool tty_input(tty_t *tty, uint8_t c) {
  int iflag = tty->t_iflag;
  int lflag = tty->t_lflag;
  uint8_t *cc = tty->t_cc;

  if (c == '\r') {
    if (iflag & IGNCR)
      return true;
    else if (iflag & ICRNL)
      c = '\n';
  } else if (c == '\n' && (iflag & INLCR)) {
    c = '\r';
  }

  if (lflag & ISIG) {
    signo_t signal = 0;
    /* Signal processing. */
    if (CCEQ(cc[VINTR], c)) {
      signal = SIGINT;
    } else if (CCEQ(cc[VQUIT], c)) {
      signal = SIGQUIT;
    } else if (CCEQ(cc[VSUSP], c)) {
      signal = SIGTSTP;
    }

    if (signal) {
      if (!(lflag & NOFLSH)) {
        tty_discard_input(tty);
        tty_discard_output(tty);
      }
      tty_echo(tty, c);
      pgrp_t *pg = tty->t_pgrp;
      if (pg)
        WITH_MTX_LOCK (&pg->pg_lock)
          sig_pgkill(pg, &DEF_KSI_RAW(signal));
      tty_notify_out(tty);
      return true;
    }
  }

  if (lflag & ICANON) {
    /* Canonical mode character processing takes place here. */
    if (CCEQ(cc[VERASE], c)) {
      /* Erase/backspace */
      uint8_t erased;
      if (tty_line_unputc(tty, &erased)) {
        tty_erase(tty, erased);
        tty_notify_out(tty);
      }
      return true;
    }

    if (CCEQ(cc[VKILL], c)) {
      /* Kill: erase the whole line. */
      if ((lflag & ECHOKE) && tty->t_line.ln_count == tty->t_rocount) {
        uint8_t erased;
        while (tty_line_unputc(tty, &erased))
          tty_erase(tty, erased);
      } else {
        tty_echo(tty, c);
        if (lflag & (ECHOK | ECHOKE))
          tty_echo(tty, '\n');
        tty->t_line.ln_count = 0;
        tty->t_rocount = 0;
      }
      tty_notify_out(tty);
      return true;
    }

    bool is_break = tty_is_break(tty, c);

    /* Check for possibility of overflow. */
    if ((tty->t_inq.count + tty->t_line.ln_count >= TTY_QUEUE_SIZE - 1 ||
         tty->t_line.ln_count == LINEBUF_SIZE - 1) &&
        !is_break) {
      tty_in_hiwat(tty);
      return false;
    }

    tty_line_putc(tty, c);

    if (is_break) {
      tty_line_finish(tty);
      tty->t_rocount = 0;
      tty_wakeup(tty);
    } else if (tty->t_rocount++ == 0) {
      tty->t_rocol = tty->t_column;
    }
    size_t i = tty->t_column;
    tty_echo(tty, c);
    if (CCEQ(cc[VEOF], c) && (lflag & ECHO)) {
      /* Place the cursor over the '^' of the ^D. */
      i = MIN(2, tty->t_column - i);
      while (i--)
        tty_output(tty, '\b');
    }
    tty_notify_out(tty);
    return true;
  } else {
    /* Raw (non-canonical) mode */
    if (tty->t_inq.count >= TTY_QUEUE_SIZE) {
      tty_in_hiwat(tty);
      return false;
    }

    ringbuf_putb(&tty->t_inq, c);
    tty_wakeup(tty);
    return true;
  }
}

static void tty_check_in_lowat(tty_t *tty) {
  assert(mtx_owned(&tty->t_lock));

  if (!(tty->t_flags & TF_IN_HIWAT))
    return;

  if (tty->t_inq.count < TTY_IN_LOW_WATER) {
    tty->t_flags &= ~TF_IN_HIWAT;
    tty_notify_in(tty);
  }
}

static int tty_do_read(file_t *f, uio_t *uio) {
  tty_t *tty = f->f_data;
  size_t start_resid = uio->uio_resid;
  int error = 0;

  uint8_t c;
  WITH_MTX_LOCK (&tty->t_lock) {

    if (tty_detached(tty))
      return ENXIO;

    while (true) {
      if ((error = tty_check_background(tty, SIGTTIN)))
        return error;

      if (tty->t_inq.count > 0)
        break;

      if ((error = tty_wait(tty, &tty->t_incv)))
        return error;
      /* The foreground process group may have changed while
       * we were sleeping, so go to the beginning of the loop
       * and check again. */
    }

    if (tty->t_lflag & ICANON) {
      /* In canonical mode, read as many characters as possible, but no more
       * than one line. */
      while (ringbuf_getb(&tty->t_inq, &c)) {
        if (CCEQ(tty->t_cc[VEOF], c))
          break;
        if ((error = uiomove(&c, 1, uio)))
          break;
        if (uio->uio_resid == 0)
          break;
        /* Check for end of line. */
        if (tty_is_break(tty, c))
          break;
      }
    } else {
      /* In raw mode, read a single character.
       * In theory we should respect things such as VMIN and VTIME, but most
       * programs don't use them. */
      ringbuf_getb(&tty->t_inq, &c);
      error = uiomove(&c, 1, uio);
    }

    tty_check_in_lowat(tty);
  }

  /* Don't report errors on partial reads. */
  if (start_resid > uio->uio_resid)
    error = 0;

  return error;
}

static int tty_read(file_t *f, uio_t *uio) {
  int error;

  uio->uio_offset = 0; /* This device does not support offsets. */

  error = tty_do_read(f, uio);

  /* Report EOF instead of error if the driver is detached. */
  return (error == ENXIO ? 0 : error);
}

static void tty_discard_input(tty_t *tty) {
  assert(mtx_owned(&tty->t_lock));
  ringbuf_reset(&tty->t_inq);
  tty->t_line.ln_count = 0;
  tty_check_in_lowat(tty);
}

static void tty_discard_output(tty_t *tty) {
  assert(mtx_owned(&tty->t_lock));
  ringbuf_reset(&tty->t_outq);
  cv_broadcast(&tty->t_outcv);
}

/*
 * Do output processing on a character.
 * `cb` points to a character buffer, where the first element
 * is the character to process. Upon return, the buffer contains
 * the characters that should be transmitted. The return value
 * is the number of characters that should be transmitted.
 */
static int tty_process_out(tty_t *tty, int oflag, uint8_t cb[2]) {
  uint8_t c = cb[0];
  /* Newline translation: if ONLCR is set, translate newline into "\r\n". */
  if (c == '\n' && (oflag & ONLCR)) {
    cb[0] = '\r';
    cb[1] = '\n';
    return 2;
  }
  if (c == '\r') {
    /* If OCRNL is set, translate "\r" into "\n". */
    if (oflag & OCRNL) {
      cb[0] = '\n';
      return 1;
    }
    /* If ONOCR is set, don't transmit CRs when on column 0. */
    if ((oflag & ONOCR) && tty->t_column == 0)
      return 0;
  }
  return 1;
}

/*
 * Add a single character to the output queue.
 * Output processing (e.g. turning NL into CR-NL pairs) happens here.
 */
static bool tty_output(tty_t *tty, uint8_t c) {
  assert(mtx_owned(&tty->t_lock));

  int oflag = tty->t_oflag;
  /* Check if output processing is enabled. */
  if (!(oflag & OPOST)) {
    return tty_outq_putc(tty, c);
  }

  uint8_t cb[2];
  cb[0] = c;
  int ccount = tty_process_out(tty, oflag, cb);
  int col = tty->t_column;

  if (!tty_outq_write(tty, cb, ccount))
    return false;

  for (int i = 0; i < ccount; i++) {
    switch (CCLASS(cb[i])) {
      case BACKSPACE:
        if (col > 0)
          col--;
        break;
      case CONTROL:
        break;
      case NEWLINE:
        if (oflag & ONLRET)
          col = 0;
        break;
      case RETURN:
        col = 0;
        break;
      case ORDINARY:
        col++;
        break;
      case TAB:
        /* XXX We assume that the terminal device has tabs of width 8.
         * This can be remediated by implementing the OXTABS option
         * which expands tabs into spaces. */
        col = roundup2(col + 1, 8);
        break;
    }
  }
  tty->t_column = col;
  return true;
}

/*
 * Write a single character to the terminal.
 * If it can't immediately write the character due to lack of space
 * in the output queue, it goes to sleep waiting for space to become available.
 */
static int tty_output_sleep(tty_t *tty, uint8_t c) {
  int error;
  while (!tty_output(tty, c)) {
    tty_notify_out(tty);
    /* tty_notify_out() can synchronously write characters to the device,
     * so it may have written enough characters for us not to need to sleep. */
    if (tty->t_outq.count < TTY_OUT_LOW_WATER)
      continue;
    tty->t_flags |= TF_WAIT_OUT_LOWAT;
    if ((error = tty_wait(tty, &tty->t_outcv)))
      return error;
  }
  return 0;
}

static int tty_do_write(tty_t *tty, uio_t *uio) {
  uint8_t c;
  size_t start_resid = uio->uio_resid;
  int error = 0;

  while (uio->uio_resid > 0) {
    if ((error = uiomove(&c, 1, uio)))
      break;
    if ((error = tty_output_sleep(tty, c)))
      break;
    tty->t_rocount = 0;
  }
  tty_notify_out(tty);

  /* Don't report errors on partial writes. */
  if (start_resid > uio->uio_resid)
    error = 0;

  return error;
}

static int tty_write(file_t *f, uio_t *uio) {
  tty_t *tty = f->f_data;
  int error = 0;

  uio->uio_offset = 0; /* This device does not support offsets. */

  WITH_MTX_LOCK (&tty->t_lock) {
    if (tty_detached(tty))
      return ENXIO;

    if (tty->t_lflag & TOSTOP) {
      /* Wait until we're the foreground process group. */
      if ((error = tty_check_background(tty, SIGTTOU)))
        return error;
    }

    /* Wait for our turn.
     * We need to use TF_OUT_BUSY to serialize calls to tty_write(),
     * since tty_do_write() may sleep, releasing the tty lock. */
    while (tty->t_flags & TF_OUT_BUSY)
      if ((error = tty_wait(tty, &tty->t_serialize_cv)))
        return error;
    tty->t_flags |= TF_OUT_BUSY;

    error = tty_do_write(tty, uio);

    tty->t_flags &= ~TF_OUT_BUSY;
    cv_signal(&tty->t_serialize_cv);
  }

  return error;
}

void tty_getc_done(tty_t *tty) {
  assert(mtx_owned(&tty->t_lock));

  size_t cnt = tty->t_outq.count;
  tty_flags_t oldf = tty->t_flags;

  if (cnt < TTY_OUT_LOW_WATER)
    tty->t_flags &= ~TF_WAIT_OUT_LOWAT;
  if (cnt == 0)
    tty->t_flags &= ~TF_WAIT_DRAIN_OUT;

  if (tty->t_flags != oldf)
    cv_broadcast(&tty->t_outcv);
}

static int tty_drain_out(tty_t *tty) {
  assert(mtx_owned(&tty->t_lock));
  int error;

  while (tty->t_outq.count > 0) {
    tty->t_flags |= TF_WAIT_DRAIN_OUT;
    if ((error = tty_wait(tty, &tty->t_outcv)))
      return error;
  }
  return 0;
}

static int tty_vn_close(vnode_t *v, file_t *fp) {
  tty_t *tty = devfs_node_data(v);
  SCOPED_MTX_LOCK(&tty->t_lock);
  assert(tty->t_opencount > 0);
  tty->t_opencount--;
  if (tty->t_opencount == 0)
    tty_notify_inactive(tty);
  return 0;
}

static void tty_reinput(tty_t *tty) {
  /* This is a bit hacky, but it works. */
  ringbuf_t old_inq = tty->t_inq;
  tty->t_inq.count = 0;
  tty->t_inq.head = tty->t_inq.tail;
  uint8_t c;
  while (ringbuf_getb(&old_inq, &c)) {
    tty_input(tty, c);
  }
}

static int tty_get_termios(tty_t *tty, struct termios *t) {
  SCOPED_MTX_LOCK(&tty->t_lock);
  if (tty_detached(tty))
    return ENXIO;
  memcpy(t, &tty->t_termios, sizeof(struct termios));
  return 0;
}

static int tty_set_termios(tty_t *tty, u_long cmd, struct termios *t) {
  int error;

  SCOPED_MTX_LOCK(&tty->t_lock);
  if (tty_detached(tty))
    return ENXIO;

  if (cmd == TIOCSETAW || cmd == TIOCSETAF)
    if ((error = tty_drain_out(tty)))
      return error;
  if (cmd == TIOCSETAF)
    tty_discard_input(tty);

  bool reinput = false; /* Process pending input again. */

  if (cmd != TIOCSETAF) {
    /* If we didn't discard the input and we're changing from
     * raw mode to canonical mode or vice versa, we need to handle
     * characters that the user has already typed appropriately. */
    if ((t->c_lflag & ICANON) != (tty->t_lflag & ICANON)) {
      if (t->c_lflag & ICANON) {
        /* Switching from raw to canonical mode.
         * Process all pending input again, this time in canonical mode.
         * Defer until we have made the changes to termios. */
        reinput = true;
      } else {
        /* Switching from canonical to raw mode.
         * Transfer characters from the unfinished line
         * to the input queue and wake up readers. */
        tty_line_finish(tty);
        tty_wakeup(tty);
      }
    }
  }

#define SET_MASKED_BITS(lhs, rhs, mask)                                        \
  (lhs) = ((lhs) & ~(mask)) | ((rhs) & (mask))
  SET_MASKED_BITS(tty->t_iflag, t->c_iflag, TTYSUP_IFLAG_CHANGE);
  SET_MASKED_BITS(tty->t_oflag, t->c_oflag, TTYSUP_OFLAG_CHANGE);
  SET_MASKED_BITS(tty->t_lflag, t->c_lflag, TTYSUP_LFLAG_CHANGE);
  /* Changing `t_cflag` is completely unsupported right now. */
#undef SET_MASKED_BITS
  memcpy(tty->t_cc, t->c_cc, sizeof(tty->t_cc));

  if (reinput)
    tty_reinput(tty);
  return 0;
}

static int tty_get_fg_pgrp(tty_t *tty, int *pgid_p) {
  SCOPED_MTX_LOCK(&tty->t_lock);
  if (tty_detached(tty))
    return ENXIO;
  proc_t *p = proc_self();
  if (tty->t_session != p->p_pgrp->pg_session)
    return ENOTTY;
  if (tty->t_pgrp)
    *pgid_p = tty->t_pgrp->pg_id;
  else
    /* Return a value greater than 1 that's not equal to any PGID. */
    *pgid_p = INT_MAX;
  return 0;
}

static int tty_set_fg_pgrp(tty_t *tty, pgid_t pgid) {
  WITH_MTX_LOCK (all_proc_mtx) {
    proc_t *p = proc_self();
    pgrp_t *pg = pgrp_lookup(pgid);
    WITH_MTX_LOCK (&tty->t_lock) {
      if (tty_detached(tty))
        return ENXIO;
      /* The target process group must be in the same session
       * as the calling process. */
      if (pg == NULL || pg->pg_session != p->p_pgrp->pg_session)
        return EPERM;
      /* Calling process must be controlled by the terminal. */
      if (tty->t_session != p->p_pgrp->pg_session)
        return ENOTTY;
      tty->t_pgrp = pg;
    }
  }
  return 0;
}

<<<<<<< HEAD
int tty_ioctl(file_t *f, u_long cmd, void *data) {
=======
static int tty_set_winsize(tty_t *tty, struct winsize *sz) {
  SCOPED_MTX_LOCK(&tty->t_lock);
  if (memcmp(&tty->t_winsize, sz, sizeof(struct winsize)) == 0)
    return 0;
  tty->t_winsize = *sz;
  /* Send SIGWINCH to the foreground process group. */
  pgrp_t *pgrp = tty->t_pgrp;
  if (pgrp) {
    SCOPED_MTX_LOCK(&pgrp->pg_lock);
    sig_pgkill(pgrp, &DEF_KSI_RAW(SIGWINCH));
  }
  return 0;
}

static int tty_ioctl(file_t *f, u_long cmd, void *data) {
>>>>>>> 4a06989b
  tty_t *tty = f->f_data;

  switch (cmd) {
    case FIONREAD: {
      SCOPED_MTX_LOCK(&tty->t_lock);
      *(int *)data = tty->t_inq.count;
      return 0;
    }
    case TIOCGETA:
      return tty_get_termios(tty, (struct termios *)data);
    case TIOCSETA:  /* Set termios immediately */
    case TIOCSETAW: /* Set termios after waiting for output to drain */
    case TIOCSETAF: /* Like TIOCSETAW, but also discard all pending input */
      return tty_set_termios(tty, cmd, (struct termios *)data);
    case TIOCGPGRP:
      return tty_get_fg_pgrp(tty, data);
    case TIOCSPGRP:
      return tty_set_fg_pgrp(tty, *(pgid_t *)data);
    case TIOCGWINSZ: {
      SCOPED_MTX_LOCK(&tty->t_lock);
      *(struct winsize *)data = tty->t_winsize;
      return 0;
    }
    case TIOCSWINSZ:
      return tty_set_winsize(tty, data);
    case 0:
      return EPASSTHROUGH;
    default: {
      char buf[32];
      IOCSNPRINTF(buf, sizeof(buf), cmd);
      klog("Unsupported tty ioctl: %s", buf);
      unsigned len = IOCPARM_LEN(cmd);
      memset(data, 0, len);
      return 0;
    }
  }
}

static void tty_hangup(tty_t *tty) {
  assert(mtx_owned(&tty->t_lock));

  /* CLOCAL means we should ignore modem status changes. */
  if (!tty_opened(tty) || (tty->t_lflag & CLOCAL))
    return;

  session_t *s = tty->t_session;

  /* Send SIGHUP to session leader.
   * NOTE: access to s_leader is safe here,
   * even though we're not holding all_proc_mtx. See session_leave(). */
  if (s && s->s_leader) {
    proc_t *leader = s->s_leader;
    WITH_PROC_LOCK(leader) {
      sig_kill(leader, &DEF_KSI_RAW(SIGHUP));
    }
  }

  tty_discard_input(tty);
}

void tty_detach_driver(tty_t *tty) {
  assert(mtx_owned(&tty->t_lock));
  assert(!tty_detached(tty));

  /* Simulate a modem hangup. */
  tty_hangup(tty);

  tty->t_flags |= TF_DRIVER_DETACHED;

  /* Wake up sleepers so that they abort. */
  cv_broadcast(&tty->t_incv);
  cv_broadcast(&tty->t_outcv);
  cv_broadcast(&tty->t_serialize_cv);

  /* We can't free the tty structure yet, as there may still be existing
   * references to the vnode. We free it in tty_vn_reclaim, once all references
   * to the vnode are gone. */
  devfs_unlink(tty->t_vnode->v_data);
  vnode_t *v = tty->t_vnode;
  tty->t_vnode = NULL;
  /* Unlock the tty before dropping our reference to the vnode,
   * since we don't want to free the tty while holding its lock! */
  mtx_unlock(&tty->t_lock);
  vnode_drop(v);
}

/* We implement I/O operations as fileops in order to bypass
 * the vnode layer's locking. */
static fileops_t tty_fileops = {
  .fo_read = tty_read,
  .fo_write = tty_write,
  .fo_close = default_vnclose,
  .fo_seek = default_vnseek,
  .fo_stat = default_vnstat,
  .fo_ioctl = tty_ioctl,
};

void maybe_assoc_ctty(proc_t *p, tty_t *tty) {
  assert(mtx_owned(all_proc_mtx));
  assert(mtx_owned(&tty->t_lock));

  if (!proc_is_session_leader(p))
    return;
  if (tty->t_session != NULL)
    return;
  session_t *s = p->p_pgrp->pg_session;
  if (s->s_tty != NULL)
    return;
  tty->t_session = s;
  s->s_tty = tty;
  tty->t_pgrp = p->p_pgrp;
}

static int _tty_vn_open(vnode_t *v, int mode, file_t *fp) {
  tty_t *tty = devfs_node_data(v);
  proc_t *p = proc_self();
  int error;

  WITH_MTX_LOCK (&tty->t_lock) {
    if (tty_detached(tty))
      return ENXIO;

    if ((error = vnode_open_generic(v, mode, fp)) != 0)
      return error;

    if (!(mode & O_NOCTTY))
      maybe_assoc_ctty(p, tty);

    tty->t_opencount++;

    if (tty->t_opencount == 1)
      tty_notify_active(tty);
  }

  fp->f_ops = &tty_fileops;
  fp->f_data = tty;
  return error;
}

static int tty_vn_open(vnode_t *v, int mode, file_t *fp) {
  SCOPED_MTX_LOCK(all_proc_mtx);
  return _tty_vn_open(v, mode, fp);
}

static int tty_vn_reclaim(vnode_t *v) {
  tty_free(devfs_node_data(v));
  devfs_free(v->v_data);
  return 0;
}

static vnodeops_t tty_vnodeops = {
  .v_open = tty_vn_open,
  .v_close = tty_vn_close,
  .v_reclaim = tty_vn_reclaim,
};

int tty_makedev(devfs_node_t *parent, const char *name, tty_t *tty) {
  return devfs_makedev(parent, name, &tty_vnodeops, tty, &tty->t_vnode);
}

/* Controlling terminal pseudo-device (/dev/tty) */

static int dev_tty_open(vnode_t *v, int mode, file_t *fp) {
  proc_t *p = proc_self();

  SCOPED_MTX_LOCK(all_proc_mtx);
  tty_t *tty = p->p_pgrp->pg_session->s_tty;
  if (!tty)
    return ENXIO;

  return _tty_vn_open(tty->t_vnode, mode, fp);
}

static vnodeops_t dev_tty_vnodeops = {.v_open = dev_tty_open};

static void init_dev_tty(void) {
  devfs_makedev(NULL, "tty", &dev_tty_vnodeops, NULL, NULL);
}

SET_ENTRY(devfs_init, init_dev_tty);<|MERGE_RESOLUTION|>--- conflicted
+++ resolved
@@ -964,9 +964,6 @@
   return 0;
 }
 
-<<<<<<< HEAD
-int tty_ioctl(file_t *f, u_long cmd, void *data) {
-=======
 static int tty_set_winsize(tty_t *tty, struct winsize *sz) {
   SCOPED_MTX_LOCK(&tty->t_lock);
   if (memcmp(&tty->t_winsize, sz, sizeof(struct winsize)) == 0)
@@ -981,8 +978,7 @@
   return 0;
 }
 
-static int tty_ioctl(file_t *f, u_long cmd, void *data) {
->>>>>>> 4a06989b
+int tty_ioctl(file_t *f, u_long cmd, void *data) {
   tty_t *tty = f->f_data;
 
   switch (cmd) {
