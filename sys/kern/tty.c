#define KL_LOG KL_TTY
#include <sys/klog.h>
#include <sys/libkern.h>
#include <sys/termios.h>
#include <sys/tty.h>
#include <sys/ttydefaults.h>
#include <sys/malloc.h>
#include <sys/kmem_flags.h>
#include <sys/mutex.h>
#include <sys/condvar.h>
#include <sys/ringbuf.h>
#include <sys/vnode.h>
#include <sys/stat.h>
#include <sys/mimiker.h>
#include <sys/param.h>
#include <sys/uio.h>
#include <sys/vm_map.h>
#include <sys/device.h>
#include <sys/file.h>

/* START OF FreeBSD CODE */

/*
 * Table with character classes and parity. The 8th bit indicates parity,
 * the 7th bit indicates the character is an alphameric or underscore (for
 * ALTWERASE), and the low 6 bits indicate delay type.  If the low 6 bits
 * are 0 then the character needs no special processing on output; classes
 * other than 0 might be translated or (not currently) require delays.
 */
#define E 0x00 /* Even parity. */
#define O 0x80 /* Odd parity. */
#define PARITY(c) (char_type[c] & O)

#define ALPHA 0x40 /* Alpha or underscore. */
#define ISALPHA(c) (char_type[(c)&TTY_CHARMASK] & ALPHA)

#define CCLASSMASK 0x3f
#define CCLASS(c) (char_type[c] & CCLASSMASK)

typedef enum {
  ORDINARY = 0,
  CONTROL = 1,
  BACKSPACE = 2,
  NEWLINE = 3,
  TAB = 4,
  VTAB = 5,
  RETURN = 6,
} cclass_t;

#define BS BACKSPACE
#define CC CONTROL
#define CR RETURN
#define NA ORDINARY | ALPHA
#define NL NEWLINE
#define NO ORDINARY
#define TB TAB
#define VT VTAB

/* clang-format off */
unsigned char const char_type[] = {
	E|CC, O|CC, O|CC, E|CC, O|CC, E|CC, E|CC, O|CC,	/* nul - bel */
	O|BS, E|TB, E|NL, O|CC, E|VT, O|CR, O|CC, E|CC,	/* bs - si */
	O|CC, E|CC, E|CC, O|CC, E|CC, O|CC, O|CC, E|CC,	/* dle - etb */
	E|CC, O|CC, O|CC, E|CC, O|CC, E|CC, E|CC, O|CC,	/* can - us */
	O|NO, E|NO, E|NO, O|NO, E|NO, O|NO, O|NO, E|NO,	/* sp - ' */
	E|NO, O|NO, O|NO, E|NO, O|NO, E|NO, E|NO, O|NO,	/* ( - / */
	E|NA, O|NA, O|NA, E|NA, O|NA, E|NA, E|NA, O|NA,	/* 0 - 7 */
	O|NA, E|NA, E|NO, O|NO, E|NO, O|NO, O|NO, E|NO,	/* 8 - ? */
	O|NO, E|NA, E|NA, O|NA, E|NA, O|NA, O|NA, E|NA,	/* @ - G */
	E|NA, O|NA, O|NA, E|NA, O|NA, E|NA, E|NA, O|NA,	/* H - O */
	E|NA, O|NA, O|NA, E|NA, O|NA, E|NA, E|NA, O|NA,	/* P - W */
	O|NA, E|NA, E|NA, O|NO, E|NO, O|NO, O|NO, O|NA,	/* X - _ */
	E|NO, O|NA, O|NA, E|NA, O|NA, E|NA, E|NA, O|NA,	/* ` - g */
	O|NA, E|NA, E|NA, O|NA, E|NA, O|NA, O|NA, E|NA,	/* h - o */
	O|NA, E|NA, E|NA, O|NA, E|NA, O|NA, O|NA, E|NA,	/* p - w */
	E|NA, O|NA, O|NA, E|NO, O|NO, E|NO, E|NO, O|CC,	/* x - del */
	/*
	 * Meta chars; should be settable per character set;
	 * for now, treat them all as normal characters.
	 */
	NA,   NA,   NA,   NA,   NA,   NA,   NA,   NA,
	NA,   NA,   NA,   NA,   NA,   NA,   NA,   NA,
	NA,   NA,   NA,   NA,   NA,   NA,   NA,   NA,
	NA,   NA,   NA,   NA,   NA,   NA,   NA,   NA,
	NA,   NA,   NA,   NA,   NA,   NA,   NA,   NA,
	NA,   NA,   NA,   NA,   NA,   NA,   NA,   NA,
	NA,   NA,   NA,   NA,   NA,   NA,   NA,   NA,
	NA,   NA,   NA,   NA,   NA,   NA,   NA,   NA,
	NA,   NA,   NA,   NA,   NA,   NA,   NA,   NA,
	NA,   NA,   NA,   NA,   NA,   NA,   NA,   NA,
	NA,   NA,   NA,   NA,   NA,   NA,   NA,   NA,
	NA,   NA,   NA,   NA,   NA,   NA,   NA,   NA,
	NA,   NA,   NA,   NA,   NA,   NA,   NA,   NA,
	NA,   NA,   NA,   NA,   NA,   NA,   NA,   NA,
	NA,   NA,   NA,   NA,   NA,   NA,   NA,   NA,
	NA,   NA,   NA,   NA,   NA,   NA,   NA,   NA,
};
/* clang-format on */
#undef BS
#undef CC
#undef CR
#undef NA
#undef NL
#undef NO
#undef TB
#undef VT

/* END OF FreeBSD CODE */

#define ASCII_DEL '\x7f'
/* Control character should be echoed as ^X */
#define CTL_ECHO(c)                                                            \
  (((c) <= 0x1f && (c) != '\t' && (c) != '\n') || (c) == ASCII_DEL)

/* termios flags that can be changed using TIOCSETA{,W,F}. */
#define TTYSUP_IFLAG_CHANGE (INLCR | IGNCR | ICRNL | IMAXBEL)
#define TTYSUP_OFLAG_CHANGE (OPOST | ONLCR | OCRNL | ONOCR | ONLRET)
#define TTYSUP_LFLAG_CHANGE                                                    \
  (ECHOKE | ECHOE | ECHOK | ECHO | ECHONL | ECHOCTL | ICANON)

static bool tty_output(tty_t *tty, uint8_t c);

static inline bool tty_is_break(tty_t *tty, uint8_t c) {
  return (c == '\n' || ((c == tty->t_cc[VEOF] || c == tty->t_cc[VEOL]) &&
                        c != _POSIX_VDISABLE));
}

/* Initialize termios with sane defaults. */
static void tty_init_termios(struct termios *tio) {

  /* Default control characters from FreeBSD */
  static const cc_t ttydefchars[NCCS] = {
    [VEOF] = CEOF,         [VEOL] = CEOL,
    [VEOL2] = CEOL,        [VERASE] = CERASE,
    [VWERASE] = CWERASE,   [VKILL] = CKILL,
    [VREPRINT] = CREPRINT, [7] = _POSIX_VDISABLE, /* spare */
    [VINTR] = CINTR,       [VQUIT] = CQUIT,
    [VSUSP] = CSUSP,       [VDSUSP] = CDSUSP,
    [VSTART] = CSTART,     [VSTOP] = CSTOP,
    [VLNEXT] = CLNEXT,     [VDISCARD] = CDISCARD,
    [VMIN] = CMIN,         [VTIME] = CTIME,
    [VSTATUS] = CSTATUS,   [19] = _POSIX_VDISABLE, /* spare */
  };

  tio->c_cflag = TTYDEF_CFLAG;
  tio->c_iflag = TTYDEF_IFLAG;
  tio->c_lflag = TTYDEF_LFLAG;
  tio->c_oflag = TTYDEF_OFLAG;
  tio->c_ispeed = TTYDEF_SPEED;
  tio->c_ospeed = TTYDEF_SPEED;
  memcpy(&tio->c_cc, ttydefchars, sizeof(ttydefchars));
}

tty_t *tty_alloc(void) {
  tty_t *tty = kmalloc(M_DEV, sizeof(tty_t), M_WAITOK);
  mtx_init(&tty->t_lock, 0);
  ringbuf_init(&tty->t_inq, kmalloc(M_DEV, TTY_QUEUE_SIZE, M_WAITOK),
               TTY_QUEUE_SIZE);
  cv_init(&tty->t_incv, "t_incv");
  ringbuf_init(&tty->t_outq, kmalloc(M_DEV, TTY_QUEUE_SIZE, M_WAITOK),
               TTY_QUEUE_SIZE);
  cv_init(&tty->t_outcv, "t_outcv");
  cv_init(&tty->t_serialize_cv, "t_serialize_cv");
  tty->t_line.ln_buf = kmalloc(M_TEMP, LINEBUF_SIZE, M_WAITOK);
  tty->t_line.ln_size = LINEBUF_SIZE;
  tty->t_line.ln_count = 0;
  tty_init_termios(&tty->t_termios);
  tty->t_ops.t_notify_out = NULL;
  tty->t_data = NULL;
  tty->t_column = 0;
  tty->t_rocol = tty->t_rocount = 0;
  tty->t_flags = 0;
  return tty;
}

/* Notify the serial device driver that there are characters
 * in the output queue. */
static void tty_notify_out(tty_t *tty) {
  assert(mtx_owned(&tty->t_lock));
  if (tty->t_outq.count > 0) {
    tty->t_ops.t_notify_out(tty);
  }
}

/* Line buffer helper functions */
static bool tty_line_putc(tty_t *tty, uint8_t c) {
  linebuf_t *line = &tty->t_line;
  if (line->ln_count >= line->ln_size) {
    return false;
  }
  line->ln_buf[line->ln_count++] = c;
  return true;
}

static bool tty_line_unputc(tty_t *tty, uint8_t *c) {
  linebuf_t *line = &tty->t_line;
  if (line->ln_count == 0) {
    return false;
  }
  *c = line->ln_buf[--line->ln_count];
  return true;
}

/*
 * Copy the line buffer to the input queue and reset the line buffer.
 * Returns true on success.
 * If there isn't enough space in the input queue, then some characters
 * from the line will be lost, and the function will return false.
 */
static bool tty_line_finish(tty_t *tty) {
  linebuf_t *line = &tty->t_line;
  uio_t uio = UIO_SINGLE_KERNEL(UIO_WRITE, 0, line->ln_buf, line->ln_count);
  ringbuf_write(&tty->t_inq, &uio);
  line->ln_count = 0;
  return (uio.uio_resid == 0);
}

/*
 * Put characters from buf directly in the output queue.
 * If there's not enough space for all characters, no characters are written
 * to the queue and false is returned. Returns true on success.
 */
static bool tty_outq_write(tty_t *tty, uint8_t *buf, size_t len) {
  if (tty->t_lflag & FLUSHO)
    return true;
  return ringbuf_putnb(&tty->t_outq, buf, len);
}

/*
 * Put a character directly in the output queue.
 * Returns false if there's no space left in the queue, otherwise returns true.
 */
static bool tty_outq_putc(tty_t *tty, uint8_t c) {
  if (tty->t_lflag & FLUSHO)
    return true;
  return ringbuf_putb(&tty->t_outq, c);
}

/*
 * Echo a typed character to the terminal.
 * Call with `tty->t_lock` held.
 */
static void tty_echo(tty_t *tty, uint8_t c) {
  assert(mtx_owned(&tty->t_lock));

  int lflag = tty->t_lflag;
  /* If ECHO is not set, only echo newlines provided ECHONL is set. */
  if (!(lflag & ECHO) && (!(lflag & ECHONL) || c != '\n'))
    return;
  /* If ECHOCTL is set, echo control characters as ^A, ^B etc. */
  if ((lflag & ECHOCTL) && CTL_ECHO(c)) {
    tty_output(tty, '^');
    if (c == ASCII_DEL)
      c = '?';
    else
      c += 'A' - 1;
  }
  tty_output(tty, c);
}

static void tty_retype(tty_t *tty) {
  assert(mtx_owned(&tty->t_lock));

  /* Echo the reprint character. */
  if (tty->t_cc[VREPRINT] != _POSIX_VDISABLE)
    tty_echo(tty, tty->t_cc[VREPRINT]);

  tty_output(tty, '\n');

  linebuf_t *line = &tty->t_line;
  for (size_t i = 0; i < line->ln_count; i++) {
    tty_echo(tty, line->ln_buf[i]);
  }
  tty->t_rocount = line->ln_count;
  tty->t_rocol = 0;
}

static void tty_rubout(tty_t *tty, unsigned int count) {
  while (count--) {
    tty_output(tty, '\b');
    tty_output(tty, ' ');
    tty_output(tty, '\b');
  }
}

/* Erase a character from the line. */
static void tty_erase(tty_t *tty, uint8_t c) {
  assert(mtx_owned(&tty->t_lock));

  int lflag = tty->t_lflag;
  if (!(lflag & ECHO))
    return;
  if (lflag & ECHOE) {
    if (tty->t_rocount == 0) {
      /* Last char output didn't come from user: retype line.  */
      tty_retype(tty);
      return;
    }
    switch (CCLASS(c)) {
      case ORDINARY:
        tty_rubout(tty, 1);
        break;
      case BACKSPACE:
      case CONTROL:
      case NEWLINE:
      case RETURN:
      case VTAB:
        if (lflag & ECHOCTL) {
          /* Control characters are echoed as 2 characters (e.g. ^C) */
          tty_rubout(tty, 2);
        }
        break;
      case TAB:
        if (tty->t_rocount < tty->t_line.ln_count) {
          /* The line is interleaved with some process's output: retype line. */
          tty_retype(tty);
          return;
        }
        /*
         * In order to erase a TAB, we need to know how many spaces the TAB
         * takes up, which can be anywhere from 1 to 8. What follows is a mild
         * hack that computes the length of the line until just before the TAB
         * by re-echoing the whole line (which doesn't contain the TAB anymore),
         * but with output inhibited by using the FLUSHO flag. Once we compute
         * the length of the line, we can subtract it from the original column
         * number to get the width of the TAB.
         */
        size_t savecol = tty->t_column;
        tty->t_lflag |= FLUSHO;
        tty->t_column = tty->t_rocol;
        linebuf_t *line = &tty->t_line;
        for (size_t i = 0; i < line->ln_count; i++) {
          tty_echo(tty, line->ln_buf[i]);
        }
        tty->t_lflag &= ~FLUSHO;
        savecol -= tty->t_column;
        /* `savecol` now contains the width of the tab. */
        tty->t_column += savecol;
        if (savecol > 8)
          savecol = 8; /* Guard against overflow. */
        while (savecol-- > 0)
          tty_output(tty, '\b');
        break;
      default:
        klog("tty_erase: don't know how to erase character 0x%hhx (class %hh), "
             "ignoring.",
             c, CCLASS(c));
        break;
    }
  } else {
    tty_echo(tty, tty->t_cc[VERASE]);
  }
  tty->t_rocount--;
}

/* Wake up readers waiting for input. */
static void tty_wakeup(tty_t *tty) {
  cv_broadcast(&tty->t_incv);
}

static void tty_bell(tty_t *tty) {
  if (tty->t_iflag & IMAXBEL) {
    tty_output(tty, CTRL('g'));
    tty_notify_out(tty);
  }
}

void tty_input(tty_t *tty, uint8_t c) {
  int iflag = tty->t_iflag;
  int lflag = tty->t_lflag;
  uint8_t *cc = tty->t_cc;

  if (c == '\r') {
    if (iflag & IGNCR)
      return;
    else if (iflag & ICRNL)
      c = '\n';
  } else if (c == '\n' && (iflag & INLCR)) {
    c = '\r';
  }

  if (lflag & ICANON) {
    /* Canonical mode character processing takes place here. */
    if (CCEQ(cc[VERASE], c)) {
      /* Erase/backspace */
      uint8_t erased;
      if (tty_line_unputc(tty, &erased)) {
        tty_erase(tty, erased);
        tty_notify_out(tty);
      }
      return;
    }

    if (CCEQ(cc[VKILL], c)) {
      /* Kill: erase the whole line. */
      if ((lflag & ECHOKE) && tty->t_line.ln_count == tty->t_rocount) {
        uint8_t erased;
        while (tty_line_unputc(tty, &erased))
          tty_erase(tty, erased);
      } else {
        tty_echo(tty, c);
        if (lflag & (ECHOK | ECHOKE))
          tty_echo(tty, '\n');
        tty->t_line.ln_count = 0;
        tty->t_rocount = 0;
      }
      tty_notify_out(tty);
      return;
    }

    bool is_break = tty_is_break(tty, c);

    /* Check for possibility of overflow. */
    if ((tty->t_inq.count + tty->t_line.ln_count >= TTY_QUEUE_SIZE - 1 ||
         tty->t_line.ln_count == LINEBUF_SIZE - 1) &&
        !is_break) {
      tty_bell(tty);
      return;
    }

    tty_line_putc(tty, c);

    if (is_break) {
      tty_line_finish(tty);
      tty->t_rocount = 0;
      tty_wakeup(tty);
    } else if (tty->t_rocount++ == 0) {
      tty->t_rocol = tty->t_column;
    }
    size_t i = tty->t_column;
    tty_echo(tty, c);
    if (CCEQ(cc[VEOF], c) && (lflag & ECHO)) {
      /* Place the cursor over the '^' of the ^D. */
      i = MIN(2, tty->t_column - i);
      while (i--)
        tty_output(tty, '\b');
    }
    tty_notify_out(tty);
    return;
  } else {
    /* Raw (non-canonical) mode */
    if (tty->t_inq.count >= TTY_QUEUE_SIZE) {
      tty_bell(tty);
      return;
    }

    ringbuf_putb(&tty->t_inq, c);
    tty_wakeup(tty);
    return;
  }
}

static int tty_read(file_t *f, uio_t *uio) {
  tty_t *tty = f->f_data;
  int error = 0;

  uio->uio_offset = 0; /* This device does not support offsets. */

  uint8_t c;
  WITH_MTX_LOCK (&tty->t_lock) {
    while (tty->t_inq.count == 0)
      cv_wait(&tty->t_incv, &tty->t_lock);

    if (tty->t_lflag & ICANON) {
      /* In canonical mode, read as many characters as possible, but no more
       * than one line. */
      while (ringbuf_getb(&tty->t_inq, &c)) {
        if (CCEQ(tty->t_cc[VEOF], c))
          break;
        error = uiomove(&c, 1, uio);
        if (error)
          break;
        if (uio->uio_resid == 0)
          break;
        /* Check for end of line. */
        if (tty_is_break(tty, c))
          break;
      }
    } else {
      /* In raw mode, read a single character.
       * In theory we should respect things such as VMIN and VTIME, but most
       * programs don't use them. */
      ringbuf_getb(&tty->t_inq, &c);
      error = uiomove(&c, 1, uio);
    }
  }

  return error;
}

static void tty_discard_input(tty_t *tty) {
  assert(mtx_owned(&tty->t_lock));
  ringbuf_reset(&tty->t_inq);
  tty->t_line.ln_count = 0;
}

/*
 * Do output processing on a character.
 * `cb` points to a character buffer, where the first element
 * is the character to process. Upon return, the buffer contains
 * the characters that should be transmitted. The return value
 * is the number of characters that should be transmitted.
 */
static int tty_process_out(tty_t *tty, int oflag, uint8_t cb[2]) {
  uint8_t c = cb[0];
  /* Newline translation: if ONLCR is set, translate newline into "\r\n". */
  if (c == '\n' && (oflag & ONLCR)) {
    cb[0] = '\r';
    cb[1] = '\n';
    return 2;
  }
  if (c == '\r') {
    /* If OCRNL is set, translate "\r" into "\n". */
    if (oflag & OCRNL) {
      cb[0] = '\n';
      return 1;
    }
    /* If ONOCR is set, don't transmit CRs when on column 0. */
    if ((oflag & ONOCR) && tty->t_column == 0)
      return 0;
  }
  return 1;
}

/*
 * Add a single character to the output queue.
 * Output processing (e.g. turning NL into CR-NL pairs) happens here.
 */
static bool tty_output(tty_t *tty, uint8_t c) {
  assert(mtx_owned(&tty->t_lock));

  int oflag = tty->t_oflag;
  /* Check if output processing is enabled. */
  if (!(oflag & OPOST)) {
    return tty_outq_putc(tty, c);
  }

  uint8_t cb[2];
  cb[0] = c;
  int ccount = tty_process_out(tty, oflag, cb);
  int col = tty->t_column;

  if (!tty_outq_write(tty, cb, ccount))
    return false;

  for (int i = 0; i < ccount; i++) {
    switch (CCLASS(cb[i])) {
      case BACKSPACE:
        if (col > 0)
          col--;
        break;
      case CONTROL:
        break;
      case NEWLINE:
        if (oflag & ONLRET)
          col = 0;
        break;
      case RETURN:
        col = 0;
        break;
      case ORDINARY:
        col++;
        break;
      case TAB:
        /* XXX We assume that the terminal device has tabs of width 8.
         * This can be remediated by implementing the OXTABS option
         * which expands tabs into spaces. */
        col = roundup2(col + 1, 8);
        break;
    }
  }
  tty->t_column = col;
  return true;
}

/*
 * Write a single character to the terminal.
 * If it can't immediately write the character due to lack of space
 * in the output queue, it goes to sleep waiting for space to become available.
 */
static void tty_output_sleep(tty_t *tty, uint8_t c) {
  while (!tty_output(tty, c)) {
    tty_notify_out(tty);
    if (tty->t_outq.count < TTY_OUT_LOW_WATER)
      continue;
    tty->t_flags |= TF_WAIT_OUT_LOWAT;
    cv_wait(&tty->t_outcv, &tty->t_lock);
  }
}

static int tty_do_write(tty_t *tty, uio_t *uio) {
  uint8_t c;
  int error = 0;

  while (uio->uio_resid > 0) {
    error = uiomove(&c, 1, uio);
    if (error)
      break;
    tty_output_sleep(tty, c);
    tty->t_rocount = 0;
  }
  tty_notify_out(tty);

  return error;
}

static int tty_write(file_t *f, uio_t *uio) {
  tty_t *tty = f->f_data;
  int error = 0;

  uio->uio_offset = 0; /* This device does not support offsets. */

  WITH_MTX_LOCK (&tty->t_lock) {
    /* Wait for our turn. */
    while (tty->t_flags & TF_OUT_BUSY)
      cv_wait(&tty->t_serialize_cv, &tty->t_lock);
    tty->t_flags |= TF_OUT_BUSY;

    error = tty_do_write(tty, uio);

    tty->t_flags &= ~TF_OUT_BUSY;
    cv_signal(&tty->t_serialize_cv);
  }

  return error;
}

<<<<<<< HEAD
void tty_getc_done(tty_t *tty) {
  assert(mtx_owned(&tty->t_lock));

  size_t cnt = tty->t_outq.count;
  tty_flags_t oldf = tty->t_flags;

  if (cnt < TTY_OUT_LOW_WATER)
    tty->t_flags &= ~TF_WAIT_OUT_LOWAT;
  if (cnt == 0)
    tty->t_flags &= ~TF_WAIT_DRAIN_OUT;

  if (tty->t_flags != oldf)
    cv_broadcast(&tty->t_outcv);
}

static void tty_drain_out(tty_t *tty) {
  assert(mtx_owned(&tty->t_lock));

  while (tty->t_outq.count > 0) {
    tty->t_flags |= TF_WAIT_DRAIN_OUT;
    cv_wait(&tty->t_outcv, &tty->t_lock);
  }
}

static int tty_close(vnode_t *v, file_t *fp) {
=======
static int tty_vn_close(vnode_t *v, file_t *fp) {
>>>>>>> 87aa9789
  /* TODO implement. */
  return 0;
}

static void tty_reinput(tty_t *tty) {
  /* This is a bit hacky, but it works. */
  ringbuf_t old_inq = tty->t_inq;
  tty->t_inq.count = 0;
  tty->t_inq.head = tty->t_inq.tail;
  uint8_t c;
  while (ringbuf_getb(&old_inq, &c)) {
    tty_input(tty, c);
  }
}

static int tty_ioctl(file_t *f, u_long cmd, void *data) {
  tty_t *tty = f->f_data;
  int ret = 0;

  mtx_lock(&tty->t_lock);
  switch (cmd) {
    case TIOCGETA: { /* Get termios */
      struct termios *t = (struct termios *)data;
      memcpy(t, &tty->t_termios, sizeof(struct termios));
      break;
    }
    case TIOCSETA:    /* Set termios immediately */
    case TIOCSETAW:   /* Set termios after waiting for output to drain */
    case TIOCSETAF: { /* Like TIOCSETAW, but also discard all pending input */
      struct termios *t = (struct termios *)data;
      bool reinput = false; /* Process pending input again. */

      if (cmd == TIOCSETAW || cmd == TIOCSETAF)
        tty_drain_out(tty);

      if (cmd == TIOCSETAF) {
        /* Discard all pending input. */
        tty_discard_input(tty);
      } else {
        /* If we didn't discard the input and we're changing from
         * raw mode to canonical mode or vice versa, we need to handle
         * characters that the user has already typed appropriately. */
        if ((t->c_lflag & ICANON) != (tty->t_lflag & ICANON)) {
          if (t->c_lflag & ICANON) {
            /* Switching from raw to canonical mode.
             * Process all pending input again, this time in canonical mode.
             * Defer until we have made the changes to termios. */
            reinput = true;
          } else {
            /* Switching from canonical to raw mode.
             * Transfer characters from the unfinished line
             * to the input queue and wake up readers. */
            tty_line_finish(tty);
            tty_wakeup(tty);
          }
        }
      }

#define SET_MASKED_BITS(lhs, rhs, mask)                                        \
  (lhs) = ((lhs) & ~(mask)) | ((rhs) & (mask))
      SET_MASKED_BITS(tty->t_iflag, t->c_iflag, TTYSUP_IFLAG_CHANGE);
      SET_MASKED_BITS(tty->t_oflag, t->c_oflag, TTYSUP_OFLAG_CHANGE);
      SET_MASKED_BITS(tty->t_lflag, t->c_lflag, TTYSUP_LFLAG_CHANGE);
      /* Changing `t_cflag` is completely unsupported right now. */
#undef SET_MASKED_BITS
      memcpy(tty->t_cc, t->c_cc, sizeof(tty->t_cc));

      if (reinput)
        tty_reinput(tty);
      break;
    }
    case 0:
      ret = EPASSTHROUGH;
      break;
    default: {
      char buf[32];
      IOCSNPRINTF(buf, sizeof(buf), cmd);
      klog("Unsupported tty ioctl: %s", buf);
      unsigned len = IOCPARM_LEN(cmd);
      memset(data, 0, len);
      break;
    }
  }
  mtx_unlock(&tty->t_lock);

  return ret;
}

static int tty_vn_getattr(vnode_t *v, vattr_t *va) {
  memset(va, 0, sizeof(vattr_t));
  va->va_mode = S_IFCHR;
  va->va_nlink = 1;
  va->va_ino = 0;
  va->va_size = 0;
  return 0;
}

/* We implement I/O operations as fileops in order to bypass
 * the vnode layer's locking. */
static fileops_t tty_fileops = {
  .fo_read = tty_read,
  .fo_write = tty_write,
  .fo_close = default_vnclose,
  .fo_seek = default_vnseek,
  .fo_stat = default_vnstat,
  .fo_ioctl = tty_ioctl,
};

static int tty_vn_open(vnode_t *v, int mode, file_t *fp) {
  tty_t *tty = v->v_data;
  int error;

  if ((error = vnode_open_generic(v, mode, fp)) != 0)
    return error;

  fp->f_ops = &tty_fileops;
  fp->f_data = tty;

  return error;
}

vnodeops_t tty_vnodeops = {
  .v_open = tty_vn_open,
  .v_close = tty_vn_close,
  .v_getattr = tty_vn_getattr,
};<|MERGE_RESOLUTION|>--- conflicted
+++ resolved
@@ -625,7 +625,6 @@
   return error;
 }
 
-<<<<<<< HEAD
 void tty_getc_done(tty_t *tty) {
   assert(mtx_owned(&tty->t_lock));
 
@@ -650,10 +649,7 @@
   }
 }
 
-static int tty_close(vnode_t *v, file_t *fp) {
-=======
 static int tty_vn_close(vnode_t *v, file_t *fp) {
->>>>>>> 87aa9789
   /* TODO implement. */
   return 0;
 }
