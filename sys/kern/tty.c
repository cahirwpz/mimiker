--- conflicted
+++ resolved
@@ -918,18 +918,12 @@
   return error;
 }
 
-<<<<<<< HEAD
+
 vnodeops_t tty_vnodeops = {.v_open = tty_vn_open,
                            .v_close = tty_vn_close,
                            .v_getattr = tty_vn_getattr,
                            .v_access = vnode_access_generic};
-=======
-vnodeops_t tty_vnodeops = {
-  .v_open = tty_vn_open,
-  .v_close = tty_vn_close,
-  .v_getattr = tty_vn_getattr,
-};
->>>>>>> 65a7ddb7
+
 
 /* Controlling terminal pseudo-device (/dev/tty) */
 
@@ -951,12 +945,9 @@
 }
 
 vnodeops_t dev_tty_vnodeops = {.v_open = dev_tty_open,
-<<<<<<< HEAD
                                .v_getattr = tty_vn_getattr,
                                .v_access = vnode_access_generic};
-=======
-                               .v_getattr = tty_vn_getattr};
->>>>>>> 65a7ddb7
+
 
 static void init_dev_tty(void) {
   devfs_makedev(NULL, "tty", &dev_tty_vnodeops, NULL, NULL);
