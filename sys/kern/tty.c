#define KL_LOG KL_TTY
#include <sys/klog.h>
#include <sys/libkern.h>
#include <sys/termios.h>
#include <sys/tty.h>
#include <sys/ttydefaults.h>
#include <sys/malloc.h>
#include <sys/kmem_flags.h>
#include <sys/mutex.h>
#include <sys/condvar.h>
#include <sys/ringbuf.h>
#include <sys/vnode.h>
#include <sys/stat.h>
#include <sys/mimiker.h>
#include <sys/param.h>
#include <sys/uio.h>
#include <sys/vm_map.h>
#include <sys/device.h>
#include <sys/proc.h>
#include <sys/thread.h>
#include <sys/signal.h>
#include <sys/devfs.h>
#include <sys/file.h>
#include <sys/filio.h>

/* START OF FreeBSD CODE */

/*
 * Table with character classes and parity. The 8th bit indicates parity,
 * the 7th bit indicates the character is an alphameric or underscore (for
 * ALTWERASE), and the low 6 bits indicate delay type.  If the low 6 bits
 * are 0 then the character needs no special processing on output; classes
 * other than 0 might be translated or (not currently) require delays.
 */
#define E 0x00 /* Even parity. */
#define O 0x80 /* Odd parity. */
#define PARITY(c) (char_type[c] & O)

#define ALPHA 0x40 /* Alpha or underscore. */
#define ISALPHA(c) (char_type[(c)&TTY_CHARMASK] & ALPHA)

#define CCLASSMASK 0x3f
#define CCLASS(c) (char_type[c] & CCLASSMASK)

typedef enum {
  ORDINARY = 0,
  CONTROL = 1,
  BACKSPACE = 2,
  NEWLINE = 3,
  TAB = 4,
  VTAB = 5,
  RETURN = 6,
} cclass_t;

#define BS BACKSPACE
#define CC CONTROL
#define CR RETURN
#define NA ORDINARY | ALPHA
#define NL NEWLINE
#define NO ORDINARY
#define TB TAB
#define VT VTAB

/* clang-format off */
unsigned char const char_type[] = {
	E|CC, O|CC, O|CC, E|CC, O|CC, E|CC, E|CC, O|CC,	/* nul - bel */
	O|BS, E|TB, E|NL, O|CC, E|VT, O|CR, O|CC, E|CC,	/* bs - si */
	O|CC, E|CC, E|CC, O|CC, E|CC, O|CC, O|CC, E|CC,	/* dle - etb */
	E|CC, O|CC, O|CC, E|CC, O|CC, E|CC, E|CC, O|CC,	/* can - us */
	O|NO, E|NO, E|NO, O|NO, E|NO, O|NO, O|NO, E|NO,	/* sp - ' */
	E|NO, O|NO, O|NO, E|NO, O|NO, E|NO, E|NO, O|NO,	/* ( - / */
	E|NA, O|NA, O|NA, E|NA, O|NA, E|NA, E|NA, O|NA,	/* 0 - 7 */
	O|NA, E|NA, E|NO, O|NO, E|NO, O|NO, O|NO, E|NO,	/* 8 - ? */
	O|NO, E|NA, E|NA, O|NA, E|NA, O|NA, O|NA, E|NA,	/* @ - G */
	E|NA, O|NA, O|NA, E|NA, O|NA, E|NA, E|NA, O|NA,	/* H - O */
	E|NA, O|NA, O|NA, E|NA, O|NA, E|NA, E|NA, O|NA,	/* P - W */
	O|NA, E|NA, E|NA, O|NO, E|NO, O|NO, O|NO, O|NA,	/* X - _ */
	E|NO, O|NA, O|NA, E|NA, O|NA, E|NA, E|NA, O|NA,	/* ` - g */
	O|NA, E|NA, E|NA, O|NA, E|NA, O|NA, O|NA, E|NA,	/* h - o */
	O|NA, E|NA, E|NA, O|NA, E|NA, O|NA, O|NA, E|NA,	/* p - w */
	E|NA, O|NA, O|NA, E|NO, O|NO, E|NO, E|NO, O|CC,	/* x - del */
	/*
	 * Meta chars; should be settable per character set;
	 * for now, treat them all as normal characters.
	 */
	NA,   NA,   NA,   NA,   NA,   NA,   NA,   NA,
	NA,   NA,   NA,   NA,   NA,   NA,   NA,   NA,
	NA,   NA,   NA,   NA,   NA,   NA,   NA,   NA,
	NA,   NA,   NA,   NA,   NA,   NA,   NA,   NA,
	NA,   NA,   NA,   NA,   NA,   NA,   NA,   NA,
	NA,   NA,   NA,   NA,   NA,   NA,   NA,   NA,
	NA,   NA,   NA,   NA,   NA,   NA,   NA,   NA,
	NA,   NA,   NA,   NA,   NA,   NA,   NA,   NA,
	NA,   NA,   NA,   NA,   NA,   NA,   NA,   NA,
	NA,   NA,   NA,   NA,   NA,   NA,   NA,   NA,
	NA,   NA,   NA,   NA,   NA,   NA,   NA,   NA,
	NA,   NA,   NA,   NA,   NA,   NA,   NA,   NA,
	NA,   NA,   NA,   NA,   NA,   NA,   NA,   NA,
	NA,   NA,   NA,   NA,   NA,   NA,   NA,   NA,
	NA,   NA,   NA,   NA,   NA,   NA,   NA,   NA,
	NA,   NA,   NA,   NA,   NA,   NA,   NA,   NA,
};
/* clang-format on */
#undef BS
#undef CC
#undef CR
#undef NA
#undef NL
#undef NO
#undef TB
#undef VT

/* END OF FreeBSD CODE */

#define ASCII_DEL '\x7f'
/* Control character should be echoed as ^X */
#define CTL_ECHO(c)                                                            \
  (((c) <= 0x1f && (c) != '\t' && (c) != '\n') || (c) == ASCII_DEL)

/* termios flags that can be changed using TIOCSETA{,W,F}. */
#define TTYSUP_IFLAG_CHANGE (INLCR | IGNCR | ICRNL | IMAXBEL)
#define TTYSUP_OFLAG_CHANGE (OPOST | ONLCR | OCRNL | ONOCR | ONLRET)
#define TTYSUP_LFLAG_CHANGE                                                    \
  (ECHOKE | ECHOE | ECHOK | ECHO | ECHONL | ECHOCTL | ICANON | TOSTOP)

static bool tty_output(tty_t *tty, uint8_t c);

static inline bool tty_is_break(tty_t *tty, uint8_t c) {
  return (c == '\n' || ((c == tty->t_cc[VEOF] || c == tty->t_cc[VEOL]) &&
                        c != _POSIX_VDISABLE));
}

/* Initialize termios with sane defaults. */
static void tty_init_termios(struct termios *tio) {

  /* Default control characters from FreeBSD */
  static const cc_t ttydefchars[NCCS] = {
    [VEOF] = CEOF,         [VEOL] = CEOL,
    [VEOL2] = CEOL,        [VERASE] = CERASE,
    [VWERASE] = CWERASE,   [VKILL] = CKILL,
    [VREPRINT] = CREPRINT, [7] = _POSIX_VDISABLE, /* spare */
    [VINTR] = CINTR,       [VQUIT] = CQUIT,
    [VSUSP] = CSUSP,       [VDSUSP] = CDSUSP,
    [VSTART] = CSTART,     [VSTOP] = CSTOP,
    [VLNEXT] = CLNEXT,     [VDISCARD] = CDISCARD,
    [VMIN] = CMIN,         [VTIME] = CTIME,
    [VSTATUS] = CSTATUS,   [19] = _POSIX_VDISABLE, /* spare */
  };

  tio->c_cflag = TTYDEF_CFLAG;
  tio->c_iflag = TTYDEF_IFLAG;
  tio->c_lflag = TTYDEF_LFLAG;
  tio->c_oflag = TTYDEF_OFLAG;
  tio->c_ispeed = TTYDEF_SPEED;
  tio->c_ospeed = TTYDEF_SPEED;
  memcpy(&tio->c_cc, ttydefchars, sizeof(ttydefchars));
}

tty_t *tty_alloc(void) {
  tty_t *tty = kmalloc(M_DEV, sizeof(tty_t), M_WAITOK);
  mtx_init(&tty->t_lock, 0);
  ringbuf_init(&tty->t_inq, kmalloc(M_DEV, TTY_QUEUE_SIZE, M_WAITOK),
               TTY_QUEUE_SIZE);
  cv_init(&tty->t_incv, "t_incv");
  ringbuf_init(&tty->t_outq, kmalloc(M_DEV, TTY_QUEUE_SIZE, M_WAITOK),
               TTY_QUEUE_SIZE);
  cv_init(&tty->t_outcv, "t_outcv");
  cv_init(&tty->t_serialize_cv, "t_serialize_cv");
  tty->t_line.ln_buf = kmalloc(M_DEV, LINEBUF_SIZE, M_WAITOK);
  tty->t_line.ln_size = LINEBUF_SIZE;
  tty->t_line.ln_count = 0;
  tty_init_termios(&tty->t_termios);
  tty->t_ops = (ttyops_t){0};
  tty->t_data = NULL;
  tty->t_column = 0;
  tty->t_rocol = tty->t_rocount = 0;
  tty->t_vnode = NULL;
  tty->t_flags = 0;
  tty->t_opencount = 0;
  return tty;
}

void tty_free(tty_t *tty) {
  assert(!tty_opened(tty));
  assert(tty_detached(tty));
<<<<<<< HEAD
=======
  assert(!mtx_owned(&tty->t_lock));
  mtx_destroy(&tty->t_lock);
  cv_destroy(&tty->t_incv);
  cv_destroy(&tty->t_outcv);
  cv_destroy(&tty->t_serialize_cv);
>>>>>>> 4fe42b90
  kfree(M_DEV, tty->t_line.ln_buf);
  kfree(M_DEV, tty->t_inq.data);
  kfree(M_DEV, tty->t_outq.data);
  kfree(M_DEV, tty);
}

static int tty_wait(tty_t *tty, condvar_t *cv) {
  assert(mtx_owned(&tty->t_lock));
  assert(!tty_detached(tty));

  int error;

  error = cv_wait_intr(cv, &tty->t_lock);

  if (tty_detached(tty))
    return ENXIO;

  return error;
}

/* Notify the serial device driver that there are characters
 * in the output queue. */
static void tty_notify_out(tty_t *tty) {
  assert(mtx_owned(&tty->t_lock));
  if (tty->t_outq.count > 0) {
    tty->t_ops.t_notify_out(tty);
  }
}

static void tty_notify_in(tty_t *tty) {
  assert(mtx_owned(&tty->t_lock));
  if (tty->t_ops.t_notify_in)
    tty->t_ops.t_notify_in(tty);
}

static void tty_notify_active(tty_t *tty) {
  assert(mtx_owned(&tty->t_lock));
  if (tty->t_ops.t_notify_active)
    tty->t_ops.t_notify_active(tty);
}

static void tty_notify_inactive(tty_t *tty) {
  assert(mtx_owned(&tty->t_lock));
  if (tty->t_ops.t_notify_inactive)
    tty->t_ops.t_notify_inactive(tty);
}

/* Line buffer helper functions */
static bool tty_line_putc(tty_t *tty, uint8_t c) {
  linebuf_t *line = &tty->t_line;
  if (line->ln_count >= line->ln_size) {
    return false;
  }
  line->ln_buf[line->ln_count++] = c;
  return true;
}

static bool tty_line_unputc(tty_t *tty, uint8_t *c) {
  linebuf_t *line = &tty->t_line;
  if (line->ln_count == 0) {
    return false;
  }
  *c = line->ln_buf[--line->ln_count];
  return true;
}

/*
 * Copy the line buffer to the input queue and reset the line buffer.
 * Returns true on success.
 * If there isn't enough space in the input queue, then some characters
 * from the line will be lost, and the function will return false.
 */
static bool tty_line_finish(tty_t *tty) {
  linebuf_t *line = &tty->t_line;
  uio_t uio = UIO_SINGLE_KERNEL(UIO_WRITE, 0, line->ln_buf, line->ln_count);
  ringbuf_write(&tty->t_inq, &uio);
  line->ln_count = 0;
  return (uio.uio_resid == 0);
}

/*
 * Put characters from buf directly in the output queue.
 * If there's not enough space for all characters, no characters are written
 * to the queue and false is returned. Returns true on success.
 */
static bool tty_outq_write(tty_t *tty, uint8_t *buf, size_t len) {
  if (tty->t_lflag & FLUSHO)
    return true;
  return ringbuf_putnb(&tty->t_outq, buf, len);
}

/*
 * Put a character directly in the output queue.
 * Returns false if there's no space left in the queue, otherwise returns true.
 */
static bool tty_outq_putc(tty_t *tty, uint8_t c) {
  if (tty->t_lflag & FLUSHO)
    return true;
  return ringbuf_putb(&tty->t_outq, c);
}

/*
 * Echo a typed character to the terminal.
 * Call with `tty->t_lock` held.
 */
static void tty_echo(tty_t *tty, uint8_t c) {
  assert(mtx_owned(&tty->t_lock));

  int lflag = tty->t_lflag;
  /* If ECHO is not set, only echo newlines provided ECHONL is set. */
  if (!(lflag & ECHO) && (!(lflag & ECHONL) || c != '\n'))
    return;
  /* If ECHOCTL is set, echo control characters as ^A, ^B etc. */
  if ((lflag & ECHOCTL) && CTL_ECHO(c)) {
    tty_output(tty, '^');
    if (c == ASCII_DEL)
      c = '?';
    else
      c += 'A' - 1;
  }
  tty_output(tty, c);
}

static void tty_retype(tty_t *tty) {
  assert(mtx_owned(&tty->t_lock));

  /* Echo the reprint character. */
  if (tty->t_cc[VREPRINT] != _POSIX_VDISABLE)
    tty_echo(tty, tty->t_cc[VREPRINT]);

  tty_output(tty, '\n');

  linebuf_t *line = &tty->t_line;
  for (size_t i = 0; i < line->ln_count; i++) {
    tty_echo(tty, line->ln_buf[i]);
  }
  tty->t_rocount = line->ln_count;
  tty->t_rocol = 0;
}

static void tty_rubout(tty_t *tty, unsigned int count) {
  while (count--) {
    tty_output(tty, '\b');
    tty_output(tty, ' ');
    tty_output(tty, '\b');
  }
}

/* Erase a character from the line. */
static void tty_erase(tty_t *tty, uint8_t c) {
  assert(mtx_owned(&tty->t_lock));

  int lflag = tty->t_lflag;
  if (!(lflag & ECHO))
    return;
  if (lflag & ECHOE) {
    if (tty->t_rocount == 0) {
      /* Last char output didn't come from user: retype line.  */
      tty_retype(tty);
      return;
    }
    switch (CCLASS(c)) {
      case ORDINARY:
        tty_rubout(tty, 1);
        break;
      case BACKSPACE:
      case CONTROL:
      case NEWLINE:
      case RETURN:
      case VTAB:
        if (lflag & ECHOCTL) {
          /* Control characters are echoed as 2 characters (e.g. ^C) */
          tty_rubout(tty, 2);
        }
        break;
      case TAB:
        if (tty->t_rocount < tty->t_line.ln_count) {
          /* The line is interleaved with some process's output: retype line. */
          tty_retype(tty);
          return;
        }
        /*
         * In order to erase a TAB, we need to know how many spaces the TAB
         * takes up, which can be anywhere from 1 to 8. What follows is a mild
         * hack that computes the length of the line until just before the TAB
         * by re-echoing the whole line (which doesn't contain the TAB anymore),
         * but with output inhibited by using the FLUSHO flag. Once we compute
         * the length of the line, we can subtract it from the original column
         * number to get the width of the TAB.
         */
        size_t savecol = tty->t_column;
        tty->t_lflag |= FLUSHO;
        tty->t_column = tty->t_rocol;
        linebuf_t *line = &tty->t_line;
        for (size_t i = 0; i < line->ln_count; i++) {
          tty_echo(tty, line->ln_buf[i]);
        }
        tty->t_lflag &= ~FLUSHO;
        savecol -= tty->t_column;
        /* `savecol` now contains the width of the tab. */
        tty->t_column += savecol;
        if (savecol > 8)
          savecol = 8; /* Guard against overflow. */
        while (savecol-- > 0)
          tty_output(tty, '\b');
        break;
      default:
        klog("tty_erase: don't know how to erase character 0x%hhx (class %hh), "
             "ignoring.",
             c, CCLASS(c));
        break;
    }
  } else {
    tty_echo(tty, tty->t_cc[VERASE]);
  }
  tty->t_rocount--;
}

/* Wake up readers waiting for input. */
static void tty_wakeup(tty_t *tty) {
  cv_broadcast(&tty->t_incv);
}

/*
 * Wait for our process group to become the foreground process group.
 * Heavily based on FreeBSD's implementation of this routine.
 */
static int tty_wait_background(tty_t *tty, int sig) {
  thread_t *td = thread_self();
  proc_t *p = td->td_proc;
  pgrp_t *pg;
  int error;

  assert(sig == SIGTTIN || sig == SIGTTOU);
  assert(mtx_owned(&tty->t_lock));

  while (true) {
  tryagain:
    WITH_PROC_LOCK(p) {
      /*
       * The process should only sleep, when:
       * - This terminal is the controlling terminal
       * - Its process group is not the foreground process
       *   group
       * - The signal to send to the process isn't masked
       * - Its process group is not orphaned
       */
      if (!tty_is_ctty(tty, p) || p->p_pgrp == tty->t_pgrp)
        return 0;

      if (p->p_sigactions[sig].sa_handler == SIG_IGN ||
          __sigismember(&td->td_sigmask, sig))
        return (sig == SIGTTOU ? 0 : EIO);

      pg = p->p_pgrp;
    }

    WITH_MTX_LOCK (&pg->pg_lock) {
      /* Our process group might have changed: check. */
      if (p->p_pgrp != pg)
        goto tryagain;

      /* Unlocked read of pg_jobc: not a big deal. */
      if (pg->pg_jobc == 0)
        return EIO;

      /*
       * Send the signal and sleep until we're in the foreground
       * process group.
       */
      sig_pgkill(pg, &DEF_KSI_RAW(sig));
    }

    if ((error = tty_wait(tty, &tty->t_background_cv)))
      return error;
  }
}

static void tty_in_hiwat(tty_t *tty) {
  tty->t_flags |= TF_IN_HIWAT;

  if (tty->t_iflag & IMAXBEL) {
    tty_output(tty, CTRL('g'));
    tty_notify_out(tty);
  }
}

bool tty_input(tty_t *tty, uint8_t c) {
  int iflag = tty->t_iflag;
  int lflag = tty->t_lflag;
  uint8_t *cc = tty->t_cc;

  if (c == '\r') {
    if (iflag & IGNCR)
      return true;
    else if (iflag & ICRNL)
      c = '\n';
  } else if (c == '\n' && (iflag & INLCR)) {
    c = '\r';
  }

  if (lflag & ICANON) {
    /* Canonical mode character processing takes place here. */
    if (CCEQ(cc[VERASE], c)) {
      /* Erase/backspace */
      uint8_t erased;
      if (tty_line_unputc(tty, &erased)) {
        tty_erase(tty, erased);
        tty_notify_out(tty);
      }
      return true;
    }

    if (CCEQ(cc[VKILL], c)) {
      /* Kill: erase the whole line. */
      if ((lflag & ECHOKE) && tty->t_line.ln_count == tty->t_rocount) {
        uint8_t erased;
        while (tty_line_unputc(tty, &erased))
          tty_erase(tty, erased);
      } else {
        tty_echo(tty, c);
        if (lflag & (ECHOK | ECHOKE))
          tty_echo(tty, '\n');
        tty->t_line.ln_count = 0;
        tty->t_rocount = 0;
      }
      tty_notify_out(tty);
      return true;
    }

    bool is_break = tty_is_break(tty, c);

    /* Check for possibility of overflow. */
    if ((tty->t_inq.count + tty->t_line.ln_count >= TTY_QUEUE_SIZE - 1 ||
         tty->t_line.ln_count == LINEBUF_SIZE - 1) &&
        !is_break) {
      tty_in_hiwat(tty);
      return false;
    }

    tty_line_putc(tty, c);

    if (is_break) {
      tty_line_finish(tty);
      tty->t_rocount = 0;
      tty_wakeup(tty);
    } else if (tty->t_rocount++ == 0) {
      tty->t_rocol = tty->t_column;
    }
    size_t i = tty->t_column;
    tty_echo(tty, c);
    if (CCEQ(cc[VEOF], c) && (lflag & ECHO)) {
      /* Place the cursor over the '^' of the ^D. */
      i = MIN(2, tty->t_column - i);
      while (i--)
        tty_output(tty, '\b');
    }
    tty_notify_out(tty);
    return true;
  } else {
    /* Raw (non-canonical) mode */
    if (tty->t_inq.count >= TTY_QUEUE_SIZE) {
      tty_in_hiwat(tty);
      return false;
    }

    ringbuf_putb(&tty->t_inq, c);
    tty_wakeup(tty);
    return true;
  }
}

static void tty_check_in_lowat(tty_t *tty) {
  assert(mtx_owned(&tty->t_lock));

  if (!(tty->t_flags & TF_IN_HIWAT))
    return;

  if (tty->t_inq.count < TTY_IN_LOW_WATER) {
    tty->t_flags &= ~TF_IN_HIWAT;
    tty_notify_in(tty);
  }
}

static int tty_do_read(file_t *f, uio_t *uio) {
  tty_t *tty = f->f_data;
  size_t start_resid = uio->uio_resid;
  int error = 0;

  uint8_t c;
  WITH_MTX_LOCK (&tty->t_lock) {

    if (tty_detached(tty))
      return ENXIO;

    while (true) {
      if ((error = tty_wait_background(tty, SIGTTIN)))
        return error;

      if (tty->t_inq.count > 0)
        break;

      if ((error = tty_wait(tty, &tty->t_incv)))
        return error;
      /* The foreground process group may have changed while
       * we were sleeping, so go to the beginning of the loop
       * and check again. */
    }

    if (tty->t_lflag & ICANON) {
      /* In canonical mode, read as many characters as possible, but no more
       * than one line. */
      while (ringbuf_getb(&tty->t_inq, &c)) {
        if (CCEQ(tty->t_cc[VEOF], c))
          break;
        if ((error = uiomove(&c, 1, uio)))
          break;
        if (uio->uio_resid == 0)
          break;
        /* Check for end of line. */
        if (tty_is_break(tty, c))
          break;
      }
    } else {
      /* In raw mode, read a single character.
       * In theory we should respect things such as VMIN and VTIME, but most
       * programs don't use them. */
      ringbuf_getb(&tty->t_inq, &c);
      error = uiomove(&c, 1, uio);
    }

    tty_check_in_lowat(tty);
  }

  /* Don't report errors on partial reads. */
  if (start_resid > uio->uio_resid)
    error = 0;

  return error;
}

static int tty_read(file_t *f, uio_t *uio) {
  int error;

  uio->uio_offset = 0; /* This device does not support offsets. */

  error = tty_do_read(f, uio);

  /* Report EOF instead of error if the driver is detached. */
  return (error == ENXIO ? 0 : error);
}

static void tty_discard_input(tty_t *tty) {
  assert(mtx_owned(&tty->t_lock));
  ringbuf_reset(&tty->t_inq);
  tty->t_line.ln_count = 0;
  tty_check_in_lowat(tty);
}

/*
 * Do output processing on a character.
 * `cb` points to a character buffer, where the first element
 * is the character to process. Upon return, the buffer contains
 * the characters that should be transmitted. The return value
 * is the number of characters that should be transmitted.
 */
static int tty_process_out(tty_t *tty, int oflag, uint8_t cb[2]) {
  uint8_t c = cb[0];
  /* Newline translation: if ONLCR is set, translate newline into "\r\n". */
  if (c == '\n' && (oflag & ONLCR)) {
    cb[0] = '\r';
    cb[1] = '\n';
    return 2;
  }
  if (c == '\r') {
    /* If OCRNL is set, translate "\r" into "\n". */
    if (oflag & OCRNL) {
      cb[0] = '\n';
      return 1;
    }
    /* If ONOCR is set, don't transmit CRs when on column 0. */
    if ((oflag & ONOCR) && tty->t_column == 0)
      return 0;
  }
  return 1;
}

/*
 * Add a single character to the output queue.
 * Output processing (e.g. turning NL into CR-NL pairs) happens here.
 */
static bool tty_output(tty_t *tty, uint8_t c) {
  assert(mtx_owned(&tty->t_lock));

  int oflag = tty->t_oflag;
  /* Check if output processing is enabled. */
  if (!(oflag & OPOST)) {
    return tty_outq_putc(tty, c);
  }

  uint8_t cb[2];
  cb[0] = c;
  int ccount = tty_process_out(tty, oflag, cb);
  int col = tty->t_column;

  if (!tty_outq_write(tty, cb, ccount))
    return false;

  for (int i = 0; i < ccount; i++) {
    switch (CCLASS(cb[i])) {
      case BACKSPACE:
        if (col > 0)
          col--;
        break;
      case CONTROL:
        break;
      case NEWLINE:
        if (oflag & ONLRET)
          col = 0;
        break;
      case RETURN:
        col = 0;
        break;
      case ORDINARY:
        col++;
        break;
      case TAB:
        /* XXX We assume that the terminal device has tabs of width 8.
         * This can be remediated by implementing the OXTABS option
         * which expands tabs into spaces. */
        col = roundup2(col + 1, 8);
        break;
    }
  }
  tty->t_column = col;
  return true;
}

/*
 * Write a single character to the terminal.
 * If it can't immediately write the character due to lack of space
 * in the output queue, it goes to sleep waiting for space to become available.
 */
static int tty_output_sleep(tty_t *tty, uint8_t c) {
  int error;
  while (!tty_output(tty, c)) {
    tty_notify_out(tty);
    /* tty_notify_out() can synchronously write characters to the device,
     * so it may have written enough characters for us not to need to sleep. */
    if (tty->t_outq.count < TTY_OUT_LOW_WATER)
      continue;
    tty->t_flags |= TF_WAIT_OUT_LOWAT;
    if ((error = tty_wait(tty, &tty->t_outcv)))
      return error;
  }
  return 0;
}

static int tty_do_write(tty_t *tty, uio_t *uio) {
  uint8_t c;
  size_t start_resid = uio->uio_resid;
  int error = 0;

  while (uio->uio_resid > 0) {
    if ((error = uiomove(&c, 1, uio)))
      break;
    if ((error = tty_output_sleep(tty, c)))
      break;
    tty->t_rocount = 0;
  }
  tty_notify_out(tty);

  /* Don't report errors on partial writes. */
  if (start_resid > uio->uio_resid)
    error = 0;

  return error;
}

static int tty_write(file_t *f, uio_t *uio) {
  tty_t *tty = f->f_data;
  int error = 0;

  uio->uio_offset = 0; /* This device does not support offsets. */

  WITH_MTX_LOCK (&tty->t_lock) {
    if (tty_detached(tty))
      return ENXIO;

    if (tty->t_lflag & TOSTOP) {
      /* Wait until we're the foreground process group. */
      if ((error = tty_wait_background(tty, SIGTTOU)))
        return error;
    }

    /* Wait for our turn.
     * We need to use TF_OUT_BUSY to serialize calls to tty_write(),
     * since tty_do_write() may sleep, releasing the tty lock. */
    while (tty->t_flags & TF_OUT_BUSY)
      if ((error = tty_wait(tty, &tty->t_serialize_cv)))
        return error;
    tty->t_flags |= TF_OUT_BUSY;

    error = tty_do_write(tty, uio);

    tty->t_flags &= ~TF_OUT_BUSY;
    cv_signal(&tty->t_serialize_cv);
  }

  return error;
}

void tty_getc_done(tty_t *tty) {
  assert(mtx_owned(&tty->t_lock));

  size_t cnt = tty->t_outq.count;
  tty_flags_t oldf = tty->t_flags;

  if (cnt < TTY_OUT_LOW_WATER)
    tty->t_flags &= ~TF_WAIT_OUT_LOWAT;
  if (cnt == 0)
    tty->t_flags &= ~TF_WAIT_DRAIN_OUT;

  if (tty->t_flags != oldf)
    cv_broadcast(&tty->t_outcv);
}

static int tty_drain_out(tty_t *tty) {
  assert(mtx_owned(&tty->t_lock));
  int error;

  while (tty->t_outq.count > 0) {
    tty->t_flags |= TF_WAIT_DRAIN_OUT;
    if ((error = tty_wait(tty, &tty->t_outcv)))
      return error;
  }
  return 0;
}

static int tty_vn_close(vnode_t *v, file_t *fp) {
  tty_t *tty = devfs_node_data(v);
  SCOPED_MTX_LOCK(&tty->t_lock);
  assert(tty->t_opencount > 0);
  tty->t_opencount--;
  if (tty->t_opencount == 0)
    tty_notify_inactive(tty);
  return 0;
}

static void tty_reinput(tty_t *tty) {
  /* This is a bit hacky, but it works. */
  ringbuf_t old_inq = tty->t_inq;
  tty->t_inq.count = 0;
  tty->t_inq.head = tty->t_inq.tail;
  uint8_t c;
  while (ringbuf_getb(&old_inq, &c)) {
    tty_input(tty, c);
  }
}

static int tty_get_termios(tty_t *tty, struct termios *t) {
  SCOPED_MTX_LOCK(&tty->t_lock);
  if (tty_detached(tty))
    return ENXIO;
  memcpy(t, &tty->t_termios, sizeof(struct termios));
  return 0;
}

static int tty_set_termios(tty_t *tty, u_long cmd, struct termios *t) {
  int error;

  SCOPED_MTX_LOCK(&tty->t_lock);
  if (tty_detached(tty))
    return ENXIO;

  if (cmd == TIOCSETAW || cmd == TIOCSETAF)
    if ((error = tty_drain_out(tty)))
      return error;
  if (cmd == TIOCSETAF)
    tty_discard_input(tty);

  bool reinput = false; /* Process pending input again. */

  if (cmd != TIOCSETAF) {
    /* If we didn't discard the input and we're changing from
     * raw mode to canonical mode or vice versa, we need to handle
     * characters that the user has already typed appropriately. */
    if ((t->c_lflag & ICANON) != (tty->t_lflag & ICANON)) {
      if (t->c_lflag & ICANON) {
        /* Switching from raw to canonical mode.
         * Process all pending input again, this time in canonical mode.
         * Defer until we have made the changes to termios. */
        reinput = true;
      } else {
        /* Switching from canonical to raw mode.
         * Transfer characters from the unfinished line
         * to the input queue and wake up readers. */
        tty_line_finish(tty);
        tty_wakeup(tty);
      }
    }
  }

#define SET_MASKED_BITS(lhs, rhs, mask)                                        \
  (lhs) = ((lhs) & ~(mask)) | ((rhs) & (mask))
  SET_MASKED_BITS(tty->t_iflag, t->c_iflag, TTYSUP_IFLAG_CHANGE);
  SET_MASKED_BITS(tty->t_oflag, t->c_oflag, TTYSUP_OFLAG_CHANGE);
  SET_MASKED_BITS(tty->t_lflag, t->c_lflag, TTYSUP_LFLAG_CHANGE);
  /* Changing `t_cflag` is completely unsupported right now. */
#undef SET_MASKED_BITS
  memcpy(tty->t_cc, t->c_cc, sizeof(tty->t_cc));

  if (reinput)
    tty_reinput(tty);
  return 0;
}

static int tty_get_fg_pgrp(tty_t *tty, int *pgid_p) {
  SCOPED_MTX_LOCK(&tty->t_lock);
  if (tty_detached(tty))
    return ENXIO;
  proc_t *p = proc_self();
  if (tty->t_session != p->p_pgrp->pg_session)
    return ENOTTY;
  if (tty->t_pgrp)
    *pgid_p = tty->t_pgrp->pg_id;
  else
    /* Return a value greater than 1 that's not equal to any PGID. */
    *pgid_p = INT_MAX;
  return 0;
}

static int tty_set_fg_pgrp(tty_t *tty, pgid_t pgid) {
  WITH_MTX_LOCK (all_proc_mtx) {
    proc_t *p = proc_self();
    pgrp_t *pg = pgrp_lookup(pgid);
    WITH_MTX_LOCK (&tty->t_lock) {
      if (tty_detached(tty))
        return ENXIO;
      /* The target process group must be in the same session
       * as the calling process. */
      if (pg == NULL || pg->pg_session != p->p_pgrp->pg_session)
        return EPERM;
      /* Calling process must be controlled by the terminal. */
      if (tty->t_session != p->p_pgrp->pg_session)
        return ENOTTY;
      tty->t_pgrp = pg;
      cv_broadcast(&tty->t_background_cv);
    }
  }
  return 0;
}

int tty_ioctl(file_t *f, u_long cmd, void *data) {
  tty_t *tty = f->f_data;

  switch (cmd) {
    case FIONREAD: {
      SCOPED_MTX_LOCK(&tty->t_lock);
      *(int *)data = tty->t_inq.count;
      return 0;
    }
    case TIOCGETA:
      return tty_get_termios(tty, (struct termios *)data);
    case TIOCSETA:  /* Set termios immediately */
    case TIOCSETAW: /* Set termios after waiting for output to drain */
    case TIOCSETAF: /* Like TIOCSETAW, but also discard all pending input */
      return tty_set_termios(tty, cmd, (struct termios *)data);
    case TIOCGPGRP:
      return tty_get_fg_pgrp(tty, data);
    case TIOCSPGRP:
      return tty_set_fg_pgrp(tty, *(pgid_t *)data);
    case 0:
      return EPASSTHROUGH;
    default: {
      char buf[32];
      IOCSNPRINTF(buf, sizeof(buf), cmd);
      klog("Unsupported tty ioctl: %s", buf);
      unsigned len = IOCPARM_LEN(cmd);
      memset(data, 0, len);
      return 0;
    }
  }
}

static void tty_hangup(tty_t *tty) {
  assert(mtx_owned(&tty->t_lock));

<<<<<<< HEAD
=======
  /* CLOCAL means we should ignore modem status changes. */
>>>>>>> 4fe42b90
  if (!tty_opened(tty) || (tty->t_lflag & CLOCAL))
    return;

  session_t *s = tty->t_session;

  /* Send SIGHUP to session leader.
   * NOTE: access to s_leader is safe here,
   * even though we're not holding all_proc_mtx. See session_leave(). */
  if (s && s->s_leader) {
    proc_t *leader = s->s_leader;
    WITH_PROC_LOCK(leader) {
      sig_kill(leader, &DEF_KSI_RAW(SIGHUP));
    }
  }

  tty_discard_input(tty);
}

void tty_detach_driver(tty_t *tty) {
  assert(mtx_owned(&tty->t_lock));
  assert(!tty_detached(tty));

  /* Simulate a modem hangup. */
  tty_hangup(tty);

  tty->t_flags |= TF_DRIVER_DETACHED;

  /* Wake up sleepers so that they abort. */
  cv_broadcast(&tty->t_incv);
  cv_broadcast(&tty->t_outcv);
  cv_broadcast(&tty->t_serialize_cv);
  cv_broadcast(&tty->t_background_cv);

  /* We can't free the tty structure yet, as there may still be existing
   * references to the vnode. We free it in tty_vn_reclaim, once all references
   * to the vnode are gone. */
  devfs_unlink(tty->t_vnode->v_data);
  vnode_t *v = tty->t_vnode;
  tty->t_vnode = NULL;
  /* Unlock the tty before dropping our reference to the vnode,
   * since we don't want to free the tty while holding its lock! */
  mtx_unlock(&tty->t_lock);
  vnode_drop(v);
}

/* We implement I/O operations as fileops in order to bypass
 * the vnode layer's locking. */
static fileops_t tty_fileops = {
  .fo_read = tty_read,
  .fo_write = tty_write,
  .fo_close = default_vnclose,
  .fo_seek = default_vnseek,
  .fo_stat = default_vnstat,
  .fo_ioctl = tty_ioctl,
};

void maybe_assoc_ctty(proc_t *p, tty_t *tty) {
  assert(mtx_owned(all_proc_mtx));
  assert(mtx_owned(&tty->t_lock));

  if (!proc_is_session_leader(p))
    return;
  if (tty->t_session != NULL)
    return;
  session_t *s = p->p_pgrp->pg_session;
  if (s->s_tty != NULL)
    return;
  tty->t_session = s;
  s->s_tty = tty;
  tty->t_pgrp = p->p_pgrp;
}

static int _tty_vn_open(vnode_t *v, int mode, file_t *fp) {
  tty_t *tty = devfs_node_data(v);
  proc_t *p = proc_self();
  int error;

  WITH_MTX_LOCK (&tty->t_lock) {
    if (tty_detached(tty))
      return ENXIO;

    if ((error = vnode_open_generic(v, mode, fp)) != 0)
      return error;

<<<<<<< HEAD
    if (!(mode & O_NOCTTY))
      maybe_assoc_ctty(p, tty);
=======
    maybe_assoc_ctty(p, tty);
>>>>>>> 4fe42b90

    tty->t_opencount++;

    if (tty->t_opencount == 1)
      tty_notify_active(tty);
  }

  fp->f_ops = &tty_fileops;
  fp->f_data = tty;
  return error;
}

static int tty_vn_open(vnode_t *v, int mode, file_t *fp) {
  SCOPED_MTX_LOCK(all_proc_mtx);
  return _tty_vn_open(v, mode, fp);
}

static int tty_vn_reclaim(vnode_t *v) {
  tty_free(devfs_node_data(v));
  devfs_free(v->v_data);
  return 0;
}

static vnodeops_t tty_vnodeops = {
  .v_open = tty_vn_open,
  .v_close = tty_vn_close,
  .v_reclaim = tty_vn_reclaim,
};

int tty_makedev(devfs_node_t *parent, const char *name, tty_t *tty) {
  return devfs_makedev(parent, name, &tty_vnodeops, tty, &tty->t_vnode);
}

/* Controlling terminal pseudo-device (/dev/tty) */

static int dev_tty_open(vnode_t *v, int mode, file_t *fp) {
  proc_t *p = proc_self();

  SCOPED_MTX_LOCK(all_proc_mtx);
  tty_t *tty = p->p_pgrp->pg_session->s_tty;
  if (!tty)
    return ENXIO;

  return _tty_vn_open(tty->t_vnode, mode, fp);
}

static vnodeops_t dev_tty_vnodeops = {.v_open = dev_tty_open};

static void init_dev_tty(void) {
  devfs_makedev(NULL, "tty", &dev_tty_vnodeops, NULL, NULL);
}

SET_ENTRY(devfs_init, init_dev_tty);<|MERGE_RESOLUTION|>--- conflicted
+++ resolved
@@ -183,14 +183,11 @@
 void tty_free(tty_t *tty) {
   assert(!tty_opened(tty));
   assert(tty_detached(tty));
-<<<<<<< HEAD
-=======
   assert(!mtx_owned(&tty->t_lock));
   mtx_destroy(&tty->t_lock);
   cv_destroy(&tty->t_incv);
   cv_destroy(&tty->t_outcv);
   cv_destroy(&tty->t_serialize_cv);
->>>>>>> 4fe42b90
   kfree(M_DEV, tty->t_line.ln_buf);
   kfree(M_DEV, tty->t_inq.data);
   kfree(M_DEV, tty->t_outq.data);
@@ -979,10 +976,7 @@
 static void tty_hangup(tty_t *tty) {
   assert(mtx_owned(&tty->t_lock));
 
-<<<<<<< HEAD
-=======
   /* CLOCAL means we should ignore modem status changes. */
->>>>>>> 4fe42b90
   if (!tty_opened(tty) || (tty->t_lflag & CLOCAL))
     return;
 
@@ -1067,12 +1061,8 @@
     if ((error = vnode_open_generic(v, mode, fp)) != 0)
       return error;
 
-<<<<<<< HEAD
     if (!(mode & O_NOCTTY))
       maybe_assoc_ctty(p, tty);
-=======
-    maybe_assoc_ctty(p, tty);
->>>>>>> 4fe42b90
 
     tty->t_opencount++;
 
