#define KL_LOG KL_KMEM
#include <sys/klog.h>
#include <sys/mimiker.h>
#include <sys/libkern.h>
#include <sys/param.h>
#include <sys/pmap.h>
#include <sys/kmem.h>
#include <sys/vmem.h>
#include <sys/vm.h>
#include <sys/vm_physmem.h>
#include <sys/kasan.h>
#include <sys/mutex.h>

static vmem_t *kvspace; /* Kernel virtual address space allocator. */
<<<<<<< HEAD
static atomic_vaddr_t maxkvaddr;
mtx_t maxkvaddr_lock = MTX_INITIALIZER(0);
=======
>>>>>>> dda5463d

void init_kmem(void) {
  kvspace = vmem_create("kvspace", PAGESIZE);
  if (KERNEL_SPACE_BEGIN < (vaddr_t)__kernel_start)
    vmem_add(kvspace, KERNEL_SPACE_BEGIN,
             (vaddr_t)__kernel_start - KERNEL_SPACE_BEGIN);
}

static void kick_swapper(void) {
  panic("Cannot allocate more kernel memory: swapper not implemented!");
}

vaddr_t kva_alloc(size_t size) {
  assert(page_aligned_p(size));
  vmem_addr_t start;
  vaddr_t old = atomic_load(&vm_kernel_end);

  /*
   * Let's assume that vmem_alloc failed.
   * Then we increase active virtual address space for kernel and add new
   * addresses into kvspace. But there is a time window between vmem_add and
   * vmem_alloc where other thread can call kva_alloc and steal memory prepared
   * by us for vmem. In that scenario it's possible that second call to
   * vmem_alloc fails so we need to repeat pmap_growkernel and restart
   * vmem_alloc. We do that until success because kva_alloc should never failed.
   */
  while (vmem_alloc(kvspace, size, &start, M_NOGROW)) {
    mtx_lock(&vm_kernel_end_lock);
    /* Check if other thread called pmap_growkernel between vmem_alloc and
     * mtx_lock. */
    if (vm_kernel_end > old) {
      old = vm_kernel_end;
      mtx_unlock(&vm_kernel_end_lock);
      continue;
    }

    pmap_growkernel(old + size);
    klog("%s: increase kernel end %08lx -> %08lx", __func__, old,
         vm_kernel_end);

    int error = vmem_add(kvspace, old, vm_kernel_end - old);
    assert(error == 0);
    mtx_unlock(&vm_kernel_end_lock);
  }

  assert(start != 0);
  return start;
}

void kva_free(vaddr_t ptr, size_t size) {
  assert(page_aligned_p(ptr) && page_aligned_p(size));
  vmem_free(kvspace, ptr, size);
}

static void kva_map_page(vaddr_t va, paddr_t pa, size_t n, unsigned flags) {
  for (size_t i = 0; i < n; i++, va += PAGESIZE, pa += PAGESIZE)
    pmap_kenter(va, pa, VM_PROT_READ | VM_PROT_WRITE, flags);
}

void kva_map(vaddr_t ptr, size_t size, kmem_flags_t flags) {
  assert(page_aligned_p(size));

  /* Mark the entire block as valid */
  kasan_mark_valid((void *)ptr, size);

  size_t npages = size / PAGESIZE;

  vm_pagelist_t pglist;
  int error = vm_pagelist_alloc(npages, &pglist);
  if (error)
    kick_swapper();

  vaddr_t va = ptr;
  vm_page_t *pg;
  TAILQ_FOREACH (pg, &pglist, pageq) {
    kva_map_page(va, pg->paddr, pg->size, 0);
    va += pg->size * PAGESIZE;
  }

  if (flags & M_ZERO)
    bzero((void *)ptr, size);
}

vm_page_t *kva_find_page(vaddr_t ptr) {
  paddr_t pa;
  if (pmap_extract(pmap_kernel(), ptr, &pa))
    return vm_page_find(pa);
  return NULL;
}

void kva_unmap(vaddr_t ptr, size_t size) {
  assert(page_aligned_p(ptr) && page_aligned_p(size));

  kasan_mark_invalid((void *)ptr, size, KASAN_CODE_KMEM_FREED);

  vm_pagelist_t pglist;
  TAILQ_INIT(&pglist);

  vaddr_t va = ptr;
  while (va < ptr + size) {
    vm_page_t *pg = kva_find_page(va);
    assert(pg != NULL);
    va += pg->size * PAGESIZE;
    TAILQ_INSERT_TAIL(&pglist, pg, pageq);
  }

  pmap_kremove(ptr, size);
  vm_pagelist_free(&pglist);
}

void *kmem_alloc(size_t size, kmem_flags_t flags) {
  assert(page_aligned_p(size));
  assert(!(flags & M_NOGROW));

  vaddr_t va = kva_alloc(size);
  kva_map(va, size, flags);

  return (void *)va;
}

vaddr_t kmem_alloc_contig(paddr_t *pap, size_t size, unsigned flags) {
  assert(page_aligned_p(size) && powerof2(size));

  size_t n = size / PAGESIZE;
  vm_page_t *pg = vm_page_alloc(n);
  if (!pg)
    return 0;

  vaddr_t va = kva_alloc(size);

  /* Mark the entire block as valid */
  kasan_mark_valid((void *)va, size);

  kva_map_page(va, pg->paddr, pg->size, flags);

  *pap = pg->paddr;
  return va;
}

void kmem_free(void *ptr, size_t size) {
  klog("%s: free %p of size %ld", __func__, ptr, size);
  kva_unmap((vaddr_t)ptr, size);
  vmem_free(kvspace, (vmem_addr_t)ptr, size);
}

vaddr_t kmem_map_contig(paddr_t pa, size_t size, unsigned flags) {
  assert(page_aligned_p(pa) && page_aligned_p(size));

  vaddr_t va = kva_alloc(size);

  /* Mark the entire block as valid */
  kasan_mark_valid((void *)va, size);

  klog("%s: map %p of size %ld at %p", __func__, pa, size, va);

  for (size_t offset = 0; offset < size; offset += PAGESIZE)
    pmap_kenter(va + offset, pa + offset, VM_PROT_READ | VM_PROT_WRITE, flags);

  return va;
}<|MERGE_RESOLUTION|>--- conflicted
+++ resolved
@@ -12,11 +12,6 @@
 #include <sys/mutex.h>
 
 static vmem_t *kvspace; /* Kernel virtual address space allocator. */
-<<<<<<< HEAD
-static atomic_vaddr_t maxkvaddr;
-mtx_t maxkvaddr_lock = MTX_INITIALIZER(0);
-=======
->>>>>>> dda5463d
 
 void init_kmem(void) {
   kvspace = vmem_create("kvspace", PAGESIZE);
