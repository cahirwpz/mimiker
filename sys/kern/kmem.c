--- conflicted
+++ resolved
@@ -105,11 +105,6 @@
   return (void *)start;
 }
 
-<<<<<<< HEAD
-int kmem_alloc_contig(size_t size, vaddr_t *vap, paddr_t *pap) {
-  assert(page_aligned_p(size) && powerof2(size));
-
-=======
 vaddr_t kmem_alloc_contig(paddr_t *pap, size_t size, unsigned flags) {
   assert(page_aligned_p(size) && powerof2(size));
 
@@ -118,28 +113,10 @@
   if (!pg)
     return 0;
 
->>>>>>> 61bba7b5
   vaddr_t va;
   if (vmem_alloc(kvspace, size, &va, M_NOGROW))
     kick_swapper();
 
-<<<<<<< HEAD
-  size_t n = size / PAGESIZE;
-  vm_page_t *pg = vm_page_alloc(n);
-  if (!pg) {
-    vmem_free(kvspace, *vap, size);
-    return ENOMEM;
-  }
-
-  /* Mark the entire block as valid */
-  kasan_mark_valid((void *)va, size);
-
-  kva_map_page(va, pg->paddr, pg->size, PMAP_NOCACHE);
-
-  *vap = va;
-  *pap = pg->paddr;
-  return 0;
-=======
   /* Mark the entire block as valid */
   kasan_mark_valid((void *)va, size);
 
@@ -147,7 +124,6 @@
 
   *pap = pg->paddr;
   return va;
->>>>>>> 61bba7b5
 }
 
 void kmem_free(void *ptr, size_t size) {
