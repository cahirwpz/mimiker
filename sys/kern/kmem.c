#define KL_LOG KL_KMEM
#include <sys/klog.h>
#include <sys/mimiker.h>
#include <sys/libkern.h>
#include <sys/param.h>
#include <sys/pmap.h>
#include <sys/kmem.h>
#include <sys/vmem.h>
#include <sys/vm.h>
#include <sys/vm_physmem.h>
#include <sys/kasan.h>
#include <sys/mutex.h>

static vmem_t *kvspace; /* Kernel virtual address space allocator. */

void init_kmem(void) {
  kvspace = vmem_create("kvspace", PAGESIZE);
  if (KERNEL_SPACE_BEGIN < (vaddr_t)__kernel_start)
    vmem_add(kvspace, KERNEL_SPACE_BEGIN,
             (vaddr_t)__kernel_start - KERNEL_SPACE_BEGIN);
}

static void kick_swapper(void) {
  panic("Cannot allocate more kernel memory: swapper not implemented!");
}

vaddr_t kva_alloc(size_t size) {
  assert(page_aligned_p(size));
  vmem_addr_t start;
  vaddr_t old = atomic_load(&vm_kernel_end);

  /*
   * Let's assume that vmem_alloc failed.
   * Then we increase active virtual address space for kernel and add new
   * addresses into kvspace. But there is a time window between vmem_add and
   * vmem_alloc where other thread can call kva_alloc and steal memory prepared
   * by us for vmem. In that scenario it's possible that second call to
   * vmem_alloc fails so we need to repeat pmap_growkernel and restart
   * vmem_alloc. We do that until success because kva_alloc should never failed.
   */
  while (vmem_alloc(kvspace, size, &start, M_NOGROW)) {
    mtx_lock(&vm_kernel_end_lock);
    /* Check if other thread called pmap_growkernel between vmem_alloc and
     * mtx_lock. */
    if (vm_kernel_end > old) {
      old = vm_kernel_end;
      mtx_unlock(&vm_kernel_end_lock);
      continue;
    }

    pmap_growkernel(old + size);
    klog("%s: increase kernel end %08lx -> %08lx", __func__, old,
         vm_kernel_end);

    int error = vmem_add(kvspace, old, vm_kernel_end - old);
    assert(error == 0);
    mtx_unlock(&vm_kernel_end_lock);
  }

  assert(start != 0);
  return start;
}

void kva_free(vaddr_t ptr) {
  assert(page_aligned_p(ptr));
  vmem_free(kvspace, ptr);
}

static void kva_map_page(vaddr_t va, paddr_t pa, size_t n, unsigned flags) {
  for (size_t i = 0; i < n; i++, va += PAGESIZE, pa += PAGESIZE)
    pmap_kenter(va, pa, VM_PROT_READ | VM_PROT_WRITE, flags);
}

void kva_map(vaddr_t ptr, size_t size, kmem_flags_t flags) {
  assert(page_aligned_p(ptr) && page_aligned_p(size));

  /* Mark the entire block as valid */
  kasan_mark_valid((void *)ptr, size);

  size_t npages = size / PAGESIZE;

  vm_pagelist_t pglist;
  int error = vm_pagelist_alloc(npages, &pglist);
  if (error)
    kick_swapper();

  vaddr_t va = ptr;
  vm_page_t *pg;
  TAILQ_FOREACH (pg, &pglist, pageq) {
    kva_map_page(va, pg->paddr, pg->size, 0);
    va += pg->size * PAGESIZE;
  }

  if (flags & M_ZERO)
    bzero((void *)ptr, size);
}

vm_page_t *kva_find_page(vaddr_t ptr) {
  paddr_t pa;
  if (pmap_extract(pmap_kernel(), ptr, &pa))
    return vm_page_find(pa);
  return NULL;
}

void kva_unmap(vaddr_t ptr, size_t size) {
  assert(page_aligned_p(ptr) && page_aligned_p(size));

  kasan_mark_invalid((void *)ptr, size, KASAN_CODE_KMEM_FREED);

  vm_pagelist_t pglist;
  TAILQ_INIT(&pglist);

  vaddr_t va = ptr;
  while (va < ptr + size) {
    vm_page_t *pg = kva_find_page(va);
    assert(pg != NULL);
    va += pg->size * PAGESIZE;
    TAILQ_INSERT_TAIL(&pglist, pg, pageq);
  }

  pmap_kremove(ptr, size);
  vm_pagelist_free(&pglist);
}

void *kmem_alloc(size_t size, kmem_flags_t flags) {
  assert(page_aligned_p(size));
  assert(!(flags & M_NOGROW));

  vaddr_t va = kva_alloc(size);
  kva_map(va, size, flags);

  return (void *)va;
}

vaddr_t kmem_alloc_contig(paddr_t *pap, size_t size, unsigned flags) {
  assert(page_aligned_p(size) && powerof2(size));

  size_t n = size / PAGESIZE;
  vm_page_t *pg = vm_page_alloc(n);
  if (!pg)
    return 0;

  if (pap)
    *pap = pg->paddr;

  return kmem_map_contig(pg->paddr, size, flags);
}

void kmem_free(void *ptr, size_t size) {
  klog("%s: free %p of size %ld", __func__, ptr, size);
  kva_unmap((vaddr_t)ptr, size);
  vmem_free(kvspace, (vmem_addr_t)ptr);
}

size_t kmem_size(void *ptr) {
<<<<<<< HEAD
  return vmem_size(kvspace, (vmem_addr_t)ptr);
=======
  return (size_t)vmem_size(kvspace, (vmem_addr_t)ptr);
>>>>>>> e7840713
}

vaddr_t kmem_map_contig(paddr_t pa, size_t size, unsigned flags) {
  assert(page_aligned_p(pa) && page_aligned_p(size));

  vaddr_t va = kva_alloc(size);

  /* Mark the entire block as valid */
  kasan_mark_valid((void *)va, size);

  klog("%s: map %p of size %ld at %p", __func__, pa, size, va);

  kva_map_page(va, pa, size / PAGESIZE, flags);

  return va;
}<|MERGE_RESOLUTION|>--- conflicted
+++ resolved
@@ -153,11 +153,7 @@
 }
 
 size_t kmem_size(void *ptr) {
-<<<<<<< HEAD
-  return vmem_size(kvspace, (vmem_addr_t)ptr);
-=======
   return (size_t)vmem_size(kvspace, (vmem_addr_t)ptr);
->>>>>>> e7840713
 }
 
 vaddr_t kmem_map_contig(paddr_t pa, size_t size, unsigned flags) {
