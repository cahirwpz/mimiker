--- conflicted
+++ resolved
@@ -138,7 +138,6 @@
   vm->vm_inuse += bt->bt_size;
 }
 
-<<<<<<< HEAD
 static void bt_rembusy(vmem_t *vm, bt_t *bt) {
   assert(mtx_owned(&vm->vm_lock));
   assert(bt->bt_type == BT_TYPE_BUSY);
@@ -154,7 +153,10 @@
     assert(bt->bt_type == BT_TYPE_BUSY);
     if (bt->bt_start == addr)
       return bt;
-=======
+  }
+  return NULL;
+}
+
 static bt_t *bt_find_freeseg(vmem_t *vm, vmem_size_t size) {
   assert(mtx_owned(&vm->vm_lock));
 
@@ -168,7 +170,6 @@
         return bt;
       }
     }
->>>>>>> a3030de8
   }
   return NULL;
 }
