#define KL_LOG KL_VMEM
#include <sys/condvar.h>
#include <sys/klog.h>
#include <sys/kmem.h>
#include <sys/vmem.h>
#include <sys/queue.h>
#include <sys/malloc.h>
#include <sys/mimiker.h>
#include <sys/libkern.h>
#include <sys/errno.h>
#include <sys/hash.h>
#include <sys/mutex.h>
#include <sys/thread.h>
#include <machine/vm_param.h>

#define VMEM_DEBUG 0

#define VMEM_MAXORDER ((int)(sizeof(vmem_size_t) * CHAR_BIT))
#define VMEM_MAXHASH 512
#define VMEM_NAME_MAX 16

#define ORDER2SIZE(order) ((vmem_size_t)1 << (order))
#define SIZE2ORDER(size) ((int)log2(size))

typedef TAILQ_HEAD(vmem_seglist, bt) vmem_seglist_t;
typedef LIST_HEAD(vmem_freelist, bt) vmem_freelist_t;
typedef LIST_HEAD(vmem_hashlist, bt) vmem_hashlist_t;

/* List of all vmem instances and a guarding mutex */
static MTX_DEFINE(vmem_list_lock, 0);
static LIST_HEAD(, vmem) vmem_list = LIST_HEAD_INITIALIZER(vmem_list);

/*! \brief vmem structure
 *
 * Field markings and the corresponding locks:
 *  (a) vm_lock
 *  (@) vmem_list_lock
 *  (!) read-only access, do not modify!
 */
typedef struct vmem {
  LIST_ENTRY(vmem) vm_link; /* (@) link for vmem_list */
  mtx_t vm_lock;            /* vmem lock */
  size_t vm_size;           /* (a) total size of all added spans */
  size_t vm_inuse;          /* (a) total size of all allocated segments */
  size_t vm_quantum;    /* (!) alignment & the smallest unit of allocation */
  int vm_quantum_shift; /* (!) log2 of vm_quantum */
  char vm_name[VMEM_NAME_MAX]; /* (!) name of vmem instance */
  vmem_seglist_t vm_seglist;   /* (a) list of all segments */
  /* (a) table of lists of free segments */
  vmem_freelist_t vm_freelist[VMEM_MAXORDER];
  /* (a) hashtable of lists of allocated segments */
  vmem_hashlist_t vm_hashlist[VMEM_MAXHASH];
} vmem_t;

typedef enum {
  BT_TYPE_FREE, /* free segment */
  BT_TYPE_BUSY, /* allocated segment */
  BT_TYPE_SPAN  /* segment representing a whole span added by vmem_add() */
} bt_type_t;

/*! \brief boundary tag structure
 *
 * Field markings and the corresponding locks:
 *  (a) vm_lock
 *  (@) bt_lock
 */
typedef struct bt {
  union {
    LIST_ENTRY(bt) bt_alloclink; /* (@) link on bt_alloclist */
    TAILQ_ENTRY(bt) bt_seglink;  /* (a) link for vm_seglist */
  };
  union {
    /* (a) link for vm_freelist[] (array index based on bt_size) */
    LIST_ENTRY(bt) bt_freelink;
    /* (a) link for vm_hashlist[] (array index based on bt_start) */
    LIST_ENTRY(bt) bt_hashlink;
  };
  vmem_addr_t bt_start; /* (a) start address of segment represented by bt */
  vmem_size_t bt_size;  /* (a) size of segment represented by bt */
  bt_type_t bt_type;    /* (a) type of segment represented by bt */
} bt_t;

static KMALLOC_DEFINE(M_VMEM, "vmem");

#define BT_PAGESIZE ((sizeof(void *) / sizeof(int)) * PAGESIZE)
#define BT_PAGECAPACITY (BT_PAGESIZE / sizeof(bt_t))
#define BT_RESERVE_THRESHOLD 3

static MTX_DEFINE(bt_lock, 0);
static LIST_HEAD(, bt) bt_alloclist = LIST_HEAD_INITIALIZER(bt_alloclist);
static size_t bt_freecnt;
static thread_t *bt_refiller;
static condvar_t bt_cv;

static alignas(BT_PAGESIZE) uint8_t bt_bootpage[BT_PAGESIZE];

static void bt_add_page(void *page) {
  bt_t *bt = page;
  for (size_t i = 0; i < BT_PAGECAPACITY; i++, bt++)
    LIST_INSERT_HEAD(&bt_alloclist, bt, bt_alloclink);
  bt_freecnt += BT_PAGECAPACITY;
}

void init_vmem(void) {
  cv_init(&bt_cv, 0);
  bt_add_page(bt_bootpage);
}

static bt_t *bt_alloc(kmem_flags_t flags) {
  SCOPED_MTX_LOCK(&bt_lock);

  thread_t *td = thread_self();

  while ((td != bt_refiller) && (bt_freecnt <= BT_RESERVE_THRESHOLD)) {
    if (!bt_refiller) {
      bt_refiller = td;
      mtx_unlock(&bt_lock);

      void *page = kmem_alloc(BT_PAGESIZE, M_ZERO | M_NOWAIT);
      assert(page);

      mtx_lock(&bt_lock);
      bt_add_page(page);
      bt_refiller = NULL;
      cv_broadcast(&bt_cv);
      break;
    }

<<<<<<< HEAD
=======
    /* If the calling thread cannot sleep, we return `NULL` and the calling
     * function can choose to return an error or loop waiting for the refiller
     * to provide more boundary tags. */
>>>>>>> 597b8470
    if (flags & M_NOWAIT)
      return NULL;

    cv_wait(&bt_cv, &bt_lock);
  }

  bt_t *bt = LIST_FIRST(&bt_alloclist);
  assert(bt);
  LIST_REMOVE(bt, bt_alloclink);
  bt_freecnt--;
  return bt;
}

static void bt_free(bt_t *bt) {
  if (!bt)
    return;

  WITH_MTX_LOCK (&bt_lock) {
    LIST_INSERT_HEAD(&bt_alloclist, bt, bt_alloclink);
    bt_freecnt++;
  }
}

static vmem_freelist_t *bt_freehead(vmem_t *vm, vmem_size_t size) {
  vmem_size_t qsize = size >> vm->vm_quantum_shift;
  assert(size != 0 && qsize != 0);
  int idx = SIZE2ORDER(qsize);
  assert(idx >= 0 && idx < VMEM_MAXORDER);
  return &vm->vm_freelist[idx];
}

static vmem_addr_t bt_end(const bt_t *bt) {
  return bt->bt_start + bt->bt_size - 1;
}

static vmem_hashlist_t *bt_hashhead(vmem_t *vm, vmem_addr_t addr) {
  unsigned int hash = hash32_buf(&addr, sizeof(addr), HASH32_BUF_INIT);
  return &vm->vm_hashlist[hash % VMEM_MAXHASH];
}

static void bt_insfree(vmem_t *vm, bt_t *bt) {
  assert(mtx_owned(&vm->vm_lock));
  assert(bt->bt_type == BT_TYPE_FREE);
  vmem_freelist_t *list = bt_freehead(vm, bt->bt_size);
  LIST_INSERT_HEAD(list, bt, bt_freelink);
}

static void bt_remfree(vmem_t *vm, bt_t *bt) {
  assert(mtx_owned(&vm->vm_lock));
  assert(bt->bt_type == BT_TYPE_FREE);
  LIST_REMOVE(bt, bt_freelink);
}

static void bt_insseg_tail(vmem_t *vm, bt_t *bt) {
  assert(mtx_owned(&vm->vm_lock));
  TAILQ_INSERT_TAIL(&vm->vm_seglist, bt, bt_seglink);
}

static void bt_insseg_after(vmem_t *vm, bt_t *bt, bt_t *prev) {
  assert(mtx_owned(&vm->vm_lock));
  TAILQ_INSERT_AFTER(&vm->vm_seglist, prev, bt, bt_seglink);
}

static void bt_remseg(vmem_t *vm, bt_t *bt) {
  assert(mtx_owned(&vm->vm_lock));
  TAILQ_REMOVE(&vm->vm_seglist, bt, bt_seglink);
}

static void bt_insbusy(vmem_t *vm, bt_t *bt) {
  assert(mtx_owned(&vm->vm_lock));
  assert(bt->bt_type == BT_TYPE_BUSY);
  vmem_hashlist_t *list = bt_hashhead(vm, bt->bt_start);
  LIST_INSERT_HEAD(list, bt, bt_hashlink);
  vm->vm_inuse += bt->bt_size;
}

static void bt_rembusy(vmem_t *vm, bt_t *bt) {
  assert(mtx_owned(&vm->vm_lock));
  assert(bt->bt_type == BT_TYPE_BUSY);
  vm->vm_inuse -= bt->bt_size;
  LIST_REMOVE(bt, bt_hashlink);
}

static bt_t *bt_lookupbusy(vmem_t *vm, vmem_addr_t addr) {
  assert(mtx_owned(&vm->vm_lock));
  vmem_hashlist_t *list = bt_hashhead(vm, addr);
  bt_t *bt;
  LIST_FOREACH (bt, list, bt_hashlink) {
    assert(bt->bt_type == BT_TYPE_BUSY);
    if (bt->bt_start == addr)
      return bt;
  }
  return NULL;
}

static bt_t *bt_find_freeseg(vmem_t *vm, vmem_size_t size) {
  assert(mtx_owned(&vm->vm_lock));

  vmem_freelist_t *first = bt_freehead(vm, size);
  vmem_freelist_t *end = &vm->vm_freelist[VMEM_MAXORDER];

  for (vmem_freelist_t *list = first; list < end; list++) {
    bt_t *bt;
    LIST_FOREACH (bt, list, bt_freelink) {
      if (bt->bt_size >= size)
        return bt;
    }
  }
  return NULL;
}

#if VMEM_DEBUG
static bool bt_isspan(const bt_t *bt) {
  return bt->bt_type == BT_TYPE_SPAN;
}

static void vmem_check_sanity(vmem_t *vm) {
  assert(mtx_owned(&vm->vm_lock));

  const bt_t *bt1;
  TAILQ_FOREACH (bt1, &vm->vm_seglist, bt_seglink) {
    assert(bt1->bt_start <= bt_end(bt1));
    assert(bt1->bt_size >= vm->vm_quantum);
    assert(is_aligned(bt1->bt_start, vm->vm_quantum));
  }

  const bt_t *bt2;
  TAILQ_FOREACH (bt1, &vm->vm_seglist, bt_seglink) {
    TAILQ_FOREACH (bt2, &vm->vm_seglist, bt_seglink) {
      if (bt1 == bt2)
        continue;
      if (bt_isspan(bt1) != bt_isspan(bt2))
        continue;
      assert(bt1->bt_start > bt_end(bt2) || bt2->bt_start > bt_end(bt1));
    }
  }
}
#else
#define vmem_check_sanity(vm) (void)vm
#endif

vmem_t *vmem_create(const char *name, vmem_size_t quantum) {
  vmem_t *vm = kmalloc(M_VMEM, sizeof(vmem_t), M_NOWAIT | M_ZERO);
  assert(vm != NULL);

  vm->vm_quantum = quantum;
  assert(quantum > 0);
  vm->vm_quantum_shift = SIZE2ORDER(quantum);
  /* Check that quantum is a power of 2 */
  assert(ORDER2SIZE(vm->vm_quantum_shift) == quantum);

  mtx_init(&vm->vm_lock, 0);
  strlcpy(vm->vm_name, name, sizeof(vm->vm_name));

  TAILQ_INIT(&vm->vm_seglist);
  for (int i = 0; i < VMEM_MAXORDER; i++)
    LIST_INIT(&vm->vm_freelist[i]);
  for (int i = 0; i < VMEM_MAXHASH; i++)
    LIST_INIT(&vm->vm_hashlist[i]);

  WITH_MTX_LOCK (&vmem_list_lock)
    LIST_INSERT_HEAD(&vmem_list, vm, vm_link);

  klog("new vmem '%s' created", name);
  return vm;
}

vmem_size_t vmem_size(vmem_t *vm, vmem_addr_t addr) {
  SCOPED_MTX_LOCK(&vm->vm_lock);
  bt_t *bt = bt_lookupbusy(vm, addr);
  return bt->bt_size;
}

int vmem_add(vmem_t *vm, vmem_addr_t addr, vmem_size_t size,
             kmem_flags_t flags) {
<<<<<<< HEAD
  int error = 0;

  bt_t *btspan = bt_alloc(flags);
  if (!btspan) {
=======
  bt_t *btspan, *btfree;
  int error = 0;

  if (!(btspan = bt_alloc(flags))) {
>>>>>>> 597b8470
    error = EAGAIN;
    goto end;
  }

<<<<<<< HEAD
  bt_t *btfree = bt_alloc(flags);
  if (!btfree) {
=======
  if (!(btfree = bt_alloc(flags))) {
>>>>>>> 597b8470
    error = EAGAIN;
    goto end;
  }

  btspan->bt_type = BT_TYPE_SPAN;
  btspan->bt_start = addr;
  btspan->bt_size = size;

  btfree->bt_type = BT_TYPE_FREE;
  btfree->bt_start = addr;
  btfree->bt_size = size;

  WITH_MTX_LOCK (&vm->vm_lock) {
    bt_insseg_tail(vm, btspan);
    bt_insseg_after(vm, btfree, btspan);
    bt_insfree(vm, btfree);
    vm->vm_size += size;
    vmem_check_sanity(vm);
  }
  btspan = NULL;

  btspan = NULL;

  klog("%s: added [%p-%p] span to '%s'", __func__, addr, addr + size - 1,
       vm->vm_name);

end:
  bt_free(btspan);
  return error;
}

int vmem_alloc(vmem_t *vm, vmem_size_t size, vmem_addr_t *addrp,
               kmem_flags_t flags) {
  size = align(size, vm->vm_quantum);
  assert(size > 0);

  /* Allocate new boundary tag before acquiring the vmem lock */
  bt_t *bt, *btnew;

  if (!(btnew = bt_alloc(flags)))
    return EAGAIN;

  WITH_MTX_LOCK (&vm->vm_lock) {
    vmem_check_sanity(vm);

    bt = bt_find_freeseg(vm, size);

    if (bt == NULL) {
      bt_free(btnew);
      klog("%s: block of %lu bytes not found in '%s'", __func__, size,
           vm->vm_name);
      return ENOMEM;
    }

    bt_remfree(vm, bt);
    vmem_check_sanity(vm);

    if (bt->bt_size > size && bt->bt_size - size >= vm->vm_quantum) {
      /* Split [bt] into [bt | btnew] */
      btnew->bt_type = BT_TYPE_FREE;
      btnew->bt_start = bt->bt_start + size;
      btnew->bt_size = bt->bt_size - size;
      bt->bt_type = BT_TYPE_BUSY;
      bt->bt_size = size;
      bt_insfree(vm, btnew);
      bt_insseg_after(vm, btnew, bt);
      bt_insbusy(vm, bt);
      /* Set btnew to NULL so that it won't be deallocated after exiting
       * from the vmem lock */
      btnew = NULL;
    } else {
      bt->bt_type = BT_TYPE_BUSY;
      bt_insbusy(vm, bt);
    }

    vmem_check_sanity(vm);
  }

  if (btnew != NULL)
    bt_free(btnew);

  assert(bt->bt_size >= size);
  assert(bt->bt_type == BT_TYPE_BUSY);

  if (addrp != NULL)
    *addrp = bt->bt_start;

  klog("%s: found block of %lu bytes in '%s'", __func__, size, vm->vm_name);
  return 0;
}

void vmem_free(vmem_t *vm, vmem_addr_t addr) {
  bt_t *prev = NULL;
  bt_t *next = NULL;
  vmem_size_t size;

  WITH_MTX_LOCK (&vm->vm_lock) {
    vmem_check_sanity(vm);

    bt_t *bt = bt_lookupbusy(vm, addr);
    assert(bt != NULL);

    size = bt->bt_size;

    bt_rembusy(vm, bt);
    bt->bt_type = BT_TYPE_FREE;

    /* coalesce previous segment */
    prev = TAILQ_PREV(bt, vmem_seglist, bt_seglink);
    if (prev != NULL && prev->bt_type == BT_TYPE_FREE) {
      assert(bt_end(prev) + 1 == bt->bt_start);
      bt_remfree(vm, prev);
      bt_remseg(vm, prev);
      bt->bt_size += prev->bt_size;
      bt->bt_start = prev->bt_start;
    } else {
      /* Set prev to NULL so that it won't be deallocated after exiting
       * from the vmem lock */
      prev = NULL;
    }

    /* coalesce next segment */
    next = TAILQ_NEXT(bt, bt_seglink);
    if (next != NULL && next->bt_type == BT_TYPE_FREE) {
      assert(bt_end(bt) + 1 == next->bt_start);
      bt_remfree(vm, next);
      bt_remseg(vm, next);
      bt->bt_size += next->bt_size;
    } else {
      /* Set next to NULL so that it won't be deallocated after exiting
       * from the vmem lock */
      next = NULL;
    }

    bt_insfree(vm, bt);

    vmem_check_sanity(vm);
  }

  if (prev != NULL)
    bt_free(prev);
  if (next != NULL)
    bt_free(next);

  klog("%s: block of %lu bytes deallocated from '%s'", __func__, size,
       vm->vm_name);
}

void vmem_destroy(vmem_t *vm) {
  WITH_MTX_LOCK (&vmem_list_lock)
    LIST_REMOVE(vm, vm_link);

  /* perform last sanity checks */

  /* check #1
   * - segment list is not empty
   */
  assert(!TAILQ_EMPTY(&vm->vm_seglist));

  /* check #2
   * - each segment is either free, or is a span,
   * - total size of all spans is equal to vm_size
   * - vm_inuse is equal to 0
   */
  bt_t *bt;
  vmem_size_t span_size_sum = 0;
  TAILQ_FOREACH (bt, &vm->vm_seglist, bt_seglink) {
    assert(bt->bt_type == BT_TYPE_SPAN || bt->bt_type == BT_TYPE_FREE);
    if (bt->bt_type == BT_TYPE_SPAN)
      span_size_sum += bt->bt_size;
  }
  assert(vm->vm_size == span_size_sum);
  assert(vm->vm_inuse == 0);

  /* check #3
   * - first segment is a span,
   * - each free segment is preceded by a corresponding span segment,
   *   with equal start address and size,
   * - each span segment is preceded by a free segment
   */
  TAILQ_FOREACH (bt, &vm->vm_seglist, bt_seglink) {
    bt_t *prev = TAILQ_PREV(bt, vmem_seglist, bt_seglink);
    if (prev == NULL) {
      assert(bt->bt_type == BT_TYPE_SPAN);
      continue;
    }
    if (bt->bt_type == BT_TYPE_FREE) {
      assert(prev->bt_type == BT_TYPE_SPAN);
      assert(prev->bt_size == bt->bt_size);
      assert(prev->bt_start == bt->bt_start);
    } else if (bt->bt_type == BT_TYPE_SPAN)
      assert(prev->bt_type == BT_TYPE_FREE);
  }

  klog("vmem '%s' destroyed", vm->vm_name);

  /* free the memory */
  bt_t *next;
  TAILQ_FOREACH_SAFE (bt, &vm->vm_seglist, bt_seglink, next)
    bt_free(bt);
  kfree(M_VMEM, vm);
}<|MERGE_RESOLUTION|>--- conflicted
+++ resolved
@@ -126,12 +126,9 @@
       break;
     }
 
-<<<<<<< HEAD
-=======
     /* If the calling thread cannot sleep, we return `NULL` and the calling
      * function can choose to return an error or loop waiting for the refiller
      * to provide more boundary tags. */
->>>>>>> 597b8470
     if (flags & M_NOWAIT)
       return NULL;
 
@@ -307,27 +304,15 @@
 
 int vmem_add(vmem_t *vm, vmem_addr_t addr, vmem_size_t size,
              kmem_flags_t flags) {
-<<<<<<< HEAD
-  int error = 0;
-
-  bt_t *btspan = bt_alloc(flags);
-  if (!btspan) {
-=======
   bt_t *btspan, *btfree;
   int error = 0;
 
   if (!(btspan = bt_alloc(flags))) {
->>>>>>> 597b8470
     error = EAGAIN;
     goto end;
   }
 
-<<<<<<< HEAD
-  bt_t *btfree = bt_alloc(flags);
-  if (!btfree) {
-=======
   if (!(btfree = bt_alloc(flags))) {
->>>>>>> 597b8470
     error = EAGAIN;
     goto end;
   }
@@ -347,7 +332,6 @@
     vm->vm_size += size;
     vmem_check_sanity(vm);
   }
-  btspan = NULL;
 
   btspan = NULL;
 
