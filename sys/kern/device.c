--- conflicted
+++ resolved
@@ -77,10 +77,7 @@
   if (flags & RF_ACTIVE)
     bus_activate_resource(dev, r);
 
-<<<<<<< HEAD
   return r;
-=======
-  return rle->res;
 }
 
 device_t *device_method_provider(device_t *dev, drv_if_t iface,
@@ -92,5 +89,4 @@
   }
 
   panic("Device has no parent!");
->>>>>>> 4a06989b
 }