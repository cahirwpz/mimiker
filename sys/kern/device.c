--- conflicted
+++ resolved
@@ -50,20 +50,11 @@
   return res;
 }
 
-<<<<<<< HEAD
-static resource_list_entry_t *resource_list_find(device_t *dev, res_type_t type,
-                                                 int rid) {
-  resource_list_entry_t *rle;
-  SLIST_FOREACH(rle, &dev->resources, link) {
-    if (rle->type == type && rle->rid == rid)
-      return rle;
-=======
 static resource_t *resource_list_find(device_t *dev, res_type_t type, int rid) {
   resource_t *r;
   SLIST_FOREACH(r, &dev->resources, r_link) {
     if (r->r_type == type && r->r_rid == rid)
       return r;
->>>>>>> 89b93174
   }
   return NULL;
 }
@@ -72,21 +63,9 @@
                          rman_addr_t start, rman_addr_t end, size_t size,
                          rman_flags_t flags) {
   assert(!resource_list_find(dev, rid, type));
-<<<<<<< HEAD
-
-  resource_list_entry_t *rle =
-    kmalloc(M_DEV, sizeof(resource_list_entry_t), M_WAITOK);
-  rle->type = type;
-  rle->rid = rid;
-  /* Allocate the actual resource from the parent bus. */
-  rle->res = bus_alloc_resource(dev, type, rid, start, end, size, flags);
-  assert(rle->res);
-  SLIST_INSERT_HEAD(&dev->resources, rle, link);
-=======
   resource_t *r = bus_alloc_resource(dev, type, rid, start, end, size, flags);
   assert(r);
   SLIST_INSERT_HEAD(&dev->resources, r, r_link);
->>>>>>> 89b93174
 }
 
 resource_t *device_take_resource(device_t *dev, res_type_t type, int rid,
@@ -109,18 +88,5 @@
       return dev;
   }
 
-<<<<<<< HEAD
-  return rle->res;
-}
-
-resource_list_entry_t *resource_rle(resource_t *res, device_t *dev) {
-  resource_list_entry_t *rle;
-  SLIST_FOREACH(rle, &dev->resources, link) {
-    if (rle->res == res)
-      break;
-  }
-  return rle;
-=======
   panic("Device has no parent!");
->>>>>>> 89b93174
 }