--- conflicted
+++ resolved
@@ -74,11 +74,7 @@
   assert(!resource_list_find(dev, rid, type));
   resource_t *r;
   if (type == RT_IRQ)
-<<<<<<< HEAD
-    r = intr_alloc(dev, rid, start);
-=======
     r = pic_alloc_intr(dev, rid, start, flags);
->>>>>>> 9d9e5a9e
   else
     r = bus_alloc_resource(dev, type, rid, start, end, size, flags);
   assert(r);
@@ -91,11 +87,7 @@
   if (!r)
     return NULL;
 
-<<<<<<< HEAD
   if ((type != RT_IRQ) && (flags & RF_ACTIVE))
-=======
-  if ((type != RT_IRQ) && flags & RF_ACTIVE)
->>>>>>> 9d9e5a9e
     bus_activate_resource(dev, r);
 
   return r;
