--- conflicted
+++ resolved
@@ -11,11 +11,8 @@
 #include <sys/linker_set.h>
 #include <sys/sysinit.h>
 #include <sys/mimiker.h>
-<<<<<<< HEAD
 #include <sys/proc.h>
-=======
 #include <sys/stat.h>
->>>>>>> ce78f15b
 
 /* Internal state for a vnr operation. */
 typedef struct {
