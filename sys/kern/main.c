--- conflicted
+++ resolved
@@ -109,13 +109,10 @@
    * so it's high time to start system clock. */
   init_clock();
 
-<<<<<<< HEAD
   init_proc();
   init_proc0();
   init_prof();
 
-=======
->>>>>>> e5ff2339
   klog("Kernel initialized!");
 
   pid_t init_pid;
