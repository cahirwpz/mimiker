#define KL_LOG KL_USER
#include <sys/klog.h>
#include <sys/libkern.h>
#include <sys/kenv.h>
#include <sys/exec.h>
#include <sys/proc.h>
#include <sys/thread.h>
#include <sys/ktest.h>

int kmain(void) {
  char *init = kenv_get("init");
  char *test = kenv_get("test");

  /* Main kernel thread becomes PID(1) - a god process! */
<<<<<<< HEAD
  proc_t *initp = proc_create(thread_self(), NULL);
  proc_add(initp);
  int stat = pgrp_enter(initp, initp->p_pid, true);
  assert(stat == 0);
=======
  proc_t *init_proc = proc_create(thread_self(), NULL);
  proc_add(init_proc);
  assert(init_proc->p_pid == 1);
>>>>>>> 95ff47d1

  if (init) {
    run_program(init, kenv_get_init(), (char *[]){NULL});
  } else if (test) {
    ktest_main(test);
  } else {
    /* This is a message to the user, so I intentionally use kprintf instead of
     * log. */
    kprintf("============\n");
    kprintf("No init specified!\n");
    kprintf("Use init=PROGRAM to start a user-space init program or test=TEST "
            "to run a kernel test.\n");
    kprintf("============\n");
    return 1;
  }

  return 0;
}<|MERGE_RESOLUTION|>--- conflicted
+++ resolved
@@ -12,16 +12,11 @@
   char *test = kenv_get("test");
 
   /* Main kernel thread becomes PID(1) - a god process! */
-<<<<<<< HEAD
-  proc_t *initp = proc_create(thread_self(), NULL);
-  proc_add(initp);
-  int stat = pgrp_enter(initp, initp->p_pid, true);
-  assert(stat == 0);
-=======
   proc_t *init_proc = proc_create(thread_self(), NULL);
   proc_add(init_proc);
   assert(init_proc->p_pid == 1);
->>>>>>> 95ff47d1
+  int error = pgrp_enter(init_proc, init_proc->p_pid, true);
+  assert(error == 0);
 
   if (init) {
     run_program(init, kenv_get_init(), (char *[]){NULL});
