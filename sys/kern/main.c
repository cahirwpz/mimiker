#define KL_LOG KL_INIT
#include <sys/klog.h>
#include <sys/libkern.h>
#include <sys/kmem.h>
#include <sys/vmem.h>
#include <sys/pool.h>
#include <sys/malloc.h>
#include <sys/device.h>
#include <sys/kenv.h>
#include <sys/sched.h>
#include <sys/interrupt.h>
#include <sys/sleepq.h>
#include <sys/turnstile.h>
#include <sys/thread.h>
#include <sys/proc.h>
#include <sys/filedesc.h>
#include <sys/exec.h>
#include <sys/ktest.h>
#include <sys/fcntl.h>
#include <sys/vfs.h>
#include <sys/vnode.h>
#include <sys/vm_map.h>
#include <sys/vm_physmem.h>
#include <sys/pmap.h>
#include <sys/console.h>

/* This function mounts some initial filesystems. Normally this would be done by
   userspace init program. */
static void mount_fs(void) {
  do_mount("initrd", "/");
  do_mount("devfs", "/dev");
  do_mount("tmpfs", "/tmp");
}

static __noreturn void start_init(__unused void *arg) {
  proc_t *p = proc_self();

  assert(p != NULL);

  pgrp_enter(p, 1);

  /* ... and initialize file descriptors required by the standard library. */
  int _stdin, _stdout, _stderr;
  do_open(p, "/dev/uart", O_RDONLY, 0, &_stdin);
  do_open(p, "/dev/uart", O_WRONLY, 0, &_stdout);
  do_open(p, "/dev/uart", O_WRONLY, 0, &_stderr);

  assert(_stdin == 0);
  assert(_stdout == 1);
  assert(_stderr == 2);

  char *init = kenv_get("init");
  if (init)
    kern_execve(init, kenv_get_init(), (char *[]){NULL});

  char *test = kenv_get("test");
  if (test)
    ktest_main(test);

<<<<<<< HEAD
  /* Main kernel thread becomes PID(1) - a god process! */
  proc_t *init_proc = proc_create(thread_self(), NULL);
  proc_add(init_proc);
  assert(init_proc->p_pid == 1);
  int error = session_enter(init_proc, init_proc->p_pid);
  assert(error == 0);
=======
  /* This is a message to the user,
   * so I intentionally use kprintf instead of log. */
  kprintf("============\n");
  kprintf("Use init=PROGRAM to start a user-space init program or test=TEST "
          "to run a kernel test.\n");
  kprintf("============\n");
>>>>>>> 37c701e1

  panic("Nothing to run!");
}

__noreturn void kernel_init(void) {
  init_pmap();
  init_vm_page();
  init_pool();
  init_vmem();
  init_kmem();
  init_kmalloc();
  init_vm_map();

  init_cons();

  /* Make dispatcher & scheduler structures ready for use. */
  init_sleepq();
  init_turnstile();
  init_sched();
  init_thread0();

  /* With scheduler ready we can create necessary threads. */
  init_ithreads();
  init_callout();
  preempt_enable();

  /* Init VFS and mount filesystems (including devfs). */
  init_vfs();
  mount_fs();

  /* First (FTTB also last) stage of device init. */
  init_devices();

  /* Some clocks has been found during device init process,
   * so it's high time to start system clock. */
  init_clock();

  init_proc();
  init_proc0();

  klog("Kernel initialized!");

  pid_t init_pid;
  do_fork(start_init, NULL, &init_pid);
  assert(init_pid == 1);

  sched_run();
}<|MERGE_RESOLUTION|>--- conflicted
+++ resolved
@@ -34,10 +34,12 @@
 
 static __noreturn void start_init(__unused void *arg) {
   proc_t *p = proc_self();
+  int error;
 
   assert(p != NULL);
 
-  pgrp_enter(p, 1);
+  error = session_enter(p, 1);
+  assert(error == 0);
 
   /* ... and initialize file descriptors required by the standard library. */
   int _stdin, _stdout, _stderr;
@@ -57,21 +59,12 @@
   if (test)
     ktest_main(test);
 
-<<<<<<< HEAD
-  /* Main kernel thread becomes PID(1) - a god process! */
-  proc_t *init_proc = proc_create(thread_self(), NULL);
-  proc_add(init_proc);
-  assert(init_proc->p_pid == 1);
-  int error = session_enter(init_proc, init_proc->p_pid);
-  assert(error == 0);
-=======
   /* This is a message to the user,
    * so I intentionally use kprintf instead of log. */
   kprintf("============\n");
   kprintf("Use init=PROGRAM to start a user-space init program or test=TEST "
           "to run a kernel test.\n");
   kprintf("============\n");
->>>>>>> 37c701e1
 
   panic("Nothing to run!");
 }
