--- conflicted
+++ resolved
@@ -14,6 +14,7 @@
 
 #include <sys/mimiker.h>
 #include <sys/device.h>
+#include <sys/refcnt.h>
 #include <sys/rman.h>
 #include <sys/malloc.h>
 
@@ -22,6 +23,7 @@
   rman_addr_t start;       /* first physical address of the range */
   rman_addr_t end;         /* last (inclusive) physical address */
   rman_flags_t flags;      /* or'ed RF_* values */
+  refcnt_t refcnt;         /* number of sharers */
   TAILQ_ENTRY(range) link; /* link on range manager list */
 };
 
@@ -53,17 +55,19 @@
   return r->flags & RF_RESERVED;
 }
 
-<<<<<<< HEAD
-static int r_shareable(resource_t *r) {
-  return r->r_flags & RF_SHAREABLE;
-}
-
-static int r_canmerge(resource_t *r, resource_t *next) {
-  return (r->r_end + 1 == next->r_start) && !r_reserved(next);
-=======
+static int r_shareable(range_t *r) {
+  return r->flags & RF_SHAREABLE;
+}
+
 static int r_canmerge(range_t *r, range_t *next) {
   return (r->end + 1 == next->start) && !r_reserved(next);
->>>>>>> 89b93174
+}
+
+static int r_canshare(range_t *r, rman_addr_t start, size_t count,
+                      rman_flags_t flags) {
+  size_t rsize = r->end - r->start + 1;
+  return r_shareable(r) && (flags & RF_SHAREABLE) && rsize == count &&
+         r->start >= start;
 }
 
 void rman_manage_region(rman_t *rm, rman_addr_t start, size_t size) {
@@ -117,22 +121,9 @@
   /* TODO: destroy the `rm_lock` after implementing `mtx_destroy`. */
 }
 
-<<<<<<< HEAD
-static int r_share_hit(resource_t *r, rman_addr_t start, size_t count,
-                       res_flags_t flags) {
-  size_t rsize = r->r_end - r->r_start + 1;
-  return r_shareable(r) && (flags & RF_SHAREABLE) && rsize == count &&
-         r->r_start >= start;
-}
-
-resource_t *rman_reserve_resource(rman_t *rm, rman_addr_t start,
-                                  rman_addr_t end, size_t count,
-                                  size_t alignment, res_flags_t flags) {
-=======
 static range_t *rman_reserve_range(rman_t *rm, rman_addr_t start,
                                    rman_addr_t end, size_t count,
                                    size_t alignment, rman_flags_t flags) {
->>>>>>> 89b93174
   assert(start + count - 1 <= end);
   assert(count > 0);
 
@@ -141,21 +132,13 @@
 
   SCOPED_MTX_LOCK(&rm->rm_lock);
 
-<<<<<<< HEAD
-  resource_t *r;
-  TAILQ_FOREACH (r, &rm->rm_resources, r_link) {
+  range_t *r;
+  TAILQ_FOREACH (r, &rm->rm_ranges, link) {
     if (r_reserved(r)) {
-      /* See if we can share the resource. */
-      if (r_share_hit(r, start, count, flags)) {
-        r->r_refcnt++;
+      if (r_canshare(r, start, count, flags)) {
+        refcnt_acquire(&r->refcnt);
         return r;
       }
-=======
-  range_t *r;
-  TAILQ_FOREACH (r, &rm->rm_ranges, link) {
-    /* Skip reserved regions. */
-    if (r_reserved(r))
->>>>>>> 89b93174
       continue;
     }
 
@@ -203,7 +186,7 @@
   assert(!r_active(r));
   assert(r_reserved(r));
 
-  if (r_shareable(r) && --r->r_refcnt)
+  if (r_shareable(r) && !refcnt_release(&r->refcnt))
     return;
 
   /*
