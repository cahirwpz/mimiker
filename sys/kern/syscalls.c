#define KL_LOG KL_SYSCALL
#include <sys/klog.h>
#include <sys/sysent.h>
#include <sys/mimiker.h>
#include <sys/errno.h>
#include <sys/mman.h>
#include <sys/vfs.h>
#include <sys/uio.h>
#include <sys/file.h>
#include <sys/sbrk.h>
#include <sys/signal.h>
#include <sys/proc.h>
#include <sys/stat.h>
#include <sys/wait.h>
#include <sys/exec.h>
#include <sys/time.h>
#include <sys/ioccom.h>
#include <sys/pipe.h>
#include <sys/malloc.h>
#include <sys/libkern.h>
#include <sys/syslimits.h>
#include <sys/context.h>
#include <sys/thread.h>
#include <sys/cred.h>
#include <sys/statvfs.h>

#include "sysent.h"

/* Empty syscall handler, for unimplemented and deprecated syscall numbers. */
int sys_syscall(proc_t *p, syscall_args_t *args, register_t *res) {
  klog("unimplemented system call %ld", args->number);
  return ENOSYS;
};

static int sys_sbrk(proc_t *p, sbrk_args_t *args, register_t *res) {
  klog("sbrk(%d)", args->increment);

  return sbrk_resize(p, args->increment, (vaddr_t *)res);
}

/* https://pubs.opengroup.org/onlinepubs/9699919799/functions/exit.html */
static int sys_exit(proc_t *p, exit_args_t *args, register_t *res) {
  klog("exit(%d)", args->rval);
  proc_lock(p);
  proc_exit(MAKE_STATUS_EXIT(args->rval));
  __unreachable();
}

/* https://pubs.opengroup.org/onlinepubs/9699919799/functions/fork.html */
static int sys_fork(proc_t *p, void *args, register_t *res) {
  int error;
  pid_t pid;

  klog("fork()");

  if ((error = do_fork(&pid)))
    return error;

  *res = pid;
  return 0;
}

/* https://pubs.opengroup.org/onlinepubs/9699919799/functions/getpid.html */
static int sys_getpid(proc_t *p, void *args, register_t *res) {
  klog("getpid()");
  *res = p->p_pid;
  return 0;
}

/* https://pubs.opengroup.org/onlinepubs/9699919799/functions/getppid.html */
static int sys_getppid(proc_t *p, void *args, register_t *res) {
  klog("getppid()");
  *res = p->p_parent ? p->p_parent->p_pid : 0;
  return 0;
}

/* Moves the process to the process group with ID specified by pgid.
 * If pid is zero, then the PID of the calling process is used.
 * If pgid is zero, then the process is moved to process group
 * with ID equal to the PID of the process.
 *
 * https://pubs.opengroup.org/onlinepubs/9699919799/functions/setpgid.html */
static int sys_setpgid(proc_t *p, setpgid_args_t *args, register_t *res) {
  pid_t pid = args->pid;
  pgid_t pgid = args->pgid;

  klog("setpgid(%d, %d)", pid, pgid);

  if (pgid < 0)
    return EINVAL;

  if (pid == 0)
    pid = p->p_pid;
  if (pgid == 0)
    pgid = pid;

  /* TODO Allow process to call setpgid on its children.
   * TODO Make setpgid accepts pgid equal to ID of any existing process group */
  if (pid != p->p_pid || pgid != p->p_pid)
    return ENOTSUP;

  return pgrp_enter(p, pgid, false);
}

/* Gets process group ID of the process with ID specified by pid.
 * If pid equals zero then process ID of the calling process is used.
 *
 * https://pubs.opengroup.org/onlinepubs/9699919799/functions/getpgid.html */
static int sys_getpgid(proc_t *p, getpgid_args_t *args, register_t *res) {
  pid_t pid = args->pid;
  pgid_t pgid;

  if (pid < 0)
    return EINVAL;

  if (pid == 0)
    pid = p->p_pid;

  int error = proc_getpgid(pid, &pgid);
  *res = pgid;
  return error;
}

/* https://pubs.opengroup.org/onlinepubs/9699919799/functions/kill.html */
static int sys_kill(proc_t *p, kill_args_t *args, register_t *res) {
  klog("kill(%lu, %d)", args->pid, args->sig);
  return proc_sendsig(args->pid, args->sig);
}

/* Set and get the file mode creation mask.
 *
 * https://pubs.opengroup.org/onlinepubs/9699919799/functions/umask.html */
static int sys_umask(proc_t *p, umask_args_t *args, register_t *res) {
  mode_t newmask = args->newmask;
  klog("umask(%x)", args->newmask);
  return do_umask(p, newmask, res);
}

/* https://pubs.opengroup.org/onlinepubs/9699919799/functions/sigaction.html */
static int sys_sigaction(proc_t *p, sigaction_args_t *args, register_t *res) {
  int signo = args->signum;
  const void *u_newact = args->nsa;
  void *u_oldact = args->osa;

  klog("sigaction(%d, %p, %p)", signo, u_newact, u_oldact);

  sigaction_t newact;
  sigaction_t oldact;
  int error;

  if (u_newact && (error = copyin_s(u_newact, newact)))
    return error;

  if ((error = do_sigaction(signo, u_newact ? &newact : NULL, &oldact)))
    return error;

  if (u_oldact != NULL)
    error = copyout_s(oldact, u_oldact);

  return error;
}

/* TODO: handle sigcontext argument */
static int sys_sigreturn(proc_t *p, sigreturn_args_t *args, register_t *res) {
  klog("sigreturn()");
  return do_sigreturn();
}

static int sys_mmap(proc_t *p, mmap_args_t *args, register_t *res) {
  vaddr_t va = (vaddr_t)args->addr;
  size_t length = args->len;
  vm_prot_t prot = args->prot;
  int flags = args->flags;

  klog("mmap(%p, %u, %d, %d)", args->addr, length, prot, flags);

  int error;
  if ((error = do_mmap(&va, length, prot, flags)))
    return error;

  *res = va;
  return 0;
}

static int sys_munmap(proc_t *p, munmap_args_t *args, register_t *res) {
  klog("munmap(%p, %u)", args->addr, args->len);
  return do_munmap((vaddr_t)args->addr, args->len);
}

/* TODO: implement it !!! */
static int sys_mprotect(proc_t *p, mprotect_args_t *args, register_t *res) {
  klog("mprotect(%p, %u, %u)", args->addr, args->len, args->prot);
  return ENOTSUP;
}

static int sys_openat(proc_t *p, openat_args_t *args, register_t *res) {
  int fdat = args->fd;
  const char *u_path = args->path;
  int flags = args->flags;
  mode_t mode = args->mode;

  char *path = kmalloc(M_TEMP, PATH_MAX, 0);
  size_t n = 0;
  int fd, error;

  /* Copyout path. */
  if ((error = copyinstr(u_path, path, PATH_MAX, &n)))
    goto end;

  klog("openat(%d, \"%s\", %d, %d)", fdat, path, flags, mode);

  if ((error = do_openat(p, fdat, path, flags, mode, &fd)))
    goto end;

  *res = fd;

end:
  kfree(M_TEMP, path);
  return error;
}

static int sys_close(proc_t *p, close_args_t *args, register_t *res) {
  klog("close(%d)", args->fd);

  return do_close(p, args->fd);
}

static int sys_read(proc_t *p, read_args_t *args, register_t *res) {
  int fd = args->fd;
  void *u_buf = args->buf;
  size_t nbyte = args->nbyte;
  int error;

  klog("read(%d, %p, %u)", fd, u_buf, nbyte);

  uio_t uio = UIO_SINGLE_USER(UIO_READ, 0, u_buf, nbyte);
  if ((error = do_read(p, fd, &uio)))
    return error;

  *res = nbyte - uio.uio_resid;
  return 0;
}

static int sys_write(proc_t *p, write_args_t *args, register_t *res) {
  int fd = args->fd;
  const char *u_buf = args->buf;
  size_t nbyte = args->nbyte;
  int error;

  klog("write(%d, %p, %u)", fd, u_buf, nbyte);

  uio_t uio = UIO_SINGLE_USER(UIO_WRITE, 0, u_buf, nbyte);
  if ((error = do_write(p, fd, &uio)))
    return error;

  *res = nbyte - uio.uio_resid;
  return 0;
}

static int sys_lseek(proc_t *p, lseek_args_t *args, register_t *res) {
  off_t newoff;
  int error;

  klog("lseek(%d, %ld, %d)", args->fd, args->offset, args->whence);
  if ((error = do_lseek(p, args->fd, args->offset, args->whence, &newoff)))
    return error;

  *res = newoff;
  return 0;
}

static int sys_fstat(proc_t *p, fstat_args_t *args, register_t *res) {
  int fd = args->fd;
  stat_t *u_sb = args->sb;
  stat_t sb;
  int error;

  klog("fstat(%d, %p)", fd, u_sb);

  if ((error = do_fstat(p, fd, &sb)))
    return error;
  return copyout_s(sb, u_sb);
}

static int sys_chdir(proc_t *p, chdir_args_t *args, register_t *res) {
  const char *u_path = args->path;
  char *path = kmalloc(M_TEMP, PATH_MAX, 0);
  size_t len = 0;
  int error = 0;

  if ((error = copyinstr(u_path, path, PATH_MAX, &len)))
    goto end;

  error = do_chdir(p, path);

end:
  kfree(M_TEMP, path);
  return error;
}

static int sys_fchdir(proc_t *p, fchdir_args_t *args, register_t *res) {
  klog("fchdir(%d)", args->fd);
  return do_fchdir(p, args->fd);
}

static int sys_getcwd(proc_t *p, getcwd_args_t *args, register_t *res) {
  char *u_buf = args->buf;
  size_t len = args->len;
  int error;

  if (len == 0)
    return EINVAL;

  char *path = kmalloc(M_TEMP, PATH_MAX, 0);
  size_t last = PATH_MAX;

  /* We're going to construct the path backwards! */
  if ((error = do_getcwd(p, path, &last)))
    goto end;

  size_t used = PATH_MAX - last;
  if (used > len) {
    error = ERANGE;
    goto end;
  }

  error = copyout(&path[last], u_buf, used);

end:
  kfree(M_TEMP, path);
  return error;
}

static int sys_mount(proc_t *p, mount_args_t *args, register_t *res) {
  const char *u_type = args->type;
  const char *u_path = args->path;

  char *type = kmalloc(M_TEMP, PATH_MAX, 0);
  char *path = kmalloc(M_TEMP, PATH_MAX, 0);
  size_t n = 0;
  int error;

  /* Copyout fsysname. */
  if ((error = copyinstr(u_type, type, PATH_MAX, &n)))
    goto end;
  n = 0;
  /* Copyout pathname. */
  if ((error = copyinstr(u_path, path, PATH_MAX, &n)))
    goto end;

  klog("mount(\"%s\", \"%s\")", path, type);

  error = do_mount(type, path);
end:
  kfree(M_TEMP, type);
  kfree(M_TEMP, path);
  return error;
}

static int sys_getdents(proc_t *p, getdents_args_t *args, register_t *res) {
  int fd = args->fd;
  void *u_buf = args->buf;
  size_t len = args->len;
  int error;

  klog("getdents(%d, %p, %u)", fd, u_buf, len);

  uio_t uio = UIO_SINGLE_USER(UIO_READ, 0, u_buf, len);
  if ((error = do_getdents(p, fd, &uio)))
    return error;

  *res = len - uio.uio_resid;
  return 0;
}

static int sys_dup(proc_t *p, dup_args_t *args, register_t *res) {
  int error, fd;
  klog("dup(%d)", args->fd);
  error = do_dup(p, args->fd, &fd);
  *res = fd;
  return error;
}

static int sys_dup2(proc_t *p, dup2_args_t *args, register_t *res) {
  klog("dup2(%d, %d)", args->from, args->to);

  *res = args->to;

  return do_dup2(p, args->from, args->to);
}

static int sys_fcntl(proc_t *p, fcntl_args_t *args, register_t *res) {
  int error, value;
  klog("fcntl(%d, %d, %ld)", args->fd, args->cmd, (long)args->arg);
  error = do_fcntl(p, args->fd, args->cmd, (long)args->arg, &value);
  *res = value;
  return error;
}

static int sys_wait4(proc_t *p, wait4_args_t *args, register_t *res) {
  pid_t pid = args->pid;
  int *u_status = args->status;
  int options = args->options;
  struct rusage *u_rusage = args->rusage;
  int status = 0;
  int error;

  klog("wait4(%d, %x, %d, %p)", pid, u_status, options, u_rusage);

  if (u_rusage)
    klog("sys_wait4: acquiring rusage not implemented!");

  pid_t cld;
  if ((error = do_waitpid(pid, &status, options, &cld)))
    return error;

  if (u_status != NULL)
    if ((error = copyout_s(status, u_status)))
      return error;

  *res = cld;
  return 0;
}

static int sys_pipe2(proc_t *p, pipe2_args_t *args, register_t *res) {
  int *u_fdp = args->fdp;
  int flags = args->flags;
  int fds[2];
  int error;

  klog("pipe2(%x, %d)", u_fdp, flags);

  if (flags)
    klog("sys_pipe2: non-zero flags not handled!");

  if ((error = do_pipe(p, fds)))
    return error;

  return copyout(fds, u_fdp, 2 * sizeof(int));
}

static int sys_unlinkat(proc_t *p, unlinkat_args_t *args, register_t *res) {
  int fd = args->fd;
  const char *u_path = args->path;
  int flag = args->flag;

  char *path = kmalloc(M_TEMP, PATH_MAX, 0);
  size_t n = 0;
  int error;

  /* Copyout pathname. */
  if ((error = copyinstr(u_path, path, PATH_MAX, &n)))
    goto end;

  klog("unlinkat(%d, \"%s\", %d)", fd, path, flag);

  error = do_unlinkat(p, fd, path, flag);

end:
  kfree(M_TEMP, path);
  return error;
}

static int sys_mkdirat(proc_t *p, mkdirat_args_t *args, register_t *res) {
  int fd = args->fd;
  const char *u_path = args->path;
  mode_t mode = args->mode;

  char *path = kmalloc(M_TEMP, PATH_MAX, 0);
  size_t n = 0;
  int error;

  if ((error = copyinstr(u_path, path, PATH_MAX, &n)))
    goto end;

  klog("mkdirat(%d, %s, %d)", fd, u_path, mode);

  error = do_mkdirat(p, fd, path, mode);

end:
  kfree(M_TEMP, path);
  return error;
}

static int sys_execve(proc_t *p, execve_args_t *args, register_t *res) {
  const char *u_path = args->path;
  char *const *u_argp = args->argp;
  char *const *u_envp = args->envp;

  /* do_execve handles copying data from user-space */
  return do_execve(u_path, u_argp, u_envp);
}

static int sys_faccessat(proc_t *p, faccessat_args_t *args, register_t *res) {
  int fd = args->fd;
  const char *u_path = args->path;
  mode_t mode = args->mode;
  int flags = args->flags;

  char *path = kmalloc(M_TEMP, PATH_MAX, 0);
  int error;

  if ((error = copyinstr(u_path, path, PATH_MAX, NULL)))
    goto end;

  klog("faccessat(%d, \"%s\", %d, %d)", fd, path, mode, flags);

  error = do_faccessat(p, fd, path, mode, flags);

end:
  kfree(M_TEMP, path);
  return error;
}

static int sys_clock_gettime(proc_t *p, clock_gettime_args_t *args,
                             register_t *res) {
  clockid_t clock_id = args->clock_id;
  timespec_t *u_ts = args->tsp;
  timespec_t ts;
  int error;

  if ((error = do_clock_gettime(clock_id, &ts)))
    return error;

  return copyout_s(ts, u_ts);
}

static int sys_clock_nanosleep(proc_t *p, clock_nanosleep_args_t *args,
                               register_t *res) {
  clockid_t clock_id = args->clock_id;
  int flags = args->flags;
  const timespec_t *u_rqtp = args->rqtp;
  timespec_t rqtp;
  int error;

  if ((error = copyin_s(u_rqtp, rqtp)))
    return error;

  return do_clock_nanosleep(clock_id, flags, &rqtp, NULL);
}

static int sys_sigaltstack(proc_t *p, sigaltstack_args_t *args,
                           register_t *res) {
  const stack_t *ss = args->ss;
  stack_t *old_ss = args->old_ss;
  int error;

  klog("sigaltstack(%p, %p)", ss, old_ss);

  /* TODO: Setting alternate signal stack is not implemented yet. */
  assert(ss == NULL);

  if (old_ss != NULL) {
    /* TODO: Currently we don't support alternate signal stack in the kernel,
       so this syscall always returns SS_DISABLE. */
    stack_t result = {.ss_sp = 0, .ss_size = 0, .ss_flags = SS_DISABLE};
    error = copyout_s(result, old_ss);
    if (error)
      return error;
  }

  return 0;
}

static int sys_sigprocmask(proc_t *p, sigprocmask_args_t *args,
                           register_t *res) {
  int how = args->how;
  const sigset_t *u_set = args->set;
  sigset_t *u_oset = args->oset;
  sigset_t set, oset;
  int error;

  klog("sigprocmask(%d, %p, %p)", how, u_set, u_oset);

  if (u_set && (error = copyin_s(u_set, set)))
    return error;

  proc_lock(p);
  error = do_sigprocmask(how, u_set ? &set : NULL, &oset);
  proc_unlock(p);

  if (error)
    return error;

  if (u_oset)
    error = copyout_s(oset, u_oset);

  return error;
}

static int sys_sigsuspend(proc_t *p, sigsuspend_args_t *args, register_t *res) {
  const sigset_t *umask = args->sigmask;
  sigset_t mask;
  int error;

  klog("sigsuspend(%p)", umask);

  if ((error = copyin_s(umask, mask)))
    return error;

  return do_sigsuspend(p, &mask);
}

static int sys_setcontext(proc_t *p, setcontext_args_t *args, register_t *res) {
  const ucontext_t *ucp = args->ucp;
  klog("setcontext(%p)", ucp);

  ucontext_t uc;
  copyin_s(ucp, uc);

  return do_setcontext(p->p_thread, &uc);
}

static int sys_ioctl(proc_t *p, ioctl_args_t *args, register_t *res) {
  int fd = args->fd;
  u_long cmd = args->cmd;
  void *u_data = args->data;
  int error;

  klog("ioctl(%d, %lx, %p)", fd, cmd, u_data);

  /* For cmd format look at <sys/ioccom.h> header file. */
  unsigned len = IOCPARM_LEN(cmd);
  unsigned dir = cmd & IOC_DIRMASK;
  void *data = NULL;

  /* Allocate a kernel buffer if ioctl needs/returns information. */
  if (dir)
    data = kmalloc(M_TEMP, len, 0);

  if ((dir & IOC_IN) && (error = copyin(u_data, data, len)))
    goto fail;

  if ((error = do_ioctl(p, fd, cmd, data)))
    goto fail;

  if ((dir & IOC_OUT) && (error = copyout(data, u_data, len)))
    goto fail;

fail:
  if (dir)
    kfree(M_TEMP, data);

  return error;
}

static int sys_getresuid(proc_t *p, getresuid_args_t *args, register_t *res) {
  uid_t *usr_ruid = args->ruid;
  uid_t *usr_euid = args->euid;
  uid_t *usr_suid = args->suid;

  klog("getresuid()");

  uid_t ruid, euid, suid;
  do_getresuid(p, &ruid, &euid, &suid);

  int err1 = copyout(&ruid, usr_ruid, sizeof(uid_t));
  int err2 = copyout(&euid, usr_euid, sizeof(uid_t));
  int err3 = copyout(&suid, usr_suid, sizeof(uid_t));

  return err1 ? err1 : (err2 ? err2 : err3);
}

static int sys_getresgid(proc_t *p, getresgid_args_t *args, register_t *res) {
  gid_t *usr_rgid = args->rgid;
  gid_t *usr_egid = args->egid;
  gid_t *usr_sgid = args->sgid;

  klog("getresgid()");

  gid_t rgid, egid, sgid;
  do_getresgid(p, &rgid, &egid, &sgid);

  int err1 = copyout(&rgid, usr_rgid, sizeof(gid_t));
  int err2 = copyout(&egid, usr_egid, sizeof(gid_t));
  int err3 = copyout(&sgid, usr_sgid, sizeof(gid_t));

  return err1 ? err1 : (err2 ? err2 : err3);
}

static int sys_setresuid(proc_t *p, setresuid_args_t *args, register_t *res) {
  uid_t ruid = args->ruid;
  uid_t euid = args->euid;
  uid_t suid = args->suid;

  klog("setresuid(%d, %d, %d)", args->ruid, args->euid, args->suid);

  return do_setresuid(p, ruid, euid, suid);
}

static int sys_setresgid(proc_t *p, setresgid_args_t *args, register_t *res) {
  gid_t rgid = args->rgid;
  gid_t egid = args->egid;
  gid_t sgid = args->sgid;

  klog("setresgid(%d, %d, %d)", args->rgid, args->egid, args->sgid);

  return do_setresgid(p, rgid, egid, sgid);
}

/* TODO: not implemented */
static int sys_issetugid(proc_t *p, void *args, register_t *res) {
  klog("issetugid()");
  *res = 0;
  return 0;
}

static int sys_truncate(proc_t *p, truncate_args_t *args, register_t *res) {
  const char *u_path = args->path;
  off_t length = args->length;

  char *path = kmalloc(M_TEMP, PATH_MAX, 0);
  int error;

  if ((error = copyinstr(u_path, path, PATH_MAX, NULL)))
    goto end;

  klog("truncate(\"%s\", %d)", path, length);

  error = do_truncate(p, path, length);

end:
  kfree(M_TEMP, path);
  return error;
}

static int sys_ftruncate(proc_t *p, ftruncate_args_t *args, register_t *res) {
  int fd = args->fd;
  off_t length = args->length;
  klog("ftruncate(%d, %d)", fd, length);
  return do_ftruncate(p, fd, length);
}

static int sys_fstatat(proc_t *p, fstatat_args_t *args, register_t *res) {
  int fd = args->fd;
  const char *u_path = args->path;
  stat_t *u_sb = args->sb;
  int flag = args->flag;
  stat_t sb;
  int error;

  char *path = kmalloc(M_TEMP, PATH_MAX, 0);

  if ((error = copyinstr(u_path, path, PATH_MAX, NULL)))
    goto end;

  klog("fstatat(%d, \"%s\", %p, %d)", fd, path, u_sb, flag);

  if (!(error = do_fstatat(p, fd, path, &sb, flag)))
    error = copyout_s(sb, u_sb);

end:
  kfree(M_TEMP, path);
  return error;
}

static int sys_readlinkat(proc_t *p, readlinkat_args_t *args, register_t *res) {
  int fd = args->fd;
  const char *u_path = args->path;
  char *u_buf = args->buf;
  size_t bufsiz = args->bufsiz;
  int error;

  char *path = kmalloc(M_TEMP, PATH_MAX, 0);

  if ((error = copyinstr(u_path, path, PATH_MAX, NULL)))
    goto end;

  klog("readlinkat(%d, \"%s\", %p, %u)", fd, path, u_buf, bufsiz);

  uio_t uio = UIO_SINGLE_USER(UIO_READ, 0, u_buf, bufsiz);
  if (!(error = do_readlinkat(p, fd, path, &uio)))
    *res = bufsiz - uio.uio_resid;

end:
  kfree(M_TEMP, path);
  return error;
}

static int sys_symlinkat(proc_t *p, symlinkat_args_t *args, register_t *res) {
  const char *u_target = args->target;
  int newdirfd = args->newdirfd;
  const char *u_linkpath = args->linkpath;
  int error;

  char *target = kmalloc(M_TEMP, PATH_MAX, 0);
  char *linkpath = kmalloc(M_TEMP, PATH_MAX, 0);

  if ((error = copyinstr(u_target, target, PATH_MAX, NULL)))
    goto end;
  if ((error = copyinstr(u_linkpath, linkpath, PATH_MAX, NULL)))
    goto end;

  klog("symlinkat(\"%s\", %d, \"%s\")", target, newdirfd, linkpath);

  error = do_symlinkat(p, target, newdirfd, linkpath);

end:
  kfree(M_TEMP, target);
  kfree(M_TEMP, linkpath);
  return error;
}

static int sys_linkat(proc_t *p, linkat_args_t *args, register_t *res) {
  int fd1 = args->fd1;
  const char *u_name1 = args->name1;
  int fd2 = args->fd2;
  const char *u_name2 = args->name2;
  int flags = args->flags;
  int error;

  char *name1 = kmalloc(M_TEMP, PATH_MAX, 0);
  char *name2 = kmalloc(M_TEMP, PATH_MAX, 0);

  if ((error = copyinstr(u_name1, name1, PATH_MAX, NULL)))
    goto end;
  if ((error = copyinstr(u_name2, name2, PATH_MAX, NULL)))
    goto end;

  klog("linkat(%d, \"%s\", %d, \"%s\", %d)", fd1, u_name1, fd2, u_name2, flags);

  error = do_linkat(p, fd1, name1, fd2, name2, flags);

end:
  kfree(M_TEMP, name1);
  kfree(M_TEMP, name2);
  return error;
}

static int sys_fchmod(proc_t *p, fchmod_args_t *args, register_t *res) {
  int fd = args->fd;
  mode_t mode = args->mode;

  klog("fchmod(%d, %d)", fd, mode);

  return do_fchmod(p, fd, mode);
}

static int sys_fchmodat(proc_t *p, fchmodat_args_t *args, register_t *res) {
  int fd = args->fd;
  const char *u_path = args->path;
  mode_t mode = args->mode;
  int flag = args->flag;
  int error;

  char *path = kmalloc(M_TEMP, PATH_MAX, 0);

  if ((error = copyinstr(u_path, path, PATH_MAX, NULL)))
    goto end;

  klog("fchmodat(%d, \"%s\", %d, %d)", fd, path, mode, flag);

  error = do_fchmodat(p, fd, path, mode, flag);

end:
  kfree(M_TEMP, path);
  return error;
}

static int sys_sched_yield(proc_t *p, void *args, register_t *res) {
  klog("sched_yield()");
  thread_yield();
  return 0;
}

<<<<<<< HEAD
static int sys_setsid(proc_t *p, void *args, register_t *res) {
  int error;

  klog("setsid()");

  if (!(error = pgrp_enter(p, p->p_pid, true)))
    *res = p->p_pid;

  return error;
}

static int sys_getsid(proc_t *p, getsid_args_t *args, register_t *res) {
  pid_t pid = args->pid;
  pid_t sid;
  int error;

  if (pid < 0)
    return EINVAL;

  if (pid == 0)
    pid = p->p_pid;

  klog("getsid(%d)", pid);

  if (!(error = proc_getsid(pid, &sid)))
    *res = sid;
=======
static int sys_statvfs(proc_t *p, statvfs_args_t *args, register_t *res) {
  int error;
  const char *u_path = args->path;
  statvfs_t *u_buf = args->buf;
  statvfs_t buf;

  char *path = kmalloc(M_TEMP, PATH_MAX, 0);

  if ((error = copyinstr(u_path, path, PATH_MAX, NULL)))
    goto end;

  klog("statvfs(\"%s\", %p)", path, u_buf);

  if (!(error = do_statvfs(p, path, &buf)))
    error = copyout_s(buf, u_buf);

end:
  kfree(M_TEMP, path);
  return error;
}

static int sys_fstatvfs(proc_t *p, fstatvfs_args_t *args, register_t *res) {
  int error;
  int fd = args->fd;
  statvfs_t *u_buf = args->buf;
  statvfs_t buf;

  klog("fstatvfs(%d, %p)", fd, u_buf);

  if (!(error = do_fstatvfs(p, fd, &buf)))
    error = copyout_s(buf, u_buf);
>>>>>>> 93078855

  return error;
}<|MERGE_RESOLUTION|>--- conflicted
+++ resolved
@@ -863,7 +863,41 @@
   return 0;
 }
 
-<<<<<<< HEAD
+static int sys_statvfs(proc_t *p, statvfs_args_t *args, register_t *res) {
+  int error;
+  const char *u_path = args->path;
+  statvfs_t *u_buf = args->buf;
+  statvfs_t buf;
+
+  char *path = kmalloc(M_TEMP, PATH_MAX, 0);
+
+  if ((error = copyinstr(u_path, path, PATH_MAX, NULL)))
+    goto end;
+
+  klog("statvfs(\"%s\", %p)", path, u_buf);
+
+  if (!(error = do_statvfs(p, path, &buf)))
+    error = copyout_s(buf, u_buf);
+
+end:
+  kfree(M_TEMP, path);
+  return error;
+}
+
+static int sys_fstatvfs(proc_t *p, fstatvfs_args_t *args, register_t *res) {
+  int error;
+  int fd = args->fd;
+  statvfs_t *u_buf = args->buf;
+  statvfs_t buf;
+
+  klog("fstatvfs(%d, %p)", fd, u_buf);
+
+  if (!(error = do_fstatvfs(p, fd, &buf)))
+    error = copyout_s(buf, u_buf);
+
+  return error;
+}
+
 static int sys_setsid(proc_t *p, void *args, register_t *res) {
   int error;
 
@@ -890,39 +924,6 @@
 
   if (!(error = proc_getsid(pid, &sid)))
     *res = sid;
-=======
-static int sys_statvfs(proc_t *p, statvfs_args_t *args, register_t *res) {
-  int error;
-  const char *u_path = args->path;
-  statvfs_t *u_buf = args->buf;
-  statvfs_t buf;
-
-  char *path = kmalloc(M_TEMP, PATH_MAX, 0);
-
-  if ((error = copyinstr(u_path, path, PATH_MAX, NULL)))
-    goto end;
-
-  klog("statvfs(\"%s\", %p)", path, u_buf);
-
-  if (!(error = do_statvfs(p, path, &buf)))
-    error = copyout_s(buf, u_buf);
-
-end:
-  kfree(M_TEMP, path);
-  return error;
-}
-
-static int sys_fstatvfs(proc_t *p, fstatvfs_args_t *args, register_t *res) {
-  int error;
-  int fd = args->fd;
-  statvfs_t *u_buf = args->buf;
-  statvfs_t buf;
-
-  klog("fstatvfs(%d, %p)", fd, u_buf);
-
-  if (!(error = do_fstatvfs(p, fd, &buf)))
-    error = copyout_s(buf, u_buf);
->>>>>>> 93078855
 
   return error;
 }