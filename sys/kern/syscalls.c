#define KL_LOG KL_SYSCALL
#include <sys/klog.h>
#include <sys/sysent.h>
#include <sys/mimiker.h>
#include <sys/errno.h>
#include <sys/vm.h>
#include <sys/vfs.h>
#include <sys/uio.h>
#include <sys/file.h>
#include <sys/sbrk.h>
#include <sys/signal.h>
#include <sys/proc.h>
#include <sys/stat.h>
#include <sys/wait.h>
#include <sys/exec.h>
#include <sys/time.h>
#include <sys/ioccom.h>
#include <sys/pipe.h>
#include <sys/malloc.h>
#include <sys/libkern.h>
#include <sys/syslimits.h>
#include <sys/context.h>
#include <sys/thread.h>
#include <sys/cred.h>
#include <sys/statvfs.h>
#include <sys/pty.h>

#include "sysent.h"

/* Empty syscall handler, for unimplemented and deprecated syscall numbers. */
int sys_syscall(proc_t *p, syscall_args_t *args, register_t *res) {
  klog("unimplemented system call %ld", SCARG(args, number));
  return ENOSYS;
};

static int sys_sbrk(proc_t *p, sbrk_args_t *args, register_t *res) {
  klog("sbrk(%d)", SCARG(args, increment));

  return sbrk_resize(p, SCARG(args, increment), (vaddr_t *)res);
}

/* https://pubs.opengroup.org/onlinepubs/9699919799/functions/exit.html */
static int sys_exit(proc_t *p, exit_args_t *args, register_t *res) {
  klog("exit(%d)", SCARG(args, rval));
  proc_lock(p);
  proc_exit(MAKE_STATUS_EXIT(SCARG(args, rval)));
  __unreachable();
}

/* https://pubs.opengroup.org/onlinepubs/9699919799/functions/fork.html */
static int sys_fork(proc_t *p, void *args, register_t *res) {
  int error;
  pid_t pid;

  klog("fork()");

  if ((error = do_fork(NULL, NULL, &pid)))
    return error;

  *res = pid;
  return 0;
}

/* https://pubs.opengroup.org/onlinepubs/9699919799/functions/getpid.html */
static int sys_getpid(proc_t *p, void *args, register_t *res) {
  klog("getpid()");
  *res = p->p_pid;
  return 0;
}

/* https://pubs.opengroup.org/onlinepubs/9699919799/functions/getppid.html */
static int sys_getppid(proc_t *p, void *args, register_t *res) {
  klog("getppid()");
  assert(p->p_parent);
  *res = p->p_parent->p_pid;
  return 0;
}

/* Moves the process to the process group with ID specified by pgid.
 * If pid is zero, then the PID of the calling process is used.
 * If pgid is zero, then the process is moved to process group
 * with ID equal to the PID of the process.
 *
 * https://pubs.opengroup.org/onlinepubs/9699919799/functions/setpgid.html */
static int sys_setpgid(proc_t *p, setpgid_args_t *args, register_t *res) {
  pid_t pid = SCARG(args, pid);
  pgid_t pgid = SCARG(args, pgid);

  klog("setpgid(%d, %d)", pid, pgid);

  if (pgid < 0)
    return EINVAL;

  if (pid == 0)
    pid = p->p_pid;
  if (pgid == 0)
    pgid = pid;

  return pgrp_enter(p, pid, pgid);
}

/* Gets process group ID of the process with ID specified by pid.
 * If pid equals zero then process ID of the calling process is used.
 *
 * https://pubs.opengroup.org/onlinepubs/9699919799/functions/getpgid.html */
static int sys_getpgid(proc_t *p, getpgid_args_t *args, register_t *res) {
  pid_t pid = SCARG(args, pid);
  pgid_t pgid;

  if (pid < 0)
    return EINVAL;

  if (pid == 0)
    pid = p->p_pid;

  int error = proc_getpgid(pid, &pgid);
  *res = pgid;
  return error;
}

/* https://pubs.opengroup.org/onlinepubs/9699919799/functions/kill.html */
static int sys_kill(proc_t *p, kill_args_t *args, register_t *res) {
  klog("kill(%lu, %d)", SCARG(args, pid), SCARG(args, sig));
  return proc_sendsig(SCARG(args, pid), SCARG(args, sig));
}

/* Set and get the file mode creation mask.
 *
 * https://pubs.opengroup.org/onlinepubs/9699919799/functions/umask.html */
static int sys_umask(proc_t *p, umask_args_t *args, register_t *res) {
  mode_t newmask = SCARG(args, newmask);
  klog("umask(%x)", SCARG(args, newmask));
  return do_umask(p, newmask, (int *)res);
}

/* https://pubs.opengroup.org/onlinepubs/9699919799/functions/sigaction.html */
static int sys_sigaction(proc_t *p, sigaction_args_t *args, register_t *res) {
  int signo = SCARG(args, signum);
  const void *u_newact = SCARG(args, nsa);
  void *u_oldact = SCARG(args, osa);

  klog("sigaction(%d, %p, %p)", signo, u_newact, u_oldact);

  sigaction_t newact;
  sigaction_t oldact;
  int error;

  if (u_newact && (error = copyin_s(u_newact, newact)))
    return error;

  if ((error = do_sigaction(signo, u_newact ? &newact : NULL, &oldact)))
    return error;

  if (u_oldact != NULL)
    error = copyout_s(oldact, u_oldact);

  return error;
}

static int sys_sigreturn(proc_t *p, sigreturn_args_t *args, register_t *res) {
  ucontext_t *ucp = SCARG(args, sigctx_p);
  klog("sigreturn(%p)", ucp);
  return do_sigreturn(ucp);
}

static int sys_mmap(proc_t *p, mmap_args_t *args, register_t *res) {
  vaddr_t va = (vaddr_t)SCARG(args, addr);
  size_t length = SCARG(args, len);
  vm_prot_t prot = SCARG(args, prot);
  int flags = SCARG(args, flags);

  klog("mmap(%p, %u, %d, %d)", (void *)va, length, prot, flags);

  int error;
  if ((error = do_mmap(&va, length, prot, flags)))
    return error;

  *res = va;
  return 0;
}

static int sys_munmap(proc_t *p, munmap_args_t *args, register_t *res) {
  klog("munmap(%p, %u)", SCARG(args, addr), SCARG(args, len));
  return do_munmap((vaddr_t)SCARG(args, addr), SCARG(args, len));
}

/* TODO: implement it !!! */
static int sys_mprotect(proc_t *p, mprotect_args_t *args, register_t *res) {
  klog("mprotect(%p, %u, %u)", SCARG(args, addr), SCARG(args, len),
       SCARG(args, prot));
  return ENOTSUP;
}

static int sys_openat(proc_t *p, openat_args_t *args, register_t *res) {
  int fdat = SCARG(args, fd);
  const char *u_path = SCARG(args, path);
  int flags = SCARG(args, flags);
  mode_t mode = SCARG(args, mode);

  char *path = kmalloc(M_TEMP, PATH_MAX, 0);
  size_t n = 0;
  int fd, error;

  /* Copyout path. */
  if ((error = copyinstr(u_path, path, PATH_MAX, &n)))
    goto end;

  klog("openat(%d, \"%s\", %d, %d)", fdat, path, flags, mode);

  if ((error = do_openat(p, fdat, path, flags, mode, &fd)))
    goto end;

  *res = fd;

end:
  kfree(M_TEMP, path);
  return error;
}

static int sys_close(proc_t *p, close_args_t *args, register_t *res) {
  klog("close(%d)", SCARG(args, fd));

  return do_close(p, SCARG(args, fd));
}

static int sys_read(proc_t *p, read_args_t *args, register_t *res) {
  int fd = SCARG(args, fd);
  void *u_buf = SCARG(args, buf);
  size_t nbyte = SCARG(args, nbyte);
  int error;

  klog("read(%d, %p, %u)", fd, u_buf, nbyte);

  uio_t uio = UIO_SINGLE_USER(UIO_READ, 0, u_buf, nbyte);
  if ((error = do_read(p, fd, &uio)))
    return error;

  *res = nbyte - uio.uio_resid;
  return 0;
}

static int sys_write(proc_t *p, write_args_t *args, register_t *res) {
  int fd = SCARG(args, fd);
  const char *u_buf = SCARG(args, buf);
  size_t nbyte = SCARG(args, nbyte);
  int error;

  klog("write(%d, %p, %u)", fd, u_buf, nbyte);

  uio_t uio = UIO_SINGLE_USER(UIO_WRITE, 0, u_buf, nbyte);
  if ((error = do_write(p, fd, &uio)))
    return error;

  *res = nbyte - uio.uio_resid;
  return 0;
}

static int sys_lseek(proc_t *p, lseek_args_t *args, register_t *res) {
  off_t newoff;
  int error;

  klog("lseek(%d, %ld, %d)", SCARG(args, fd), SCARG(args, offset),
       SCARG(args, whence));
  if ((error = do_lseek(p, SCARG(args, fd), SCARG(args, offset),
                        SCARG(args, whence), &newoff)))
    return error;

  *res = newoff;
  return 0;
}

static int sys_fstat(proc_t *p, fstat_args_t *args, register_t *res) {
  int fd = SCARG(args, fd);
  stat_t *u_sb = SCARG(args, sb);
  stat_t sb;
  int error;

  klog("fstat(%d, %p)", fd, u_sb);

  if ((error = do_fstat(p, fd, &sb)))
    return error;
  return copyout_s(sb, u_sb);
}

static int sys_chdir(proc_t *p, chdir_args_t *args, register_t *res) {
  const char *u_path = SCARG(args, path);
  char *path = kmalloc(M_TEMP, PATH_MAX, 0);
  size_t len = 0;
  int error = 0;

  if ((error = copyinstr(u_path, path, PATH_MAX, &len)))
    goto end;

  error = do_chdir(p, path);

end:
  kfree(M_TEMP, path);
  return error;
}

static int sys_fchdir(proc_t *p, fchdir_args_t *args, register_t *res) {
  klog("fchdir(%d)", SCARG(args, fd));
  return do_fchdir(p, SCARG(args, fd));
}

static int sys_getcwd(proc_t *p, getcwd_args_t *args, register_t *res) {
  char *u_buf = SCARG(args, buf);
  size_t len = SCARG(args, len);
  int error;

  if (len == 0)
    return EINVAL;

  char *path = kmalloc(M_TEMP, PATH_MAX, 0);
  size_t last = PATH_MAX;

  /* We're going to construct the path backwards! */
  if ((error = do_getcwd(p, path, &last)))
    goto end;

  size_t used = PATH_MAX - last;
  if (used > len) {
    error = ERANGE;
    goto end;
  }

  error = copyout(&path[last], u_buf, used);

end:
  kfree(M_TEMP, path);
  return error;
}

static int sys_mount(proc_t *p, mount_args_t *args, register_t *res) {
  const char *u_type = SCARG(args, type);
  const char *u_path = SCARG(args, path);

  char *type = kmalloc(M_TEMP, PATH_MAX, 0);
  char *path = kmalloc(M_TEMP, PATH_MAX, 0);
  size_t n = 0;
  int error;

  /* Copyout fsysname. */
  if ((error = copyinstr(u_type, type, PATH_MAX, &n)))
    goto end;
  n = 0;
  /* Copyout pathname. */
  if ((error = copyinstr(u_path, path, PATH_MAX, &n)))
    goto end;

  klog("mount(\"%s\", \"%s\")", path, type);

  error = do_mount(p, type, path);
end:
  kfree(M_TEMP, type);
  kfree(M_TEMP, path);
  return error;
}

static int sys_getdents(proc_t *p, getdents_args_t *args, register_t *res) {
  int fd = SCARG(args, fd);
  void *u_buf = SCARG(args, buf);
  size_t len = SCARG(args, len);
  int error;

  klog("getdents(%d, %p, %u)", fd, u_buf, len);

  uio_t uio = UIO_SINGLE_USER(UIO_READ, 0, u_buf, len);
  if ((error = do_getdents(p, fd, &uio)))
    return error;

  *res = len - uio.uio_resid;
  return 0;
}

static int sys_dup(proc_t *p, dup_args_t *args, register_t *res) {
  int error, fd;
  klog("dup(%d)", SCARG(args, fd));
  error = do_dup(p, SCARG(args, fd), &fd);
  *res = fd;
  return error;
}

static int sys_dup2(proc_t *p, dup2_args_t *args, register_t *res) {
  klog("dup2(%d, %d)", SCARG(args, from), SCARG(args, to));

  *res = SCARG(args, to);

  return do_dup2(p, SCARG(args, from), SCARG(args, to));
}

static int sys_fcntl(proc_t *p, fcntl_args_t *args, register_t *res) {
  int error, value = 0;
  klog("fcntl(%d, %d, %ld)", SCARG(args, fd), SCARG(args, cmd),
       (long)SCARG(args, arg));
  error = do_fcntl(p, SCARG(args, fd), SCARG(args, cmd), (long)SCARG(args, arg),
                   &value);
  *res = value;
  return error;
}

static int sys_wait4(proc_t *p, wait4_args_t *args, register_t *res) {
  pid_t pid = SCARG(args, pid);
  int *u_status = SCARG(args, status);
  int options = SCARG(args, options);
  struct rusage *u_rusage = SCARG(args, rusage);
  int status = 0;
  int error;

  klog("wait4(%d, %x, %d, %p)", pid, u_status, options, u_rusage);

  if (u_rusage)
    klog("sys_wait4: acquiring rusage not implemented!");

  pid_t cld;
  if ((error = do_waitpid(pid, &status, options, &cld)))
    return error;

  if (u_status != NULL)
    if ((error = copyout_s(status, u_status)))
      return error;

  *res = cld;
  return 0;
}

static int sys_pipe2(proc_t *p, pipe2_args_t *args, register_t *res) {
  int *u_fdp = SCARG(args, fdp);
  int flags = SCARG(args, flags);
  int fds[2];
  int error;

  klog("pipe2(%x, %d)", u_fdp, flags);

  if (flags)
    klog("sys_pipe2: non-zero flags not handled!");

  if ((error = do_pipe(p, fds)))
    return error;

  return copyout(fds, u_fdp, 2 * sizeof(int));
}

static int sys_unlinkat(proc_t *p, unlinkat_args_t *args, register_t *res) {
  int fd = SCARG(args, fd);
  const char *u_path = SCARG(args, path);
  int flag = SCARG(args, flag);

  char *path = kmalloc(M_TEMP, PATH_MAX, 0);
  size_t n = 0;
  int error;

  /* Copyout pathname. */
  if ((error = copyinstr(u_path, path, PATH_MAX, &n)))
    goto end;

  klog("unlinkat(%d, \"%s\", %d)", fd, path, flag);

  error = do_unlinkat(p, fd, path, flag);

end:
  kfree(M_TEMP, path);
  return error;
}

static int sys_mkdirat(proc_t *p, mkdirat_args_t *args, register_t *res) {
  int fd = SCARG(args, fd);
  const char *u_path = SCARG(args, path);
  mode_t mode = SCARG(args, mode);

  char *path = kmalloc(M_TEMP, PATH_MAX, 0);
  size_t n = 0;
  int error;

  if ((error = copyinstr(u_path, path, PATH_MAX, &n)))
    goto end;

  klog("mkdirat(%d, %s, %d)", fd, u_path, mode);

  error = do_mkdirat(p, fd, path, mode);

end:
  kfree(M_TEMP, path);
  return error;
}

static int sys_execve(proc_t *p, execve_args_t *args, register_t *res) {
  const char *u_path = SCARG(args, path);
  char *const *u_argp = SCARG(args, argp);
  char *const *u_envp = SCARG(args, envp);

  /* do_execve handles copying data from user-space */
  return do_execve(u_path, u_argp, u_envp);
}

static int sys_faccessat(proc_t *p, faccessat_args_t *args, register_t *res) {
  int fd = SCARG(args, fd);
  const char *u_path = SCARG(args, path);
  mode_t mode = SCARG(args, mode);
  int flags = SCARG(args, flags);

  char *path = kmalloc(M_TEMP, PATH_MAX, 0);
  int error;

  if ((error = copyinstr(u_path, path, PATH_MAX, NULL)))
    goto end;

  klog("faccessat(%d, \"%s\", %d, %d)", fd, path, mode, flags);

  error = do_faccessat(p, fd, path, mode, flags);

end:
  kfree(M_TEMP, path);
  return error;
}

static int sys_clock_gettime(proc_t *p, clock_gettime_args_t *args,
                             register_t *res) {
  clockid_t clock_id = SCARG(args, clock_id);
  timespec_t *u_ts = SCARG(args, tsp);
  timespec_t ts;
  int error;

  if ((error = do_clock_gettime(clock_id, &ts)))
    return error;

  return copyout_s(ts, u_ts);
}

static int sys_clock_nanosleep(proc_t *p, clock_nanosleep_args_t *args,
                               register_t *res) {
  clockid_t clock_id = SCARG(args, clock_id);
  int flags = SCARG(args, flags);
  /* u_ - user, rm - remaining, rq - requested, t - time, p - pointer */
  const timespec_t *u_rqtp = SCARG(args, rqtp);
  timespec_t *u_rmtp = SCARG(args, rmtp);
  timespec_t rqtp, rmtp;
  int error, copy_err;

  if ((error = copyin_s(u_rqtp, rqtp)))
    return error;

  error = do_clock_nanosleep(clock_id, flags, &rqtp, u_rmtp ? &rmtp : NULL);

  if (u_rmtp == NULL || (error != 0 && error != EINTR))
    return error;

  /*  TIMER_ABSTIME - sleep to an absolute deadline */
  if ((flags & TIMER_ABSTIME) == 0 && (copy_err = copyout_s(rmtp, u_rmtp)))
    return copy_err;

  return error;
}

static int sys_sigaltstack(proc_t *p, sigaltstack_args_t *args,
                           register_t *res) {
  const stack_t *ss = SCARG(args, ss);
  stack_t *old_ss = SCARG(args, old_ss);
  int error;

  klog("sigaltstack(%p, %p)", ss, old_ss);

  /* TODO: Setting alternate signal stack is not implemented yet. */
  assert(ss == NULL);

  if (old_ss != NULL) {
    /* TODO: Currently we don't support alternate signal stack in the kernel,
       so this syscall always returns SS_DISABLE. */
    stack_t result = {.ss_sp = 0, .ss_size = 0, .ss_flags = SS_DISABLE};
    error = copyout_s(result, old_ss);
    if (error)
      return error;
  }

  return 0;
}

static int sys_sigprocmask(proc_t *p, sigprocmask_args_t *args,
                           register_t *res) {
  int how = SCARG(args, how);
  const sigset_t *u_set = SCARG(args, set);
  sigset_t *u_oset = SCARG(args, oset);
  sigset_t set, oset;
  int error;

  klog("sigprocmask(%d, %p, %p)", how, u_set, u_oset);

  if (u_set && (error = copyin_s(u_set, set)))
    return error;

  proc_lock(p);
  error = do_sigprocmask(how, u_set ? &set : NULL, &oset);
  proc_unlock(p);

  if (error)
    return error;

  if (u_oset)
    error = copyout_s(oset, u_oset);

  return error;
}

static int sys_sigsuspend(proc_t *p, sigsuspend_args_t *args, register_t *res) {
  const sigset_t *umask = SCARG(args, sigmask);
  sigset_t mask;
  int error;

  klog("sigsuspend(%p)", umask);

  if ((error = copyin_s(umask, mask)))
    return error;

  return do_sigsuspend(p, &mask);
}

static int sys_setcontext(proc_t *p, setcontext_args_t *args, register_t *res) {
  const ucontext_t *ucp = SCARG(args, ucp);
  klog("setcontext(%p)", ucp);

  ucontext_t uc;
  copyin_s(ucp, uc);

  return do_setcontext(p->p_thread, &uc);
}

static int sys_ioctl(proc_t *p, ioctl_args_t *args, register_t *res) {
  int fd = SCARG(args, fd);
  u_long cmd = SCARG(args, cmd);
  void *u_data = SCARG(args, data);
  int error;

  klog("ioctl(%d, %lx, %p)", fd, cmd, u_data);

  /* For cmd format look at <sys/ioccom.h> header file. */
  unsigned len = IOCPARM_LEN(cmd);
  unsigned dir = cmd & IOC_DIRMASK;
  void *data = NULL;

  /* Allocate a kernel buffer if ioctl needs/returns information. */
  if (dir)
    data = kmalloc(M_TEMP, len, 0);

  if ((dir & IOC_IN) && (error = copyin(u_data, data, len)))
    goto fail;

  if ((error = do_ioctl(p, fd, cmd, data)))
    goto fail;

  if ((dir & IOC_OUT) && (error = copyout(data, u_data, len)))
    goto fail;

fail:
  if (dir)
    kfree(M_TEMP, data);

  return error;
}

static int sys_getresuid(proc_t *p, getresuid_args_t *args, register_t *res) {
  uid_t *usr_ruid = SCARG(args, ruid);
  uid_t *usr_euid = SCARG(args, euid);
  uid_t *usr_suid = SCARG(args, suid);

  klog("getresuid()");

  uid_t ruid, euid, suid;
  do_getresuid(p, &ruid, &euid, &suid);

  int err1 = copyout(&ruid, usr_ruid, sizeof(uid_t));
  int err2 = copyout(&euid, usr_euid, sizeof(uid_t));
  int err3 = copyout(&suid, usr_suid, sizeof(uid_t));

  return err1 ? err1 : (err2 ? err2 : err3);
}

static int sys_getresgid(proc_t *p, getresgid_args_t *args, register_t *res) {
  gid_t *usr_rgid = SCARG(args, rgid);
  gid_t *usr_egid = SCARG(args, egid);
  gid_t *usr_sgid = SCARG(args, sgid);

  klog("getresgid()");

  gid_t rgid, egid, sgid;
  do_getresgid(p, &rgid, &egid, &sgid);

  int err1 = copyout(&rgid, usr_rgid, sizeof(gid_t));
  int err2 = copyout(&egid, usr_egid, sizeof(gid_t));
  int err3 = copyout(&sgid, usr_sgid, sizeof(gid_t));

  return err1 ? err1 : (err2 ? err2 : err3);
}

static int sys_setresuid(proc_t *p, setresuid_args_t *args, register_t *res) {
  uid_t ruid = SCARG(args, ruid);
  uid_t euid = SCARG(args, euid);
  uid_t suid = SCARG(args, suid);

  klog("setresuid(%d, %d, %d)", ruid, euid, suid);

  return do_setresuid(p, ruid, euid, suid);
}

static int sys_setresgid(proc_t *p, setresgid_args_t *args, register_t *res) {
  gid_t rgid = SCARG(args, rgid);
  gid_t egid = SCARG(args, egid);
  gid_t sgid = SCARG(args, sgid);

  klog("setresgid(%d, %d, %d)", rgid, egid, sgid);

  return do_setresgid(p, rgid, egid, sgid);
}

/* TODO: not implemented */
static int sys_issetugid(proc_t *p, void *args, register_t *res) {
  klog("issetugid()");
  *res = 0;
  return 0;
}

static int sys_truncate(proc_t *p, truncate_args_t *args, register_t *res) {
  const char *u_path = SCARG(args, path);
  off_t length = SCARG(args, length);

  char *path = kmalloc(M_TEMP, PATH_MAX, 0);
  int error;

  if ((error = copyinstr(u_path, path, PATH_MAX, NULL)))
    goto end;

  klog("truncate(\"%s\", %d)", path, length);

  error = do_truncate(p, path, length);

end:
  kfree(M_TEMP, path);
  return error;
}

static int sys_ftruncate(proc_t *p, ftruncate_args_t *args, register_t *res) {
  int fd = SCARG(args, fd);
  off_t length = SCARG(args, length);
  klog("ftruncate(%d, %d)", fd, length);
  return do_ftruncate(p, fd, length);
}

static int sys_fstatat(proc_t *p, fstatat_args_t *args, register_t *res) {
  int fd = SCARG(args, fd);
  const char *u_path = SCARG(args, path);
  stat_t *u_sb = SCARG(args, sb);
  int flag = SCARG(args, flag);
  stat_t sb;
  int error;

  char *path = kmalloc(M_TEMP, PATH_MAX, 0);

  if ((error = copyinstr(u_path, path, PATH_MAX, NULL)))
    goto end;

  klog("fstatat(%d, \"%s\", %p, %d)", fd, path, u_sb, flag);

  if (!(error = do_fstatat(p, fd, path, &sb, flag)))
    error = copyout_s(sb, u_sb);

end:
  kfree(M_TEMP, path);
  return error;
}

static int sys_readlinkat(proc_t *p, readlinkat_args_t *args, register_t *res) {
  int fd = SCARG(args, fd);
  const char *u_path = SCARG(args, path);
  char *u_buf = SCARG(args, buf);
  size_t bufsiz = SCARG(args, bufsiz);
  int error;

  char *path = kmalloc(M_TEMP, PATH_MAX, 0);

  if ((error = copyinstr(u_path, path, PATH_MAX, NULL)))
    goto end;

  klog("readlinkat(%d, \"%s\", %p, %u)", fd, path, u_buf, bufsiz);

  uio_t uio = UIO_SINGLE_USER(UIO_READ, 0, u_buf, bufsiz);
  if (!(error = do_readlinkat(p, fd, path, &uio)))
    *res = bufsiz - uio.uio_resid;

end:
  kfree(M_TEMP, path);
  return error;
}

static int sys_symlinkat(proc_t *p, symlinkat_args_t *args, register_t *res) {
  const char *u_target = SCARG(args, target);
  int newdirfd = SCARG(args, newdirfd);
  const char *u_linkpath = SCARG(args, linkpath);
  int error;

  char *target = kmalloc(M_TEMP, PATH_MAX, 0);
  char *linkpath = kmalloc(M_TEMP, PATH_MAX, 0);

  if ((error = copyinstr(u_target, target, PATH_MAX, NULL)))
    goto end;
  if ((error = copyinstr(u_linkpath, linkpath, PATH_MAX, NULL)))
    goto end;

  klog("symlinkat(\"%s\", %d, \"%s\")", target, newdirfd, linkpath);

  error = do_symlinkat(p, target, newdirfd, linkpath);

end:
  kfree(M_TEMP, target);
  kfree(M_TEMP, linkpath);
  return error;
}

static int sys_linkat(proc_t *p, linkat_args_t *args, register_t *res) {
  int fd1 = SCARG(args, fd1);
  const char *u_name1 = SCARG(args, name1);
  int fd2 = SCARG(args, fd2);
  const char *u_name2 = SCARG(args, name2);
  int flags = SCARG(args, flags);
  int error;

  char *name1 = kmalloc(M_TEMP, PATH_MAX, 0);
  char *name2 = kmalloc(M_TEMP, PATH_MAX, 0);

  if ((error = copyinstr(u_name1, name1, PATH_MAX, NULL)))
    goto end;
  if ((error = copyinstr(u_name2, name2, PATH_MAX, NULL)))
    goto end;

  klog("linkat(%d, \"%s\", %d, \"%s\", %d)", fd1, u_name1, fd2, u_name2, flags);

  error = do_linkat(p, fd1, name1, fd2, name2, flags);

end:
  kfree(M_TEMP, name1);
  kfree(M_TEMP, name2);
  return error;
}

static int sys_fchmod(proc_t *p, fchmod_args_t *args, register_t *res) {
  int fd = SCARG(args, fd);
  mode_t mode = SCARG(args, mode);

  klog("fchmod(%d, %d)", fd, mode);

  return do_fchmod(p, fd, mode);
}

static int sys_fchmodat(proc_t *p, fchmodat_args_t *args, register_t *res) {
  int fd = SCARG(args, fd);
  const char *u_path = SCARG(args, path);
  mode_t mode = SCARG(args, mode);
  int flag = SCARG(args, flag);
  int error;

  char *path = kmalloc(M_TEMP, PATH_MAX, 0);

  if ((error = copyinstr(u_path, path, PATH_MAX, NULL)))
    goto end;

  klog("fchmodat(%d, \"%s\", %d, %d)", fd, path, mode, flag);

  error = do_fchmodat(p, fd, path, mode, flag);

end:
  kfree(M_TEMP, path);
  return error;
}

static int sys_fchown(proc_t *p, fchown_args_t *args, register_t *res) {
  int fd = SCARG(args, fd);
  uid_t uid = SCARG(args, uid);
  gid_t gid = SCARG(args, gid);

  klog("fchown(%d, %d)", uid, gid);

  return do_fchown(p, fd, uid, gid);
}

static int sys_fchownat(proc_t *p, fchownat_args_t *args, register_t *res) {
  int fd = SCARG(args, fd);
  const char *u_path = SCARG(args, path);
  uid_t uid = SCARG(args, uid);
  gid_t gid = SCARG(args, gid);
  int flag = SCARG(args, flag);
  int error;

  char *path = kmalloc(M_TEMP, PATH_MAX, 0);

  if ((error = copyinstr(u_path, path, PATH_MAX, NULL)))
    goto end;

  klog("fchownat(%d, \"%s\", %d, %d)", fd, path, uid, uid);

  error = do_fchownat(p, fd, path, uid, gid, flag);

end:
  kfree(M_TEMP, path);
  return error;
}

static int sys_sched_yield(proc_t *p, void *args, register_t *res) {
  klog("sched_yield()");
  thread_yield();
  return 0;
}

static int sys_statvfs(proc_t *p, statvfs_args_t *args, register_t *res) {
  int error;
  const char *u_path = SCARG(args, path);
  statvfs_t *u_buf = SCARG(args, buf);
  statvfs_t buf;

  char *path = kmalloc(M_TEMP, PATH_MAX, 0);

  if ((error = copyinstr(u_path, path, PATH_MAX, NULL)))
    goto end;

  klog("statvfs(\"%s\", %p)", path, u_buf);

  if (!(error = do_statvfs(p, path, &buf)))
    error = copyout_s(buf, u_buf);

end:
  kfree(M_TEMP, path);
  return error;
}

static int sys_fstatvfs(proc_t *p, fstatvfs_args_t *args, register_t *res) {
  int error;
  int fd = SCARG(args, fd);
  statvfs_t *u_buf = SCARG(args, buf);
  statvfs_t buf;

  klog("fstatvfs(%d, %p)", fd, u_buf);

  if (!(error = do_fstatvfs(p, fd, &buf)))
    error = copyout_s(buf, u_buf);

  return error;
}

static int sys_getgroups(proc_t *p, getgroups_args_t *args, register_t *res) {
  int ngroups = SCARG(args, ngroups);
  gid_t *ugidset = SCARG(args, gidset);
  int pngroups = p->p_cred.cr_ngroups;

  klog("getgroups(%d, %p)", ngroups, ugidset);

  if (ngroups == 0) {
    /* just return number of groups */
    *res = pngroups;
    return 0;
  }

  if (ngroups < pngroups)
    return EINVAL;

  *res = pngroups;
  return copyout(p->p_cred.cr_groups, ugidset, pngroups * sizeof(gid_t));
}

static int sys_setgroups(proc_t *p, setgroups_args_t *args, register_t *res) {
  int error = 0;
  int ungroups = SCARG(args, ngroups);
  const gid_t *ugidset = SCARG(args, gidset);

  klog("setgroups(%d, %p)", ungroups, ugidset);

  /* too many groups */
  if (ungroups < 0 || ungroups > NGROUPS_MAX)
    return EINVAL;

  gid_t *gidset = kmalloc(M_TEMP, ungroups * sizeof(gid_t), M_NOWAIT);

  /* if we set 0 groups kmalloc returns NULL, but it is not an error */
  if (ungroups > 0 && gidset == NULL)
    return ENOMEM;

  if (!(error = copyin(ugidset, gidset, ungroups * sizeof(gid_t))))
    error = do_setgroups(p, ungroups, gidset);

  kfree(M_TEMP, gidset);
  return error;
}

static int sys_setsid(proc_t *p, void *args, register_t *res) {
  int error;

  klog("setsid()");

  if ((error = session_enter(p)))
    return error;

  *res = p->p_pid;
  return 0;
}

static int sys_getsid(proc_t *p, getsid_args_t *args, register_t *res) {
  pid_t pid = SCARG(args, pid);
  sid_t sid;
  int error;

  if (pid < 0)
    return EINVAL;

  if (pid == 0)
    pid = p->p_pid;

  klog("getsid(%d)", pid);

  if (!(error = proc_getsid(pid, &sid)))
    *res = sid;

  return error;
}

static int sys_getpriority(proc_t *p, getpriority_args_t *args,
                           register_t *res) {
  /* TODO(fzdob): this is only simple stub to avoid erasing these syscall from
   * userspace programs */
  (void)args;
  *res = 0;
  return 0;
}

static int sys_setpriority(proc_t *p, setpriority_args_t *args,
                           register_t *res) {
  /* TODO(fzdob): this is only simple stub to avoid erasing these syscall from
   * userspace programs */
  (void)args;
  *res = 0;
  return 0;
}

static int sys_setuid(proc_t *p, setuid_args_t *args, register_t *res) {
  uid_t uid = SCARG(args, uid);
  return do_setuid(p, uid);
}

static int sys_seteuid(proc_t *p, seteuid_args_t *args, register_t *res) {
  uid_t euid = SCARG(args, euid);
  return do_seteuid(p, euid);
}

static int sys_setreuid(proc_t *p, setreuid_args_t *args, register_t *res) {
  uid_t ruid = SCARG(args, ruid);
  uid_t euid = SCARG(args, euid);
  return do_setreuid(p, ruid, euid);
}

static int sys_setgid(proc_t *p, setgid_args_t *args, register_t *res) {
  gid_t gid = SCARG(args, gid);
  return do_setgid(p, gid);
}

static int sys_setegid(proc_t *p, setegid_args_t *args, register_t *res) {
  gid_t egid = SCARG(args, egid);
  return do_setegid(p, egid);
}

static int sys_setregid(proc_t *p, setregid_args_t *args, register_t *res) {
  gid_t rgid = SCARG(args, rgid);
  gid_t egid = SCARG(args, egid);
  return do_setregid(p, rgid, egid);
}

static int sys_getlogin(proc_t *p, getlogin_args_t *args, register_t *res) {
  char *namebuf = SCARG(args, namebuf);
  size_t buflen = SCARG(args, buflen);
  char login_tmp[LOGIN_NAME_MAX];

  klog("getlogin(%p, %zu)", namebuf, buflen);

  WITH_MTX_LOCK (all_proc_mtx)
    memcpy(login_tmp, p->p_pgrp->pg_session->s_login, sizeof(login_tmp));

  return copyout(login_tmp, namebuf, MIN(buflen, sizeof(login_tmp)));
}

static int sys_setlogin(proc_t *p, setlogin_args_t *args, register_t *res) {
  char *name = SCARG(args, name);
  char login_tmp[LOGIN_NAME_MAX];
  int error;

  klog("setlogin(%p)", name);

  error = copyinstr(name, login_tmp, sizeof(login_tmp), NULL);
  if (error)
    return (error == ENAMETOOLONG ? EINVAL : error);

  return do_setlogin(login_tmp);
}

<<<<<<< HEAD
static int sys_futimens(proc_t *p, futimens_args_t *args, register_t *res) {
  int fd = SCARG(args, fd);
  const timespec_t *u_times = SCARG(args, times);
  timespec_t times[2];
  int error;

  klog("futimens(%d, %x)", fd, u_times);

  if ((error = copyin_s(u_times, times)))
    return error;

  return do_futimens(p, fd, times);
}

static int sys_utimensat(proc_t *p, utimensat_args_t *args, register_t *res) {
  int fd = SCARG(args, fd);
  const char *u_path = SCARG(args, path);
  const timespec_t *u_times = SCARG(args, times);
  int flag = SCARG(args, flag);
  timespec_t times[2];
  int error;

  char *path = kmalloc(M_TEMP, PATH_MAX, 0);

  if ((error = copyinstr(u_path, path, PATH_MAX, NULL)))
    goto end;

  klog("utimensat(%d, \"%s\", %x, %d)", fd, path, u_times, flag);

  if ((error = copyin_s(u_times, times)))
    goto end;

  error = do_utimensat(p, fd, path, times, flag);

end:
  kfree(M_TEMP, path);
  return error;
=======
static int sys_posix_openpt(proc_t *p, posix_openpt_args_t *args,
                            register_t *res) {

  int flags = SCARG(args, flags);

  klog("posix_openpt(0x%x)", flags);

  return do_posix_openpt(p, flags, res);
>>>>>>> c142962e
}<|MERGE_RESOLUTION|>--- conflicted
+++ resolved
@@ -1095,7 +1095,16 @@
   return do_setlogin(login_tmp);
 }
 
-<<<<<<< HEAD
+static int sys_posix_openpt(proc_t *p, posix_openpt_args_t *args,
+                            register_t *res) {
+
+  int flags = SCARG(args, flags);
+
+  klog("posix_openpt(0x%x)", flags);
+
+  return do_posix_openpt(p, flags, res);
+}
+
 static int sys_futimens(proc_t *p, futimens_args_t *args, register_t *res) {
   int fd = SCARG(args, fd);
   const timespec_t *u_times = SCARG(args, times);
@@ -1133,14 +1142,4 @@
 end:
   kfree(M_TEMP, path);
   return error;
-=======
-static int sys_posix_openpt(proc_t *p, posix_openpt_args_t *args,
-                            register_t *res) {
-
-  int flags = SCARG(args, flags);
-
-  klog("posix_openpt(0x%x)", flags);
-
-  return do_posix_openpt(p, flags, res);
->>>>>>> c142962e
 }