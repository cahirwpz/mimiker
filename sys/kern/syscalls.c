--- conflicted
+++ resolved
@@ -1095,7 +1095,125 @@
   return do_setlogin(login_tmp);
 }
 
-<<<<<<< HEAD
+static int sys_posix_openpt(proc_t *p, posix_openpt_args_t *args,
+                            register_t *res) {
+
+  int flags = SCARG(args, flags);
+
+  klog("posix_openpt(0x%x)", flags);
+
+  return do_posix_openpt(p, flags, res);
+}
+
+static int sys_futimens(proc_t *p, futimens_args_t *args, register_t *res) {
+  int fd = SCARG(args, fd);
+  const timespec_t *u_times = SCARG(args, times);
+  timespec_t times[2];
+  int error;
+
+  klog("futimens(%d, %x)", fd, u_times);
+
+  if (u_times != NULL) {
+    if ((error = copyin_s(u_times, times)))
+      return error;
+  }
+
+  return do_futimens(p, fd, u_times == NULL ? NULL : times);
+}
+
+static int sys_utimensat(proc_t *p, utimensat_args_t *args, register_t *res) {
+  int fd = SCARG(args, fd);
+  const char *u_path = SCARG(args, path);
+  const timespec_t *u_times = SCARG(args, times);
+  int flag = SCARG(args, flag);
+  timespec_t times[2];
+  int error;
+
+  char *path = kmalloc(M_TEMP, PATH_MAX, 0);
+
+  if ((error = copyinstr(u_path, path, PATH_MAX, NULL)))
+    goto end;
+
+  klog("utimensat(%d, \"%s\", %x, %d)", fd, path, u_times, flag);
+
+  if (u_times != NULL) {
+    if ((error = copyin_s(u_times, times)))
+      goto end;
+  }
+
+  error = do_utimensat(p, fd, path, u_times == NULL ? NULL : times, flag);
+
+end:
+  kfree(M_TEMP, path);
+  return error;
+}
+
+static int sys_readv(proc_t *p, readv_args_t *args, register_t *res) {
+  int fd = SCARG(args, fd);
+  const iovec_t *u_iov = SCARG(args, iov);
+  int iovcnt = SCARG(args, iovcnt);
+  size_t len;
+  int error;
+
+  if (iovcnt <= 0 || iovcnt > IOV_MAX)
+    return EINVAL;
+
+  const size_t iov_size = sizeof(iovec_t) * iovcnt;
+  iovec_t *k_iov = kmalloc(M_TEMP, iov_size, 0);
+
+  if ((error = copyin(u_iov, k_iov, iov_size)) ||
+      (error = iovec_length(k_iov, iovcnt, &len)))
+    goto end;
+
+  uio_t uio = UIO_VECTOR_USER(UIO_READ, k_iov, iovcnt, len);
+  error = do_read(p, fd, &uio);
+  *res = len - uio.uio_resid;
+
+end:
+  kfree(M_TEMP, k_iov);
+  return error;
+}
+
+static int sys_writev(proc_t *p, writev_args_t *args, register_t *res) {
+  int fd = SCARG(args, fd);
+  const iovec_t *u_iov = SCARG(args, iov);
+  int iovcnt = SCARG(args, iovcnt);
+  size_t len;
+  int error;
+
+  if (iovcnt <= 0 || iovcnt > IOV_MAX)
+    return EINVAL;
+
+  const size_t iov_size = sizeof(iovec_t) * iovcnt;
+  iovec_t *k_iov = kmalloc(M_TEMP, iov_size, 0);
+
+  if ((error = copyin(u_iov, k_iov, iov_size)) ||
+      (error = iovec_length(k_iov, iovcnt, &len)))
+    goto end;
+
+  uio_t uio = UIO_VECTOR_USER(UIO_WRITE, k_iov, iovcnt, len);
+  error = do_write(p, fd, &uio);
+  *res = len - uio.uio_resid;
+
+end:
+  kfree(M_TEMP, k_iov);
+  return error;
+}
+
+static int sys_sigpending(proc_t *p, sigpending_args_t *args, register_t *res) {
+  sigset_t *u_set = SCARG(args, set);
+  int error;
+
+  klog("sigpending(%p)", u_set);
+
+  sigset_t k_set;
+
+  if ((error = do_sigpending(p, &k_set)))
+    return error;
+
+  return copyout_s(k_set, u_set);
+}
+
 static int sys_getitimer(proc_t *p, getitimer_args_t *args, register_t *res) {
   int which = SCARG(args, which);
   struct itimerval *u_tval = SCARG(args, val);
@@ -1126,123 +1244,4 @@
     error = copyout_s(oval, u_oval);
 
   return error;
-=======
-static int sys_posix_openpt(proc_t *p, posix_openpt_args_t *args,
-                            register_t *res) {
-
-  int flags = SCARG(args, flags);
-
-  klog("posix_openpt(0x%x)", flags);
-
-  return do_posix_openpt(p, flags, res);
-}
-
-static int sys_futimens(proc_t *p, futimens_args_t *args, register_t *res) {
-  int fd = SCARG(args, fd);
-  const timespec_t *u_times = SCARG(args, times);
-  timespec_t times[2];
-  int error;
-
-  klog("futimens(%d, %x)", fd, u_times);
-
-  if (u_times != NULL) {
-    if ((error = copyin_s(u_times, times)))
-      return error;
-  }
-
-  return do_futimens(p, fd, u_times == NULL ? NULL : times);
-}
-
-static int sys_utimensat(proc_t *p, utimensat_args_t *args, register_t *res) {
-  int fd = SCARG(args, fd);
-  const char *u_path = SCARG(args, path);
-  const timespec_t *u_times = SCARG(args, times);
-  int flag = SCARG(args, flag);
-  timespec_t times[2];
-  int error;
-
-  char *path = kmalloc(M_TEMP, PATH_MAX, 0);
-
-  if ((error = copyinstr(u_path, path, PATH_MAX, NULL)))
-    goto end;
-
-  klog("utimensat(%d, \"%s\", %x, %d)", fd, path, u_times, flag);
-
-  if (u_times != NULL) {
-    if ((error = copyin_s(u_times, times)))
-      goto end;
-  }
-
-  error = do_utimensat(p, fd, path, u_times == NULL ? NULL : times, flag);
-
-end:
-  kfree(M_TEMP, path);
-  return error;
-}
-
-static int sys_readv(proc_t *p, readv_args_t *args, register_t *res) {
-  int fd = SCARG(args, fd);
-  const iovec_t *u_iov = SCARG(args, iov);
-  int iovcnt = SCARG(args, iovcnt);
-  size_t len;
-  int error;
-
-  if (iovcnt <= 0 || iovcnt > IOV_MAX)
-    return EINVAL;
-
-  const size_t iov_size = sizeof(iovec_t) * iovcnt;
-  iovec_t *k_iov = kmalloc(M_TEMP, iov_size, 0);
-
-  if ((error = copyin(u_iov, k_iov, iov_size)) ||
-      (error = iovec_length(k_iov, iovcnt, &len)))
-    goto end;
-
-  uio_t uio = UIO_VECTOR_USER(UIO_READ, k_iov, iovcnt, len);
-  error = do_read(p, fd, &uio);
-  *res = len - uio.uio_resid;
-
-end:
-  kfree(M_TEMP, k_iov);
-  return error;
-}
-
-static int sys_writev(proc_t *p, writev_args_t *args, register_t *res) {
-  int fd = SCARG(args, fd);
-  const iovec_t *u_iov = SCARG(args, iov);
-  int iovcnt = SCARG(args, iovcnt);
-  size_t len;
-  int error;
-
-  if (iovcnt <= 0 || iovcnt > IOV_MAX)
-    return EINVAL;
-
-  const size_t iov_size = sizeof(iovec_t) * iovcnt;
-  iovec_t *k_iov = kmalloc(M_TEMP, iov_size, 0);
-
-  if ((error = copyin(u_iov, k_iov, iov_size)) ||
-      (error = iovec_length(k_iov, iovcnt, &len)))
-    goto end;
-
-  uio_t uio = UIO_VECTOR_USER(UIO_WRITE, k_iov, iovcnt, len);
-  error = do_write(p, fd, &uio);
-  *res = len - uio.uio_resid;
-
-end:
-  kfree(M_TEMP, k_iov);
-  return error;
-}
-
-static int sys_sigpending(proc_t *p, sigpending_args_t *args, register_t *res) {
-  sigset_t *u_set = SCARG(args, set);
-  int error;
-
-  klog("sigpending(%p)", u_set);
-
-  sigset_t k_set;
-
-  if ((error = do_sigpending(p, &k_set)))
-    return error;
-
-  return copyout_s(k_set, u_set);
->>>>>>> f9a72519
 }