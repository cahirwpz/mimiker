--- conflicted
+++ resolved
@@ -156,14 +156,10 @@
   return error;
 }
 
-<<<<<<< HEAD
-=======
-/* TODO: handle ucontext argument */
->>>>>>> 4ba50916
 static int sys_sigreturn(proc_t *p, sigreturn_args_t *args, register_t *res) {
-  sigcontext_t *sc = SCARG(args, sigctx_p);
-  klog("sigreturn(%p)", sc);
-  return do_sigreturn(sc);
+  ucontext_t *uc = SCARG(args, sigctx_p);
+  klog("sigreturn(%p)", uc);
+  return do_sigreturn(uc);
 }
 
 static int sys_mmap(proc_t *p, mmap_args_t *args, register_t *res) {
