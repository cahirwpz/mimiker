#define KL_LOG KL_SYSCALL
#include <sys/klog.h>
#include <sys/sysent.h>
#include <sys/mimiker.h>
#include <sys/errno.h>
#include <sys/vm.h>
#include <sys/vfs.h>
#include <sys/uio.h>
#include <sys/file.h>
#include <sys/sbrk.h>
#include <sys/signal.h>
#include <sys/proc.h>
#include <sys/stat.h>
#include <sys/wait.h>
#include <sys/exec.h>
#include <sys/time.h>
#include <sys/ioccom.h>
#include <sys/pipe.h>
#include <sys/malloc.h>
#include <sys/libkern.h>
#include <sys/syslimits.h>
#include <sys/context.h>
#include <sys/thread.h>
#include <sys/cred.h>
#include <sys/statvfs.h>
#include <sys/pty.h>
#include <sys/event.h>

#include "sysent.h"

/* Empty syscall handler, for unimplemented and deprecated syscall numbers. */
int sys_syscall(proc_t *p, syscall_args_t *args, register_t *res) {
  klog("unimplemented system call %ld", SCARG(args, number));
  return ENOSYS;
};

static int sys_sbrk(proc_t *p, sbrk_args_t *args, register_t *res) {
  klog("sbrk(%d)", SCARG(args, increment));

  return sbrk_resize(p, SCARG(args, increment), (vaddr_t *)res);
}

/* https://pubs.opengroup.org/onlinepubs/9699919799/functions/exit.html */
static int sys_exit(proc_t *p, exit_args_t *args, register_t *res) {
  klog("exit(%d)", SCARG(args, rval));
  proc_lock(p);
  proc_exit(MAKE_STATUS_EXIT(SCARG(args, rval)));
  __unreachable();
}

/* https://pubs.opengroup.org/onlinepubs/9699919799/functions/fork.html */
static int sys_fork(proc_t *p, void *args, register_t *res) {
  int error;
  pid_t pid;

  klog("fork()");

  if ((error = do_fork(NULL, NULL, &pid)))
    return error;

  *res = pid;
  return 0;
}

/* https://pubs.opengroup.org/onlinepubs/9699919799/functions/getpid.html */
static int sys_getpid(proc_t *p, void *args, register_t *res) {
  klog("getpid()");
  *res = p->p_pid;
  return 0;
}

/* https://pubs.opengroup.org/onlinepubs/9699919799/functions/getppid.html */
static int sys_getppid(proc_t *p, void *args, register_t *res) {
  klog("getppid()");
  assert(p->p_parent);
  *res = p->p_parent->p_pid;
  return 0;
}

/* Moves the process to the process group with ID specified by pgid.
 * If pid is zero, then the PID of the calling process is used.
 * If pgid is zero, then the process is moved to process group
 * with ID equal to the PID of the process.
 *
 * https://pubs.opengroup.org/onlinepubs/9699919799/functions/setpgid.html */
static int sys_setpgid(proc_t *p, setpgid_args_t *args, register_t *res) {
  pid_t pid = SCARG(args, pid);
  pgid_t pgid = SCARG(args, pgid);

  klog("setpgid(%d, %d)", pid, pgid);

  if (pgid < 0)
    return EINVAL;

  if (pid == 0)
    pid = p->p_pid;
  if (pgid == 0)
    pgid = pid;

  return pgrp_enter(p, pid, pgid);
}

/* Gets process group ID of the process with ID specified by pid.
 * If pid equals zero then process ID of the calling process is used.
 *
 * https://pubs.opengroup.org/onlinepubs/9699919799/functions/getpgid.html */
static int sys_getpgid(proc_t *p, getpgid_args_t *args, register_t *res) {
  pid_t pid = SCARG(args, pid);
  pgid_t pgid;

  if (pid < 0)
    return EINVAL;

  if (pid == 0)
    pid = p->p_pid;

  int error = proc_getpgid(pid, &pgid);
  *res = pgid;
  return error;
}

/* https://pubs.opengroup.org/onlinepubs/9699919799/functions/kill.html */
static int sys_kill(proc_t *p, kill_args_t *args, register_t *res) {
  klog("kill(%lu, %d)", SCARG(args, pid), SCARG(args, sig));
  return proc_sendsig(SCARG(args, pid), SCARG(args, sig));
}

/* Set and get the file mode creation mask.
 *
 * https://pubs.opengroup.org/onlinepubs/9699919799/functions/umask.html */
static int sys_umask(proc_t *p, umask_args_t *args, register_t *res) {
  mode_t newmask = SCARG(args, newmask);
  klog("umask(%x)", SCARG(args, newmask));
  return do_umask(p, newmask, (int *)res);
}

/* https://pubs.opengroup.org/onlinepubs/9699919799/functions/sigaction.html */
static int sys_sigaction(proc_t *p, sigaction_args_t *args, register_t *res) {
  int signo = SCARG(args, signum);
  const void *u_newact = SCARG(args, nsa);
  void *u_oldact = SCARG(args, osa);

  klog("sigaction(%d, %p, %p)", signo, u_newact, u_oldact);

  sigaction_t newact;
  sigaction_t oldact;
  int error;

  if (u_newact && (error = copyin_s(u_newact, newact)))
    return error;

  if ((error = do_sigaction(signo, u_newact ? &newact : NULL, &oldact)))
    return error;

  if (u_oldact != NULL)
    error = copyout_s(oldact, u_oldact);

  return error;
}

static int sys_sigreturn(proc_t *p, sigreturn_args_t *args, register_t *res) {
  ucontext_t *ucp = SCARG(args, sigctx_p);
  klog("sigreturn(%p)", ucp);
  return do_sigreturn(ucp);
}

static int sys_mmap(proc_t *p, mmap_args_t *args, register_t *res) {
  vaddr_t va = (vaddr_t)SCARG(args, addr);
  size_t length = SCARG(args, len);
  vm_prot_t prot = SCARG(args, prot);
  int flags = SCARG(args, flags);

  klog("mmap(%p, %u, %d, %d)", (void *)va, length, prot, flags);

  int error;
  if ((error = do_mmap(&va, length, prot, flags)))
    return error;

  *res = va;
  return 0;
}

static int sys_munmap(proc_t *p, munmap_args_t *args, register_t *res) {
  klog("munmap(%p, %u)", SCARG(args, addr), SCARG(args, len));
  return do_munmap((vaddr_t)SCARG(args, addr), SCARG(args, len));
}

/* TODO: implement it !!! */
static int sys_mprotect(proc_t *p, mprotect_args_t *args, register_t *res) {
  klog("mprotect(%p, %u, %u)", SCARG(args, addr), SCARG(args, len),
       SCARG(args, prot));
  return ENOTSUP;
}

static int sys_openat(proc_t *p, openat_args_t *args, register_t *res) {
  int fdat = SCARG(args, fd);
  const char *u_path = SCARG(args, path);
  int flags = SCARG(args, flags);
  mode_t mode = SCARG(args, mode);

  char *path = kmalloc(M_TEMP, PATH_MAX, 0);
  size_t n = 0;
  int fd, error;

  /* Copyout path. */
  if ((error = copyinstr(u_path, path, PATH_MAX, &n)))
    goto end;

  klog("openat(%d, \"%s\", %d, %d)", fdat, path, flags, mode);

  if ((error = do_openat(p, fdat, path, flags, mode, &fd)))
    goto end;

  *res = fd;

end:
  kfree(M_TEMP, path);
  return error;
}

static int sys_close(proc_t *p, close_args_t *args, register_t *res) {
  klog("close(%d)", SCARG(args, fd));

  return do_close(p, SCARG(args, fd));
}

static int sys_read(proc_t *p, read_args_t *args, register_t *res) {
  int fd = SCARG(args, fd);
  void *u_buf = SCARG(args, buf);
  size_t nbyte = SCARG(args, nbyte);
  int error;

  klog("read(%d, %p, %u)", fd, u_buf, nbyte);

  uio_t uio = UIO_SINGLE_USER(UIO_READ, 0, u_buf, nbyte);
  if ((error = do_read(p, fd, &uio)))
    return error;

  *res = nbyte - uio.uio_resid;
  return 0;
}

static int sys_write(proc_t *p, write_args_t *args, register_t *res) {
  int fd = SCARG(args, fd);
  const char *u_buf = SCARG(args, buf);
  size_t nbyte = SCARG(args, nbyte);
  int error;

  klog("write(%d, %p, %u)", fd, u_buf, nbyte);

  uio_t uio = UIO_SINGLE_USER(UIO_WRITE, 0, u_buf, nbyte);
  if ((error = do_write(p, fd, &uio)))
    return error;

  *res = nbyte - uio.uio_resid;
  return 0;
}

static int sys_lseek(proc_t *p, lseek_args_t *args, register_t *res) {
  off_t newoff;
  int error;

  klog("lseek(%d, %ld, %d)", SCARG(args, fd), SCARG(args, offset),
       SCARG(args, whence));
  if ((error = do_lseek(p, SCARG(args, fd), SCARG(args, offset),
                        SCARG(args, whence), &newoff)))
    return error;

  *res = newoff;
  return 0;
}

static int sys_fstat(proc_t *p, fstat_args_t *args, register_t *res) {
  int fd = SCARG(args, fd);
  stat_t *u_sb = SCARG(args, sb);
  stat_t sb;
  int error;

  klog("fstat(%d, %p)", fd, u_sb);

  if ((error = do_fstat(p, fd, &sb)))
    return error;
  return copyout_s(sb, u_sb);
}

static int sys_chdir(proc_t *p, chdir_args_t *args, register_t *res) {
  const char *u_path = SCARG(args, path);
  char *path = kmalloc(M_TEMP, PATH_MAX, 0);
  size_t len = 0;
  int error = 0;

  if ((error = copyinstr(u_path, path, PATH_MAX, &len)))
    goto end;

  error = do_chdir(p, path);

end:
  kfree(M_TEMP, path);
  return error;
}

static int sys_fchdir(proc_t *p, fchdir_args_t *args, register_t *res) {
  klog("fchdir(%d)", SCARG(args, fd));
  return do_fchdir(p, SCARG(args, fd));
}

static int sys_getcwd(proc_t *p, getcwd_args_t *args, register_t *res) {
  char *u_buf = SCARG(args, buf);
  size_t len = SCARG(args, len);
  int error;

  if (len == 0)
    return EINVAL;

  char *path = kmalloc(M_TEMP, PATH_MAX, 0);
  size_t last = PATH_MAX;

  /* We're going to construct the path backwards! */
  if ((error = do_getcwd(p, path, &last)))
    goto end;

  size_t used = PATH_MAX - last;
  if (used > len) {
    error = ERANGE;
    goto end;
  }

  error = copyout(&path[last], u_buf, used);

end:
  kfree(M_TEMP, path);
  return error;
}

static int sys_mount(proc_t *p, mount_args_t *args, register_t *res) {
  const char *u_type = SCARG(args, type);
  const char *u_path = SCARG(args, path);

  char *type = kmalloc(M_TEMP, PATH_MAX, 0);
  char *path = kmalloc(M_TEMP, PATH_MAX, 0);
  size_t n = 0;
  int error;

  /* Copyout fsysname. */
  if ((error = copyinstr(u_type, type, PATH_MAX, &n)))
    goto end;
  n = 0;
  /* Copyout pathname. */
  if ((error = copyinstr(u_path, path, PATH_MAX, &n)))
    goto end;

  klog("mount(\"%s\", \"%s\")", path, type);

  error = do_mount(p, type, path);
end:
  kfree(M_TEMP, type);
  kfree(M_TEMP, path);
  return error;
}

static int sys_getdents(proc_t *p, getdents_args_t *args, register_t *res) {
  int fd = SCARG(args, fd);
  void *u_buf = SCARG(args, buf);
  size_t len = SCARG(args, len);
  int error;

  klog("getdents(%d, %p, %u)", fd, u_buf, len);

  uio_t uio = UIO_SINGLE_USER(UIO_READ, 0, u_buf, len);
  if ((error = do_getdents(p, fd, &uio)))
    return error;

  *res = len - uio.uio_resid;
  return 0;
}

static int sys_dup(proc_t *p, dup_args_t *args, register_t *res) {
  int error, fd;
  klog("dup(%d)", SCARG(args, fd));
  error = do_dup(p, SCARG(args, fd), &fd);
  *res = fd;
  return error;
}

static int sys_dup2(proc_t *p, dup2_args_t *args, register_t *res) {
  klog("dup2(%d, %d)", SCARG(args, from), SCARG(args, to));

  *res = SCARG(args, to);

  return do_dup2(p, SCARG(args, from), SCARG(args, to));
}

static int sys_fcntl(proc_t *p, fcntl_args_t *args, register_t *res) {
  int error, value = 0;
  klog("fcntl(%d, %d, %ld)", SCARG(args, fd), SCARG(args, cmd),
       (long)SCARG(args, arg));
  error = do_fcntl(p, SCARG(args, fd), SCARG(args, cmd), (long)SCARG(args, arg),
                   &value);
  *res = value;
  return error;
}

static int sys_wait4(proc_t *p, wait4_args_t *args, register_t *res) {
  pid_t pid = SCARG(args, pid);
  int *u_status = SCARG(args, status);
  int options = SCARG(args, options);
  struct rusage *u_rusage = SCARG(args, rusage);
  int status = 0;
  int error;

  klog("wait4(%d, %x, %d, %p)", pid, u_status, options, u_rusage);

  if (u_rusage)
    klog("sys_wait4: acquiring rusage not implemented!");

  pid_t cld;
  if ((error = do_waitpid(pid, &status, options, &cld)))
    return error;

  if (u_status != NULL)
    if ((error = copyout_s(status, u_status)))
      return error;

  *res = cld;
  return 0;
}

static int sys_pipe2(proc_t *p, pipe2_args_t *args, register_t *res) {
  int *u_fdp = SCARG(args, fdp);
  int flags = SCARG(args, flags);
  int fds[2];
  int error;

  klog("pipe2(%x, %x)", u_fdp, flags);

<<<<<<< HEAD
  // only these two flags are handled
  if (!flags || (flags & O_NONBLOCK) || (flags & O_CLOEXEC) ||
      (flags & O_NONBLOCK & O_CLOEXEC)) {

    if ((error = do_pipe2(p, fds, flags)))
      return error;
  } else
    return EINVAL;
=======
  if (flags & ~O_CLOEXEC) {
    klog("sys_pipe2: unsupported flags: %x", flags);
    return EINVAL;
  }

  if ((error = do_pipe2(p, fds, flags)))
    return error;
>>>>>>> 076348bc

  return copyout(fds, u_fdp, 2 * sizeof(int));
}

static int sys_unlinkat(proc_t *p, unlinkat_args_t *args, register_t *res) {
  int fd = SCARG(args, fd);
  const char *u_path = SCARG(args, path);
  int flag = SCARG(args, flag);

  char *path = kmalloc(M_TEMP, PATH_MAX, 0);
  size_t n = 0;
  int error;

  /* Copyout pathname. */
  if ((error = copyinstr(u_path, path, PATH_MAX, &n)))
    goto end;

  klog("unlinkat(%d, \"%s\", %d)", fd, path, flag);

  error = do_unlinkat(p, fd, path, flag);

end:
  kfree(M_TEMP, path);
  return error;
}

static int sys_mkdirat(proc_t *p, mkdirat_args_t *args, register_t *res) {
  int fd = SCARG(args, fd);
  const char *u_path = SCARG(args, path);
  mode_t mode = SCARG(args, mode);

  char *path = kmalloc(M_TEMP, PATH_MAX, 0);
  size_t n = 0;
  int error;

  if ((error = copyinstr(u_path, path, PATH_MAX, &n)))
    goto end;

  klog("mkdirat(%d, %s, %d)", fd, u_path, mode);

  error = do_mkdirat(p, fd, path, mode);

end:
  kfree(M_TEMP, path);
  return error;
}

static int sys_execve(proc_t *p, execve_args_t *args, register_t *res) {
  const char *u_path = SCARG(args, path);
  char *const *u_argp = SCARG(args, argp);
  char *const *u_envp = SCARG(args, envp);

  /* do_execve handles copying data from user-space */
  return do_execve(u_path, u_argp, u_envp);
}

static int sys_faccessat(proc_t *p, faccessat_args_t *args, register_t *res) {
  int fd = SCARG(args, fd);
  const char *u_path = SCARG(args, path);
  mode_t mode = SCARG(args, mode);
  int flags = SCARG(args, flags);

  char *path = kmalloc(M_TEMP, PATH_MAX, 0);
  int error;

  if ((error = copyinstr(u_path, path, PATH_MAX, NULL)))
    goto end;

  klog("faccessat(%d, \"%s\", %d, %d)", fd, path, mode, flags);

  error = do_faccessat(p, fd, path, mode, flags);

end:
  kfree(M_TEMP, path);
  return error;
}

static int sys_clock_gettime(proc_t *p, clock_gettime_args_t *args,
                             register_t *res) {
  clockid_t clock_id = SCARG(args, clock_id);
  timespec_t *u_ts = SCARG(args, tsp);
  timespec_t ts;
  int error;

  if ((error = do_clock_gettime(clock_id, &ts)))
    return error;

  return copyout_s(ts, u_ts);
}

static int sys_clock_nanosleep(proc_t *p, clock_nanosleep_args_t *args,
                               register_t *res) {
  clockid_t clock_id = SCARG(args, clock_id);
  int flags = SCARG(args, flags);
  /* u_ - user, rm - remaining, rq - requested, t - time, p - pointer */
  const timespec_t *u_rqtp = SCARG(args, rqtp);
  timespec_t *u_rmtp = SCARG(args, rmtp);
  timespec_t rqtp, rmtp;
  int error, copy_err;

  if ((error = copyin_s(u_rqtp, rqtp)))
    return error;

  error = do_clock_nanosleep(clock_id, flags, &rqtp, u_rmtp ? &rmtp : NULL);

  if (u_rmtp == NULL || (error != 0 && error != EINTR))
    return error;

  /*  TIMER_ABSTIME - sleep to an absolute deadline */
  if ((flags & TIMER_ABSTIME) == 0 && (copy_err = copyout_s(rmtp, u_rmtp)))
    return copy_err;

  return error;
}

static int sys_sigaltstack(proc_t *p, sigaltstack_args_t *args,
                           register_t *res) {
  const stack_t *ss = SCARG(args, ss);
  stack_t *old_ss = SCARG(args, old_ss);
  int error;

  klog("sigaltstack(%p, %p)", ss, old_ss);

  /* TODO: Setting alternate signal stack is not implemented yet. */
  assert(ss == NULL);

  if (old_ss != NULL) {
    /* TODO: Currently we don't support alternate signal stack in the kernel,
       so this syscall always returns SS_DISABLE. */
    stack_t result = {.ss_sp = 0, .ss_size = 0, .ss_flags = SS_DISABLE};
    error = copyout_s(result, old_ss);
    if (error)
      return error;
  }

  return 0;
}

static int sys_sigprocmask(proc_t *p, sigprocmask_args_t *args,
                           register_t *res) {
  int how = SCARG(args, how);
  const sigset_t *u_set = SCARG(args, set);
  sigset_t *u_oset = SCARG(args, oset);
  sigset_t set, oset;
  int error;

  klog("sigprocmask(%d, %p, %p)", how, u_set, u_oset);

  if (u_set && (error = copyin_s(u_set, set)))
    return error;

  proc_lock(p);
  error = do_sigprocmask(how, u_set ? &set : NULL, &oset);
  proc_unlock(p);

  if (error)
    return error;

  if (u_oset)
    error = copyout_s(oset, u_oset);

  return error;
}

static int sys_sigsuspend(proc_t *p, sigsuspend_args_t *args, register_t *res) {
  const sigset_t *umask = SCARG(args, sigmask);
  sigset_t mask;
  int error;

  klog("sigsuspend(%p)", umask);

  if ((error = copyin_s(umask, mask)))
    return error;

  return do_sigsuspend(p, &mask);
}

static int sys_setcontext(proc_t *p, setcontext_args_t *args, register_t *res) {
  const ucontext_t *ucp = SCARG(args, ucp);
  klog("setcontext(%p)", ucp);

  ucontext_t uc;
  copyin_s(ucp, uc);

  return do_setcontext(p->p_thread, &uc);
}

static int sys_ioctl(proc_t *p, ioctl_args_t *args, register_t *res) {
  int fd = SCARG(args, fd);
  u_long cmd = SCARG(args, cmd);
  void *u_data = SCARG(args, data);
  int error;

  klog("ioctl(%d, %lx, %p)", fd, cmd, u_data);

  /* For cmd format look at <sys/ioccom.h> header file. */
  unsigned len = IOCPARM_LEN(cmd);
  unsigned dir = cmd & IOC_DIRMASK;
  void *data = NULL;

  /* Allocate a kernel buffer if ioctl needs/returns information. */
  if (dir)
    data = kmalloc(M_TEMP, len, 0);

  if ((dir & IOC_IN) && (error = copyin(u_data, data, len)))
    goto fail;

  if ((error = do_ioctl(p, fd, cmd, data)))
    goto fail;

  if ((dir & IOC_OUT) && (error = copyout(data, u_data, len)))
    goto fail;

fail:
  if (dir)
    kfree(M_TEMP, data);

  return error;
}

static int sys_getresuid(proc_t *p, getresuid_args_t *args, register_t *res) {
  uid_t *usr_ruid = SCARG(args, ruid);
  uid_t *usr_euid = SCARG(args, euid);
  uid_t *usr_suid = SCARG(args, suid);

  klog("getresuid()");

  uid_t ruid, euid, suid;
  do_getresuid(p, &ruid, &euid, &suid);

  int err1 = copyout(&ruid, usr_ruid, sizeof(uid_t));
  int err2 = copyout(&euid, usr_euid, sizeof(uid_t));
  int err3 = copyout(&suid, usr_suid, sizeof(uid_t));

  return err1 ? err1 : (err2 ? err2 : err3);
}

static int sys_getresgid(proc_t *p, getresgid_args_t *args, register_t *res) {
  gid_t *usr_rgid = SCARG(args, rgid);
  gid_t *usr_egid = SCARG(args, egid);
  gid_t *usr_sgid = SCARG(args, sgid);

  klog("getresgid()");

  gid_t rgid, egid, sgid;
  do_getresgid(p, &rgid, &egid, &sgid);

  int err1 = copyout(&rgid, usr_rgid, sizeof(gid_t));
  int err2 = copyout(&egid, usr_egid, sizeof(gid_t));
  int err3 = copyout(&sgid, usr_sgid, sizeof(gid_t));

  return err1 ? err1 : (err2 ? err2 : err3);
}

static int sys_setresuid(proc_t *p, setresuid_args_t *args, register_t *res) {
  uid_t ruid = SCARG(args, ruid);
  uid_t euid = SCARG(args, euid);
  uid_t suid = SCARG(args, suid);

  klog("setresuid(%d, %d, %d)", ruid, euid, suid);

  return do_setresuid(p, ruid, euid, suid);
}

static int sys_setresgid(proc_t *p, setresgid_args_t *args, register_t *res) {
  gid_t rgid = SCARG(args, rgid);
  gid_t egid = SCARG(args, egid);
  gid_t sgid = SCARG(args, sgid);

  klog("setresgid(%d, %d, %d)", rgid, egid, sgid);

  return do_setresgid(p, rgid, egid, sgid);
}

/* TODO: not implemented */
static int sys_issetugid(proc_t *p, void *args, register_t *res) {
  klog("issetugid()");
  *res = 0;
  return 0;
}

static int sys_truncate(proc_t *p, truncate_args_t *args, register_t *res) {
  const char *u_path = SCARG(args, path);
  off_t length = SCARG(args, length);

  char *path = kmalloc(M_TEMP, PATH_MAX, 0);
  int error;

  if ((error = copyinstr(u_path, path, PATH_MAX, NULL)))
    goto end;

  klog("truncate(\"%s\", %d)", path, length);

  error = do_truncate(p, path, length);

end:
  kfree(M_TEMP, path);
  return error;
}

static int sys_ftruncate(proc_t *p, ftruncate_args_t *args, register_t *res) {
  int fd = SCARG(args, fd);
  off_t length = SCARG(args, length);
  klog("ftruncate(%d, %d)", fd, length);
  return do_ftruncate(p, fd, length);
}

static int sys_fstatat(proc_t *p, fstatat_args_t *args, register_t *res) {
  int fd = SCARG(args, fd);
  const char *u_path = SCARG(args, path);
  stat_t *u_sb = SCARG(args, sb);
  int flag = SCARG(args, flag);
  stat_t sb;
  int error;

  char *path = kmalloc(M_TEMP, PATH_MAX, 0);

  if ((error = copyinstr(u_path, path, PATH_MAX, NULL)))
    goto end;

  klog("fstatat(%d, \"%s\", %p, %d)", fd, path, u_sb, flag);

  if (!(error = do_fstatat(p, fd, path, &sb, flag)))
    error = copyout_s(sb, u_sb);

end:
  kfree(M_TEMP, path);
  return error;
}

static int sys_readlinkat(proc_t *p, readlinkat_args_t *args, register_t *res) {
  int fd = SCARG(args, fd);
  const char *u_path = SCARG(args, path);
  char *u_buf = SCARG(args, buf);
  size_t bufsiz = SCARG(args, bufsiz);
  int error;

  char *path = kmalloc(M_TEMP, PATH_MAX, 0);

  if ((error = copyinstr(u_path, path, PATH_MAX, NULL)))
    goto end;

  klog("readlinkat(%d, \"%s\", %p, %u)", fd, path, u_buf, bufsiz);

  uio_t uio = UIO_SINGLE_USER(UIO_READ, 0, u_buf, bufsiz);
  if (!(error = do_readlinkat(p, fd, path, &uio)))
    *res = bufsiz - uio.uio_resid;

end:
  kfree(M_TEMP, path);
  return error;
}

static int sys_symlinkat(proc_t *p, symlinkat_args_t *args, register_t *res) {
  const char *u_target = SCARG(args, target);
  int newdirfd = SCARG(args, newdirfd);
  const char *u_linkpath = SCARG(args, linkpath);
  int error;

  char *target = kmalloc(M_TEMP, PATH_MAX, 0);
  char *linkpath = kmalloc(M_TEMP, PATH_MAX, 0);

  if ((error = copyinstr(u_target, target, PATH_MAX, NULL)))
    goto end;
  if ((error = copyinstr(u_linkpath, linkpath, PATH_MAX, NULL)))
    goto end;

  klog("symlinkat(\"%s\", %d, \"%s\")", target, newdirfd, linkpath);

  error = do_symlinkat(p, target, newdirfd, linkpath);

end:
  kfree(M_TEMP, target);
  kfree(M_TEMP, linkpath);
  return error;
}

static int sys_linkat(proc_t *p, linkat_args_t *args, register_t *res) {
  int fd1 = SCARG(args, fd1);
  const char *u_name1 = SCARG(args, name1);
  int fd2 = SCARG(args, fd2);
  const char *u_name2 = SCARG(args, name2);
  int flags = SCARG(args, flags);
  int error;

  char *name1 = kmalloc(M_TEMP, PATH_MAX, 0);
  char *name2 = kmalloc(M_TEMP, PATH_MAX, 0);

  if ((error = copyinstr(u_name1, name1, PATH_MAX, NULL)))
    goto end;
  if ((error = copyinstr(u_name2, name2, PATH_MAX, NULL)))
    goto end;

  klog("linkat(%d, \"%s\", %d, \"%s\", %d)", fd1, u_name1, fd2, u_name2, flags);

  error = do_linkat(p, fd1, name1, fd2, name2, flags);

end:
  kfree(M_TEMP, name1);
  kfree(M_TEMP, name2);
  return error;
}

static int sys_fchmod(proc_t *p, fchmod_args_t *args, register_t *res) {
  int fd = SCARG(args, fd);
  mode_t mode = SCARG(args, mode);

  klog("fchmod(%d, %d)", fd, mode);

  return do_fchmod(p, fd, mode);
}

static int sys_fchmodat(proc_t *p, fchmodat_args_t *args, register_t *res) {
  int fd = SCARG(args, fd);
  const char *u_path = SCARG(args, path);
  mode_t mode = SCARG(args, mode);
  int flag = SCARG(args, flag);
  int error;

  char *path = kmalloc(M_TEMP, PATH_MAX, 0);

  if ((error = copyinstr(u_path, path, PATH_MAX, NULL)))
    goto end;

  klog("fchmodat(%d, \"%s\", %d, %d)", fd, path, mode, flag);

  error = do_fchmodat(p, fd, path, mode, flag);

end:
  kfree(M_TEMP, path);
  return error;
}

static int sys_fchown(proc_t *p, fchown_args_t *args, register_t *res) {
  int fd = SCARG(args, fd);
  uid_t uid = SCARG(args, uid);
  gid_t gid = SCARG(args, gid);

  klog("fchown(%d, %d)", uid, gid);

  return do_fchown(p, fd, uid, gid);
}

static int sys_fchownat(proc_t *p, fchownat_args_t *args, register_t *res) {
  int fd = SCARG(args, fd);
  const char *u_path = SCARG(args, path);
  uid_t uid = SCARG(args, uid);
  gid_t gid = SCARG(args, gid);
  int flag = SCARG(args, flag);
  int error;

  char *path = kmalloc(M_TEMP, PATH_MAX, 0);

  if ((error = copyinstr(u_path, path, PATH_MAX, NULL)))
    goto end;

  klog("fchownat(%d, \"%s\", %d, %d)", fd, path, uid, uid);

  error = do_fchownat(p, fd, path, uid, gid, flag);

end:
  kfree(M_TEMP, path);
  return error;
}

static int sys_sched_yield(proc_t *p, void *args, register_t *res) {
  klog("sched_yield()");
  thread_yield();
  return 0;
}

static int sys_statvfs(proc_t *p, statvfs_args_t *args, register_t *res) {
  int error;
  const char *u_path = SCARG(args, path);
  statvfs_t *u_buf = SCARG(args, buf);
  statvfs_t buf;

  char *path = kmalloc(M_TEMP, PATH_MAX, 0);

  if ((error = copyinstr(u_path, path, PATH_MAX, NULL)))
    goto end;

  klog("statvfs(\"%s\", %p)", path, u_buf);

  if (!(error = do_statvfs(p, path, &buf)))
    error = copyout_s(buf, u_buf);

end:
  kfree(M_TEMP, path);
  return error;
}

static int sys_fstatvfs(proc_t *p, fstatvfs_args_t *args, register_t *res) {
  int error;
  int fd = SCARG(args, fd);
  statvfs_t *u_buf = SCARG(args, buf);
  statvfs_t buf;

  klog("fstatvfs(%d, %p)", fd, u_buf);

  if (!(error = do_fstatvfs(p, fd, &buf)))
    error = copyout_s(buf, u_buf);

  return error;
}

static int sys_getgroups(proc_t *p, getgroups_args_t *args, register_t *res) {
  int ngroups = SCARG(args, ngroups);
  gid_t *ugidset = SCARG(args, gidset);
  int pngroups = p->p_cred.cr_ngroups;

  klog("getgroups(%d, %p)", ngroups, ugidset);

  if (ngroups == 0) {
    /* just return number of groups */
    *res = pngroups;
    return 0;
  }

  if (ngroups < pngroups)
    return EINVAL;

  *res = pngroups;
  return copyout(p->p_cred.cr_groups, ugidset, pngroups * sizeof(gid_t));
}

static int sys_setgroups(proc_t *p, setgroups_args_t *args, register_t *res) {
  int error = 0;
  int ungroups = SCARG(args, ngroups);
  const gid_t *ugidset = SCARG(args, gidset);

  klog("setgroups(%d, %p)", ungroups, ugidset);

  /* too many groups */
  if (ungroups < 0 || ungroups > NGROUPS_MAX)
    return EINVAL;

  gid_t *gidset = kmalloc(M_TEMP, ungroups * sizeof(gid_t), M_NOWAIT);

  /* if we set 0 groups kmalloc returns NULL, but it is not an error */
  if (ungroups > 0 && gidset == NULL)
    return ENOMEM;

  if (!(error = copyin(ugidset, gidset, ungroups * sizeof(gid_t))))
    error = do_setgroups(p, ungroups, gidset);

  kfree(M_TEMP, gidset);
  return error;
}

static int sys_setsid(proc_t *p, void *args, register_t *res) {
  int error;

  klog("setsid()");

  if ((error = session_enter(p)))
    return error;

  *res = p->p_pid;
  return 0;
}

static int sys_getsid(proc_t *p, getsid_args_t *args, register_t *res) {
  pid_t pid = SCARG(args, pid);
  sid_t sid;
  int error;

  if (pid < 0)
    return EINVAL;

  if (pid == 0)
    pid = p->p_pid;

  klog("getsid(%d)", pid);

  if (!(error = proc_getsid(pid, &sid)))
    *res = sid;

  return error;
}

static int sys_getpriority(proc_t *p, getpriority_args_t *args,
                           register_t *res) {
  /* TODO(fzdob): this is only simple stub to avoid erasing these syscall from
   * userspace programs */
  (void)args;
  *res = 0;
  return 0;
}

static int sys_setpriority(proc_t *p, setpriority_args_t *args,
                           register_t *res) {
  /* TODO(fzdob): this is only simple stub to avoid erasing these syscall from
   * userspace programs */
  (void)args;
  *res = 0;
  return 0;
}

static int sys_setuid(proc_t *p, setuid_args_t *args, register_t *res) {
  uid_t uid = SCARG(args, uid);
  return do_setuid(p, uid);
}

static int sys_seteuid(proc_t *p, seteuid_args_t *args, register_t *res) {
  uid_t euid = SCARG(args, euid);
  return do_seteuid(p, euid);
}

static int sys_setreuid(proc_t *p, setreuid_args_t *args, register_t *res) {
  uid_t ruid = SCARG(args, ruid);
  uid_t euid = SCARG(args, euid);
  return do_setreuid(p, ruid, euid);
}

static int sys_setgid(proc_t *p, setgid_args_t *args, register_t *res) {
  gid_t gid = SCARG(args, gid);
  return do_setgid(p, gid);
}

static int sys_setegid(proc_t *p, setegid_args_t *args, register_t *res) {
  gid_t egid = SCARG(args, egid);
  return do_setegid(p, egid);
}

static int sys_setregid(proc_t *p, setregid_args_t *args, register_t *res) {
  gid_t rgid = SCARG(args, rgid);
  gid_t egid = SCARG(args, egid);
  return do_setregid(p, rgid, egid);
}

static int sys_getlogin(proc_t *p, getlogin_args_t *args, register_t *res) {
  char *namebuf = SCARG(args, namebuf);
  size_t buflen = SCARG(args, buflen);
  char login_tmp[LOGIN_NAME_MAX];

  klog("getlogin(%p, %zu)", namebuf, buflen);

  WITH_MTX_LOCK (&all_proc_mtx)
    memcpy(login_tmp, p->p_pgrp->pg_session->s_login, sizeof(login_tmp));

  return copyout(login_tmp, namebuf, min(buflen, sizeof(login_tmp)));
}

static int sys_setlogin(proc_t *p, setlogin_args_t *args, register_t *res) {
  char *name = SCARG(args, name);
  char login_tmp[LOGIN_NAME_MAX];
  int error;

  klog("setlogin(%p)", name);

  error = copyinstr(name, login_tmp, sizeof(login_tmp), NULL);
  if (error)
    return (error == ENAMETOOLONG ? EINVAL : error);

  return do_setlogin(login_tmp);
}

static int sys_posix_openpt(proc_t *p, posix_openpt_args_t *args,
                            register_t *res) {

  int flags = SCARG(args, flags);

  klog("posix_openpt(0x%x)", flags);

  return do_posix_openpt(p, flags, res);
}

static int sys_futimens(proc_t *p, futimens_args_t *args, register_t *res) {
  int fd = SCARG(args, fd);
  const timespec_t *u_times = SCARG(args, times);
  timespec_t times[2];
  int error;

  klog("futimens(%d, %x)", fd, u_times);

  if (u_times != NULL) {
    if ((error = copyin_s(u_times, times)))
      return error;
  }

  return do_futimens(p, fd, u_times == NULL ? NULL : times);
}

static int sys_utimensat(proc_t *p, utimensat_args_t *args, register_t *res) {
  int fd = SCARG(args, fd);
  const char *u_path = SCARG(args, path);
  const timespec_t *u_times = SCARG(args, times);
  int flag = SCARG(args, flag);
  timespec_t times[2];
  int error;

  char *path = kmalloc(M_TEMP, PATH_MAX, 0);

  if ((error = copyinstr(u_path, path, PATH_MAX, NULL)))
    goto end;

  klog("utimensat(%d, \"%s\", %x, %d)", fd, path, u_times, flag);

  if (u_times != NULL) {
    if ((error = copyin_s(u_times, times)))
      goto end;
  }

  error = do_utimensat(p, fd, path, u_times == NULL ? NULL : times, flag);

end:
  kfree(M_TEMP, path);
  return error;
}

static int sys_readv(proc_t *p, readv_args_t *args, register_t *res) {
  int fd = SCARG(args, fd);
  const iovec_t *u_iov = SCARG(args, iov);
  int iovcnt = SCARG(args, iovcnt);
  size_t len;
  int error;

  if (iovcnt <= 0 || iovcnt > IOV_MAX)
    return EINVAL;

  const size_t iov_size = sizeof(iovec_t) * iovcnt;
  iovec_t *k_iov = kmalloc(M_TEMP, iov_size, 0);

  if ((error = copyin(u_iov, k_iov, iov_size)) ||
      (error = iovec_length(k_iov, iovcnt, &len)))
    goto end;

  uio_t uio = UIO_VECTOR_USER(UIO_READ, k_iov, iovcnt, len);
  error = do_read(p, fd, &uio);
  *res = len - uio.uio_resid;

end:
  kfree(M_TEMP, k_iov);
  return error;
}

static int sys_writev(proc_t *p, writev_args_t *args, register_t *res) {
  int fd = SCARG(args, fd);
  const iovec_t *u_iov = SCARG(args, iov);
  int iovcnt = SCARG(args, iovcnt);
  size_t len;
  int error;

  if (iovcnt <= 0 || iovcnt > IOV_MAX)
    return EINVAL;

  const size_t iov_size = sizeof(iovec_t) * iovcnt;
  iovec_t *k_iov = kmalloc(M_TEMP, iov_size, 0);

  if ((error = copyin(u_iov, k_iov, iov_size)) ||
      (error = iovec_length(k_iov, iovcnt, &len)))
    goto end;

  uio_t uio = UIO_VECTOR_USER(UIO_WRITE, k_iov, iovcnt, len);
  error = do_write(p, fd, &uio);
  *res = len - uio.uio_resid;

end:
  kfree(M_TEMP, k_iov);
  return error;
}

static int sys_sigpending(proc_t *p, sigpending_args_t *args, register_t *res) {
  sigset_t *u_set = SCARG(args, set);
  int error;

  klog("sigpending(%p)", u_set);

  sigset_t k_set;

  if ((error = do_sigpending(p, &k_set)))
    return error;

  return copyout_s(k_set, u_set);
}

static int sys_getitimer(proc_t *p, getitimer_args_t *args, register_t *res) {
  int which = SCARG(args, which);
  struct itimerval *u_tval = SCARG(args, val);
  int error;

  klog("getitimer(%p)", u_tval);

  struct itimerval tval;

  if ((error = do_getitimer(p, which, &tval)))
    return error;

  return copyout_s(tval, u_tval);
}

static int sys_setitimer(proc_t *p, setitimer_args_t *args, register_t *res) {
  int which = SCARG(args, which);
  struct itimerval *u_tval = SCARG(args, val);
  struct itimerval *u_oval = SCARG(args, oval);
  int error;

  klog("setitimer(%p, %p)", u_tval, u_oval);

  struct itimerval tval, oval;
  if ((error = copyin_s(u_tval, tval)))
    return error;

  if ((error = do_setitimer(p, which, &tval, u_oval ? &oval : NULL)))
    return error;

  if (u_oval)
    error = copyout_s(oval, u_oval);

  return error;
}

static int sys_sync(proc_t *p, void *args, register_t *res) {
  /* TODO(mohrcore): implement buffering */
  return 0;
}

static int sys_fsync(proc_t *p, fsync_args_t *args, register_t *res) {
  /* TODO(mohrcore): implement buffering */
  return 0;
}

static int sys_kqueue1(proc_t *p, kqueue1_args_t *args, register_t *res) {
  int flags = SCARG(args, flags);
  int fd, error;

  klog("kqueue1(%d)", flags);

  error = do_kqueue1(p, flags, &fd);
  *res = fd;

  return error;
}

static int sys_kevent(proc_t *p, kevent_args_t *args, register_t *res) {
  int kq = SCARG(args, kq);
  const struct kevent *u_changelist = SCARG(args, changelist);
  size_t nchanges = SCARG(args, nchanges);
  struct kevent *u_eventlist = SCARG(args, eventlist);
  size_t nevents = SCARG(args, nevents);
  const struct timespec *u_timeout = SCARG(args, timeout);

  kevent_t *changelist = kmalloc(M_TEMP, nchanges * sizeof(kevent_t), 0);
  kevent_t *eventlist = kmalloc(M_TEMP, nevents * sizeof(kevent_t), 0);
  timespec_t timeout;
  int error, nret;

  klog("kevent(%d, %p, %u, %p, %u, %p)", kq, u_changelist, nchanges,
       u_eventlist, nevents, u_timeout);

  if ((error = copyin(u_changelist, changelist, nchanges * sizeof(kevent_t))))
    goto end;

  if (u_timeout != NULL) {
    if ((error = copyin_s(u_timeout, timeout)))
      goto end;
  }

  if ((error = do_kevent(p, kq, changelist, nchanges, eventlist, nevents,
                         u_timeout == NULL ? NULL : &timeout, &nret)))
    goto end;

  if ((error = copyout(eventlist, u_eventlist, nret * sizeof(kevent_t))))
    goto end;

  *res = nret;

end:
  kfree(M_TEMP, changelist);
  kfree(M_TEMP, eventlist);
  return error;
}<|MERGE_RESOLUTION|>--- conflicted
+++ resolved
@@ -432,25 +432,13 @@
   int error;
 
   klog("pipe2(%x, %x)", u_fdp, flags);
-
-<<<<<<< HEAD
-  // only these two flags are handled
-  if (!flags || (flags & O_NONBLOCK) || (flags & O_CLOEXEC) ||
-      (flags & O_NONBLOCK & O_CLOEXEC)) {
-
-    if ((error = do_pipe2(p, fds, flags)))
-      return error;
-  } else
-    return EINVAL;
-=======
-  if (flags & ~O_CLOEXEC) {
+  if (flags & ~O_CLOEXEC & ~O_NONBLOCK) {
     klog("sys_pipe2: unsupported flags: %x", flags);
     return EINVAL;
   }
 
   if ((error = do_pipe2(p, fds, flags)))
     return error;
->>>>>>> 076348bc
 
   return copyout(fds, u_fdp, 2 * sizeof(int));
 }
