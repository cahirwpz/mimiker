#define KL_LOG KL_SYSCALL
#include <sys/klog.h>
#include <sys/sysent.h>
#include <sys/mimiker.h>
#include <sys/errno.h>
#include <sys/mman.h>
#include <sys/vfs.h>
#include <sys/uio.h>
#include <sys/file.h>
#include <sys/sbrk.h>
#include <sys/signal.h>
#include <sys/proc.h>
#include <sys/stat.h>
#include <sys/wait.h>
#include <sys/exec.h>
#include <sys/time.h>
#include <sys/ioccom.h>
#include <sys/pipe.h>
#include <sys/malloc.h>
#include <sys/libkern.h>
#include <sys/syslimits.h>
#include <sys/context.h>
#include <sys/thread.h>
#include <sys/cred.h>
#include <sys/statvfs.h>

#include "sysent.h"

/* Empty syscall handler, for unimplemented and deprecated syscall numbers. */
int sys_syscall(proc_t *p, syscall_args_t *args, register_t *res) {
  klog("unimplemented system call %ld", args->number);
  return ENOSYS;
};

static int sys_sbrk(proc_t *p, sbrk_args_t *args, register_t *res) {
  klog("sbrk(%d)", args->increment);

  return sbrk_resize(p, args->increment, (vaddr_t *)res);
}

/* https://pubs.opengroup.org/onlinepubs/9699919799/functions/exit.html */
static int sys_exit(proc_t *p, exit_args_t *args, register_t *res) {
  klog("exit(%d)", args->rval);
  proc_lock(p);
  proc_exit(MAKE_STATUS_EXIT(args->rval));
  __unreachable();
}

/* https://pubs.opengroup.org/onlinepubs/9699919799/functions/fork.html */
static int sys_fork(proc_t *p, void *args, register_t *res) {
  int error;
  pid_t pid;

  klog("fork()");

  if ((error = do_fork(NULL, NULL, &pid)))
    return error;

  *res = pid;
  return 0;
}

/* https://pubs.opengroup.org/onlinepubs/9699919799/functions/getpid.html */
static int sys_getpid(proc_t *p, void *args, register_t *res) {
  klog("getpid()");
  *res = p->p_pid;
  return 0;
}

/* https://pubs.opengroup.org/onlinepubs/9699919799/functions/getppid.html */
static int sys_getppid(proc_t *p, void *args, register_t *res) {
  klog("getppid()");
  assert(p->p_parent);
  *res = p->p_parent->p_pid;
  return 0;
}

/* Moves the process to the process group with ID specified by pgid.
 * If pid is zero, then the PID of the calling process is used.
 * If pgid is zero, then the process is moved to process group
 * with ID equal to the PID of the process.
 *
 * https://pubs.opengroup.org/onlinepubs/9699919799/functions/setpgid.html */
static int sys_setpgid(proc_t *p, setpgid_args_t *args, register_t *res) {
  pid_t pid = args->pid;
  pgid_t pgid = args->pgid;

  klog("setpgid(%d, %d)", pid, pgid);

  if (pgid < 0)
    return EINVAL;

  if (pid == 0)
    pid = p->p_pid;
  if (pgid == 0)
    pgid = pid;

  /* TODO Allow process to call setpgid on its children.
   * TODO Make setpgid accepts pgid equal to ID of any existing process group */
  if (pid != p->p_pid || pgid != p->p_pid)
    return ENOTSUP;

  return pgrp_enter(p, pgid);
}

/* Gets process group ID of the process with ID specified by pid.
 * If pid equals zero then process ID of the calling process is used.
 *
 * https://pubs.opengroup.org/onlinepubs/9699919799/functions/getpgid.html */
static int sys_getpgid(proc_t *p, getpgid_args_t *args, register_t *res) {
  pid_t pid = args->pid;
  pgid_t pgid;

  if (pid < 0)
    return EINVAL;

  if (pid == 0)
    pid = p->p_pid;

  int error = proc_getpgid(pid, &pgid);
  *res = pgid;
  return error;
}

/* https://pubs.opengroup.org/onlinepubs/9699919799/functions/kill.html */
static int sys_kill(proc_t *p, kill_args_t *args, register_t *res) {
  klog("kill(%lu, %d)", args->pid, args->sig);
  return proc_sendsig(args->pid, args->sig);
}

/* Set and get the file mode creation mask.
 *
 * https://pubs.opengroup.org/onlinepubs/9699919799/functions/umask.html */
static int sys_umask(proc_t *p, umask_args_t *args, register_t *res) {
  mode_t newmask = args->newmask;
  klog("umask(%x)", args->newmask);
  return do_umask(p, newmask, (int *)res);
}

/* https://pubs.opengroup.org/onlinepubs/9699919799/functions/sigaction.html */
static int sys_sigaction(proc_t *p, sigaction_args_t *args, register_t *res) {
  int signo = args->signum;
  const void *u_newact = args->nsa;
  void *u_oldact = args->osa;

  klog("sigaction(%d, %p, %p)", signo, u_newact, u_oldact);

  sigaction_t newact;
  sigaction_t oldact;
  int error;

  if (u_newact && (error = copyin_s(u_newact, newact)))
    return error;

  if ((error = do_sigaction(signo, u_newact ? &newact : NULL, &oldact)))
    return error;

  if (u_oldact != NULL)
    error = copyout_s(oldact, u_oldact);

  return error;
}

/* TODO: handle sigcontext argument */
static int sys_sigreturn(proc_t *p, sigreturn_args_t *args, register_t *res) {
  klog("sigreturn()");
  return do_sigreturn();
}

static int sys_mmap(proc_t *p, mmap_args_t *args, register_t *res) {
  vaddr_t va = (vaddr_t)args->addr;
  size_t length = args->len;
  vm_prot_t prot = args->prot;
  int flags = args->flags;

  klog("mmap(%p, %u, %d, %d)", args->addr, length, prot, flags);

  int error;
  if ((error = do_mmap(&va, length, prot, flags)))
    return error;

  *res = va;
  return 0;
}

static int sys_munmap(proc_t *p, munmap_args_t *args, register_t *res) {
  klog("munmap(%p, %u)", args->addr, args->len);
  return do_munmap((vaddr_t)args->addr, args->len);
}

/* TODO: implement it !!! */
static int sys_mprotect(proc_t *p, mprotect_args_t *args, register_t *res) {
  klog("mprotect(%p, %u, %u)", args->addr, args->len, args->prot);
  return ENOTSUP;
}

static int sys_openat(proc_t *p, openat_args_t *args, register_t *res) {
  int fdat = args->fd;
  const char *u_path = args->path;
  int flags = args->flags;
  mode_t mode = args->mode;

  char *path = kmalloc(M_TEMP, PATH_MAX, 0);
  size_t n = 0;
  int fd, error;

  /* Copyout path. */
  if ((error = copyinstr(u_path, path, PATH_MAX, &n)))
    goto end;

  klog("openat(%d, \"%s\", %d, %d)", fdat, path, flags, mode);

  if ((error = do_openat(p, fdat, path, flags, mode, &fd)))
    goto end;

  *res = fd;

end:
  kfree(M_TEMP, path);
  return error;
}

static int sys_close(proc_t *p, close_args_t *args, register_t *res) {
  klog("close(%d)", args->fd);

  return do_close(p, args->fd);
}

static int sys_read(proc_t *p, read_args_t *args, register_t *res) {
  int fd = args->fd;
  void *u_buf = args->buf;
  size_t nbyte = args->nbyte;
  int error;

  klog("read(%d, %p, %u)", fd, u_buf, nbyte);

  uio_t uio = UIO_SINGLE_USER(UIO_READ, 0, u_buf, nbyte);
  if ((error = do_read(p, fd, &uio)))
    return error;

  *res = nbyte - uio.uio_resid;
  return 0;
}

static int sys_write(proc_t *p, write_args_t *args, register_t *res) {
  int fd = args->fd;
  const char *u_buf = args->buf;
  size_t nbyte = args->nbyte;
  int error;

  klog("write(%d, %p, %u)", fd, u_buf, nbyte);

  uio_t uio = UIO_SINGLE_USER(UIO_WRITE, 0, u_buf, nbyte);
  if ((error = do_write(p, fd, &uio)))
    return error;

  *res = nbyte - uio.uio_resid;
  return 0;
}

static int sys_lseek(proc_t *p, lseek_args_t *args, register_t *res) {
  off_t newoff;
  int error;

  klog("lseek(%d, %ld, %d)", args->fd, args->offset, args->whence);
  if ((error = do_lseek(p, args->fd, args->offset, args->whence, &newoff)))
    return error;

  *res = newoff;
  return 0;
}

static int sys_fstat(proc_t *p, fstat_args_t *args, register_t *res) {
  int fd = args->fd;
  stat_t *u_sb = args->sb;
  stat_t sb;
  int error;

  klog("fstat(%d, %p)", fd, u_sb);

  if ((error = do_fstat(p, fd, &sb)))
    return error;
  return copyout_s(sb, u_sb);
}

static int sys_chdir(proc_t *p, chdir_args_t *args, register_t *res) {
  const char *u_path = args->path;
  char *path = kmalloc(M_TEMP, PATH_MAX, 0);
  size_t len = 0;
  int error = 0;

  if ((error = copyinstr(u_path, path, PATH_MAX, &len)))
    goto end;

  error = do_chdir(p, path);

end:
  kfree(M_TEMP, path);
  return error;
}

static int sys_fchdir(proc_t *p, fchdir_args_t *args, register_t *res) {
  klog("fchdir(%d)", args->fd);
  return do_fchdir(p, args->fd);
}

static int sys_getcwd(proc_t *p, getcwd_args_t *args, register_t *res) {
  char *u_buf = args->buf;
  size_t len = args->len;
  int error;

  if (len == 0)
    return EINVAL;

  char *path = kmalloc(M_TEMP, PATH_MAX, 0);
  size_t last = PATH_MAX;

  /* We're going to construct the path backwards! */
  if ((error = do_getcwd(p, path, &last)))
    goto end;

  size_t used = PATH_MAX - last;
  if (used > len) {
    error = ERANGE;
    goto end;
  }

  error = copyout(&path[last], u_buf, used);

end:
  kfree(M_TEMP, path);
  return error;
}

static int sys_mount(proc_t *p, mount_args_t *args, register_t *res) {
  const char *u_type = args->type;
  const char *u_path = args->path;

  char *type = kmalloc(M_TEMP, PATH_MAX, 0);
  char *path = kmalloc(M_TEMP, PATH_MAX, 0);
  size_t n = 0;
  int error;

  /* Copyout fsysname. */
  if ((error = copyinstr(u_type, type, PATH_MAX, &n)))
    goto end;
  n = 0;
  /* Copyout pathname. */
  if ((error = copyinstr(u_path, path, PATH_MAX, &n)))
    goto end;

  klog("mount(\"%s\", \"%s\")", path, type);

  error = do_mount(type, path);
end:
  kfree(M_TEMP, type);
  kfree(M_TEMP, path);
  return error;
}

static int sys_getdents(proc_t *p, getdents_args_t *args, register_t *res) {
  int fd = args->fd;
  void *u_buf = args->buf;
  size_t len = args->len;
  int error;

  klog("getdents(%d, %p, %u)", fd, u_buf, len);

  uio_t uio = UIO_SINGLE_USER(UIO_READ, 0, u_buf, len);
  if ((error = do_getdents(p, fd, &uio)))
    return error;

  *res = len - uio.uio_resid;
  return 0;
}

static int sys_dup(proc_t *p, dup_args_t *args, register_t *res) {
  int error, fd;
  klog("dup(%d)", args->fd);
  error = do_dup(p, args->fd, &fd);
  *res = fd;
  return error;
}

static int sys_dup2(proc_t *p, dup2_args_t *args, register_t *res) {
  klog("dup2(%d, %d)", args->from, args->to);

  *res = args->to;

  return do_dup2(p, args->from, args->to);
}

static int sys_fcntl(proc_t *p, fcntl_args_t *args, register_t *res) {
  int error, value;
  klog("fcntl(%d, %d, %ld)", args->fd, args->cmd, (long)args->arg);
  error = do_fcntl(p, args->fd, args->cmd, (long)args->arg, &value);
  *res = value;
  return error;
}

static int sys_wait4(proc_t *p, wait4_args_t *args, register_t *res) {
  pid_t pid = args->pid;
  int *u_status = args->status;
  int options = args->options;
  struct rusage *u_rusage = args->rusage;
  int status = 0;
  int error;

  klog("wait4(%d, %x, %d, %p)", pid, u_status, options, u_rusage);

  if (u_rusage)
    klog("sys_wait4: acquiring rusage not implemented!");

  pid_t cld;
  if ((error = do_waitpid(pid, &status, options, &cld)))
    return error;

  if (u_status != NULL)
    if ((error = copyout_s(status, u_status)))
      return error;

  *res = cld;
  return 0;
}

static int sys_pipe2(proc_t *p, pipe2_args_t *args, register_t *res) {
  int *u_fdp = args->fdp;
  int flags = args->flags;
  int fds[2];
  int error;

  klog("pipe2(%x, %d)", u_fdp, flags);

  if (flags)
    klog("sys_pipe2: non-zero flags not handled!");

  if ((error = do_pipe(p, fds)))
    return error;

  return copyout(fds, u_fdp, 2 * sizeof(int));
}

static int sys_unlinkat(proc_t *p, unlinkat_args_t *args, register_t *res) {
  int fd = args->fd;
  const char *u_path = args->path;
  int flag = args->flag;

  char *path = kmalloc(M_TEMP, PATH_MAX, 0);
  size_t n = 0;
  int error;

  /* Copyout pathname. */
  if ((error = copyinstr(u_path, path, PATH_MAX, &n)))
    goto end;

  klog("unlinkat(%d, \"%s\", %d)", fd, path, flag);

  error = do_unlinkat(p, fd, path, flag);

end:
  kfree(M_TEMP, path);
  return error;
}

static int sys_mkdirat(proc_t *p, mkdirat_args_t *args, register_t *res) {
  int fd = args->fd;
  const char *u_path = args->path;
  mode_t mode = args->mode;

  char *path = kmalloc(M_TEMP, PATH_MAX, 0);
  size_t n = 0;
  int error;

  if ((error = copyinstr(u_path, path, PATH_MAX, &n)))
    goto end;

  klog("mkdirat(%d, %s, %d)", fd, u_path, mode);

  error = do_mkdirat(p, fd, path, mode);

end:
  kfree(M_TEMP, path);
  return error;
}

static int sys_execve(proc_t *p, execve_args_t *args, register_t *res) {
  const char *u_path = args->path;
  char *const *u_argp = args->argp;
  char *const *u_envp = args->envp;

  /* do_execve handles copying data from user-space */
  return do_execve(u_path, u_argp, u_envp);
}

static int sys_faccessat(proc_t *p, faccessat_args_t *args, register_t *res) {
  int fd = args->fd;
  const char *u_path = args->path;
  mode_t mode = args->mode;
  int flags = args->flags;

  char *path = kmalloc(M_TEMP, PATH_MAX, 0);
  int error;

  if ((error = copyinstr(u_path, path, PATH_MAX, NULL)))
    goto end;

  klog("faccessat(%d, \"%s\", %d, %d)", fd, path, mode, flags);

  error = do_faccessat(p, fd, path, mode, flags);

end:
  kfree(M_TEMP, path);
  return error;
}

static int sys_clock_gettime(proc_t *p, clock_gettime_args_t *args,
                             register_t *res) {
  clockid_t clock_id = args->clock_id;
  timespec_t *u_ts = args->tsp;
  timespec_t ts;
  int error;

  if ((error = do_clock_gettime(clock_id, &ts)))
    return error;

  return copyout_s(ts, u_ts);
}

static int sys_clock_nanosleep(proc_t *p, clock_nanosleep_args_t *args,
                               register_t *res) {
  clockid_t clock_id = args->clock_id;
  int flags = args->flags;
  const timespec_t *u_rqtp = args->rqtp;
  timespec_t rqtp;
  int error;

  if ((error = copyin_s(u_rqtp, rqtp)))
    return error;

  return do_clock_nanosleep(clock_id, flags, &rqtp, NULL);
}

static int sys_sigaltstack(proc_t *p, sigaltstack_args_t *args,
                           register_t *res) {
  const stack_t *ss = args->ss;
  stack_t *old_ss = args->old_ss;
  int error;

  klog("sigaltstack(%p, %p)", ss, old_ss);

  /* TODO: Setting alternate signal stack is not implemented yet. */
  assert(ss == NULL);

  if (old_ss != NULL) {
    /* TODO: Currently we don't support alternate signal stack in the kernel,
       so this syscall always returns SS_DISABLE. */
    stack_t result = {.ss_sp = 0, .ss_size = 0, .ss_flags = SS_DISABLE};
    error = copyout_s(result, old_ss);
    if (error)
      return error;
  }

  return 0;
}

static int sys_sigprocmask(proc_t *p, sigprocmask_args_t *args,
                           register_t *res) {
  int how = args->how;
  const sigset_t *u_set = args->set;
  sigset_t *u_oset = args->oset;
  sigset_t set, oset;
  int error;

  klog("sigprocmask(%d, %p, %p)", how, u_set, u_oset);

  if (u_set && (error = copyin_s(u_set, set)))
    return error;

  proc_lock(p);
  error = do_sigprocmask(how, u_set ? &set : NULL, &oset);
  proc_unlock(p);

  if (error)
    return error;

  if (u_oset)
    error = copyout_s(oset, u_oset);

  return error;
}

static int sys_sigsuspend(proc_t *p, sigsuspend_args_t *args, register_t *res) {
  const sigset_t *umask = args->sigmask;
  sigset_t mask;
  int error;

  klog("sigsuspend(%p)", umask);

  if ((error = copyin_s(umask, mask)))
    return error;

  return do_sigsuspend(p, &mask);
}

static int sys_setcontext(proc_t *p, setcontext_args_t *args, register_t *res) {
  const ucontext_t *ucp = args->ucp;
  klog("setcontext(%p)", ucp);

  ucontext_t uc;
  copyin_s(ucp, uc);

  return do_setcontext(p->p_thread, &uc);
}

static int sys_ioctl(proc_t *p, ioctl_args_t *args, register_t *res) {
  int fd = args->fd;
  u_long cmd = args->cmd;
  void *u_data = args->data;
  int error;

  klog("ioctl(%d, %lx, %p)", fd, cmd, u_data);

  /* For cmd format look at <sys/ioccom.h> header file. */
  unsigned len = IOCPARM_LEN(cmd);
  unsigned dir = cmd & IOC_DIRMASK;
  void *data = NULL;

  /* Allocate a kernel buffer if ioctl needs/returns information. */
  if (dir)
    data = kmalloc(M_TEMP, len, 0);

  if ((dir & IOC_IN) && (error = copyin(u_data, data, len)))
    goto fail;

  if ((error = do_ioctl(p, fd, cmd, data)))
    goto fail;

  if ((dir & IOC_OUT) && (error = copyout(data, u_data, len)))
    goto fail;

fail:
  if (dir)
    kfree(M_TEMP, data);

  return error;
}

static int sys_getresuid(proc_t *p, getresuid_args_t *args, register_t *res) {
  uid_t *usr_ruid = args->ruid;
  uid_t *usr_euid = args->euid;
  uid_t *usr_suid = args->suid;

  klog("getresuid()");

  uid_t ruid, euid, suid;
  do_getresuid(p, &ruid, &euid, &suid);

  int err1 = copyout(&ruid, usr_ruid, sizeof(uid_t));
  int err2 = copyout(&euid, usr_euid, sizeof(uid_t));
  int err3 = copyout(&suid, usr_suid, sizeof(uid_t));

  return err1 ? err1 : (err2 ? err2 : err3);
}

static int sys_getresgid(proc_t *p, getresgid_args_t *args, register_t *res) {
  gid_t *usr_rgid = args->rgid;
  gid_t *usr_egid = args->egid;
  gid_t *usr_sgid = args->sgid;

  klog("getresgid()");

  gid_t rgid, egid, sgid;
  do_getresgid(p, &rgid, &egid, &sgid);

  int err1 = copyout(&rgid, usr_rgid, sizeof(gid_t));
  int err2 = copyout(&egid, usr_egid, sizeof(gid_t));
  int err3 = copyout(&sgid, usr_sgid, sizeof(gid_t));

  return err1 ? err1 : (err2 ? err2 : err3);
}

static int sys_setresuid(proc_t *p, setresuid_args_t *args, register_t *res) {
  uid_t ruid = args->ruid;
  uid_t euid = args->euid;
  uid_t suid = args->suid;

  klog("setresuid(%d, %d, %d)", args->ruid, args->euid, args->suid);

  return do_setresuid(p, ruid, euid, suid);
}

static int sys_setresgid(proc_t *p, setresgid_args_t *args, register_t *res) {
  gid_t rgid = args->rgid;
  gid_t egid = args->egid;
  gid_t sgid = args->sgid;

  klog("setresgid(%d, %d, %d)", args->rgid, args->egid, args->sgid);

  return do_setresgid(p, rgid, egid, sgid);
}

/* TODO: not implemented */
static int sys_issetugid(proc_t *p, void *args, register_t *res) {
  klog("issetugid()");
  *res = 0;
  return 0;
}

static int sys_truncate(proc_t *p, truncate_args_t *args, register_t *res) {
  const char *u_path = args->path;
  off_t length = args->length;

  char *path = kmalloc(M_TEMP, PATH_MAX, 0);
  int error;

  if ((error = copyinstr(u_path, path, PATH_MAX, NULL)))
    goto end;

  klog("truncate(\"%s\", %d)", path, length);

  error = do_truncate(p, path, length);

end:
  kfree(M_TEMP, path);
  return error;
}

static int sys_ftruncate(proc_t *p, ftruncate_args_t *args, register_t *res) {
  int fd = args->fd;
  off_t length = args->length;
  klog("ftruncate(%d, %d)", fd, length);
  return do_ftruncate(p, fd, length);
}

static int sys_fstatat(proc_t *p, fstatat_args_t *args, register_t *res) {
  int fd = args->fd;
  const char *u_path = args->path;
  stat_t *u_sb = args->sb;
  int flag = args->flag;
  stat_t sb;
  int error;

  char *path = kmalloc(M_TEMP, PATH_MAX, 0);

  if ((error = copyinstr(u_path, path, PATH_MAX, NULL)))
    goto end;

  klog("fstatat(%d, \"%s\", %p, %d)", fd, path, u_sb, flag);

  if (!(error = do_fstatat(p, fd, path, &sb, flag)))
    error = copyout_s(sb, u_sb);

end:
  kfree(M_TEMP, path);
  return error;
}

static int sys_readlinkat(proc_t *p, readlinkat_args_t *args, register_t *res) {
  int fd = args->fd;
  const char *u_path = args->path;
  char *u_buf = args->buf;
  size_t bufsiz = args->bufsiz;
  int error;

  char *path = kmalloc(M_TEMP, PATH_MAX, 0);

  if ((error = copyinstr(u_path, path, PATH_MAX, NULL)))
    goto end;

  klog("readlinkat(%d, \"%s\", %p, %u)", fd, path, u_buf, bufsiz);

  uio_t uio = UIO_SINGLE_USER(UIO_READ, 0, u_buf, bufsiz);
  if (!(error = do_readlinkat(p, fd, path, &uio)))
    *res = bufsiz - uio.uio_resid;

end:
  kfree(M_TEMP, path);
  return error;
}

static int sys_symlinkat(proc_t *p, symlinkat_args_t *args, register_t *res) {
  const char *u_target = args->target;
  int newdirfd = args->newdirfd;
  const char *u_linkpath = args->linkpath;
  int error;

  char *target = kmalloc(M_TEMP, PATH_MAX, 0);
  char *linkpath = kmalloc(M_TEMP, PATH_MAX, 0);

  if ((error = copyinstr(u_target, target, PATH_MAX, NULL)))
    goto end;
  if ((error = copyinstr(u_linkpath, linkpath, PATH_MAX, NULL)))
    goto end;

  klog("symlinkat(\"%s\", %d, \"%s\")", target, newdirfd, linkpath);

  error = do_symlinkat(p, target, newdirfd, linkpath);

end:
  kfree(M_TEMP, target);
  kfree(M_TEMP, linkpath);
  return error;
}

static int sys_linkat(proc_t *p, linkat_args_t *args, register_t *res) {
  int fd1 = args->fd1;
  const char *u_name1 = args->name1;
  int fd2 = args->fd2;
  const char *u_name2 = args->name2;
  int flags = args->flags;
  int error;

  char *name1 = kmalloc(M_TEMP, PATH_MAX, 0);
  char *name2 = kmalloc(M_TEMP, PATH_MAX, 0);

  if ((error = copyinstr(u_name1, name1, PATH_MAX, NULL)))
    goto end;
  if ((error = copyinstr(u_name2, name2, PATH_MAX, NULL)))
    goto end;

  klog("linkat(%d, \"%s\", %d, \"%s\", %d)", fd1, u_name1, fd2, u_name2, flags);

  error = do_linkat(p, fd1, name1, fd2, name2, flags);

end:
  kfree(M_TEMP, name1);
  kfree(M_TEMP, name2);
  return error;
}

static int sys_fchmod(proc_t *p, fchmod_args_t *args, register_t *res) {
  int fd = args->fd;
  mode_t mode = args->mode;

  klog("fchmod(%d, %d)", fd, mode);

  return do_fchmod(p, fd, mode);
}

static int sys_fchmodat(proc_t *p, fchmodat_args_t *args, register_t *res) {
  int fd = args->fd;
  const char *u_path = args->path;
  mode_t mode = args->mode;
  int flag = args->flag;
  int error;

  char *path = kmalloc(M_TEMP, PATH_MAX, 0);

  if ((error = copyinstr(u_path, path, PATH_MAX, NULL)))
    goto end;

  klog("fchmodat(%d, \"%s\", %d, %d)", fd, path, mode, flag);

  error = do_fchmodat(p, fd, path, mode, flag);

end:
  kfree(M_TEMP, path);
  return error;
}

static int sys_sched_yield(proc_t *p, void *args, register_t *res) {
  klog("sched_yield()");
  thread_yield();
  return 0;
}

static int sys_statvfs(proc_t *p, statvfs_args_t *args, register_t *res) {
  int error;
  const char *u_path = args->path;
  statvfs_t *u_buf = args->buf;
  statvfs_t buf;

  char *path = kmalloc(M_TEMP, PATH_MAX, 0);

  if ((error = copyinstr(u_path, path, PATH_MAX, NULL)))
    goto end;

  klog("statvfs(\"%s\", %p)", path, u_buf);

  if (!(error = do_statvfs(p, path, &buf)))
    error = copyout_s(buf, u_buf);

end:
  kfree(M_TEMP, path);
  return error;
}

static int sys_fstatvfs(proc_t *p, fstatvfs_args_t *args, register_t *res) {
  int error;
  int fd = args->fd;
  statvfs_t *u_buf = args->buf;
  statvfs_t buf;

  klog("fstatvfs(%d, %p)", fd, u_buf);

  if (!(error = do_fstatvfs(p, fd, &buf)))
    error = copyout_s(buf, u_buf);

  return error;
}

static int sys_getgroups(proc_t *p, getgroups_args_t *args, register_t *res) {
  int ngroups = args->ngroups;
  gid_t *ugidset = args->gidset;
  int pngroups = p->p_cred.cr_ngroups;

  klog("getgroups(%d, %p)", ngroups, ugidset);

  if (ngroups == 0) {
    /* just return number of groups */
    *res = pngroups;
    return 0;
  }

  if (ngroups < pngroups)
    return EINVAL;

  *res = pngroups;
  return copyout(p->p_cred.cr_groups, ugidset, pngroups * sizeof(gid_t));
}

static int sys_setgroups(proc_t *p, setgroups_args_t *args, register_t *res) {
  int error = 0;
  int ungroups = args->ngroups;
  const gid_t *ugidset = args->gidset;

  klog("setgroups(%d, %p)", ungroups, ugidset);

  /* too many groups */
  if (ungroups < 0 || ungroups > NGROUPS_MAX)
    return EINVAL;

  gid_t *gidset = kmalloc(M_TEMP, ungroups * sizeof(gid_t), M_NOWAIT);

  /* if we set 0 groups kmalloc returns NULL, but it is not an error */
  if (ungroups > 0 && gidset == NULL)
    return ENOMEM;

  if (!(error = copyin(ugidset, gidset, ungroups * sizeof(gid_t))))
    error = do_setgroups(p, ungroups, gidset);

  kfree(M_TEMP, gidset);
  return error;
}

static int sys_setsid(proc_t *p, void *args, register_t *res) {
  int error;

  klog("setsid()");

  if ((error = session_enter(p)))
    return error;

  *res = p->p_pid;
  return 0;
}

static int sys_getsid(proc_t *p, getsid_args_t *args, register_t *res) {
  pid_t pid = args->pid;
  sid_t sid;
  int error;

  if (pid < 0)
    return EINVAL;

  if (pid == 0)
    pid = p->p_pid;

  klog("getsid(%d)", pid);

  if (!(error = proc_getsid(pid, &sid)))
    *res = sid;

  return error;
}

<<<<<<< HEAD
static int sys_setuid(proc_t *p, setuid_args_t *args, register_t *res) {
  uid_t uid = args->uid;
  return do_setuid(p, uid);
}

static int sys_seteuid(proc_t *p, seteuid_args_t *args, register_t *res) {
  uid_t euid = args->euid;
  return do_seteuid(p, euid);
}

static int sys_setreuid(proc_t *p, setreuid_args_t *args, register_t *res) {
  uid_t ruid = args->ruid;
  uid_t euid = args->euid;
  return do_setreuid(p, ruid, euid);
}

static int sys_setgid(proc_t *p, setgid_args_t *args, register_t *res) {
  gid_t gid = args->gid;
  return do_setgid(p, gid);
}

static int sys_setegid(proc_t *p, setegid_args_t *args, register_t *res) {
  gid_t egid = args->egid;
  return do_setegid(p, egid);
}

static int sys_setregid(proc_t *p, setregid_args_t *args, register_t *res) {
  gid_t rgid = args->rgid;
  gid_t egid = args->egid;
  return do_setregid(p, rgid, egid);
=======
static int sys_getpriority(proc_t *p, getpriority_args_t *args,
                           register_t *res) {
  /* TODO(fzdob): this is only simple stub to avoid erasing these syscall from
   * userspace programs */
  (void)args;
  *res = 0;
  return 0;
}

static int sys_setpriority(proc_t *p, setpriority_args_t *args,
                           register_t *res) {
  /* TODO(fzdob): this is only simple stub to avoid erasing these syscall from
   * userspace programs */
  (void)args;
  *res = 0;
  return 0;
>>>>>>> df147dea
}<|MERGE_RESOLUTION|>--- conflicted
+++ resolved
@@ -974,38 +974,6 @@
   return error;
 }
 
-<<<<<<< HEAD
-static int sys_setuid(proc_t *p, setuid_args_t *args, register_t *res) {
-  uid_t uid = args->uid;
-  return do_setuid(p, uid);
-}
-
-static int sys_seteuid(proc_t *p, seteuid_args_t *args, register_t *res) {
-  uid_t euid = args->euid;
-  return do_seteuid(p, euid);
-}
-
-static int sys_setreuid(proc_t *p, setreuid_args_t *args, register_t *res) {
-  uid_t ruid = args->ruid;
-  uid_t euid = args->euid;
-  return do_setreuid(p, ruid, euid);
-}
-
-static int sys_setgid(proc_t *p, setgid_args_t *args, register_t *res) {
-  gid_t gid = args->gid;
-  return do_setgid(p, gid);
-}
-
-static int sys_setegid(proc_t *p, setegid_args_t *args, register_t *res) {
-  gid_t egid = args->egid;
-  return do_setegid(p, egid);
-}
-
-static int sys_setregid(proc_t *p, setregid_args_t *args, register_t *res) {
-  gid_t rgid = args->rgid;
-  gid_t egid = args->egid;
-  return do_setregid(p, rgid, egid);
-=======
 static int sys_getpriority(proc_t *p, getpriority_args_t *args,
                            register_t *res) {
   /* TODO(fzdob): this is only simple stub to avoid erasing these syscall from
@@ -1022,5 +990,36 @@
   (void)args;
   *res = 0;
   return 0;
->>>>>>> df147dea
+}
+
+static int sys_setuid(proc_t *p, setuid_args_t *args, register_t *res) {
+  uid_t uid = args->uid;
+  return do_setuid(p, uid);
+}
+
+static int sys_seteuid(proc_t *p, seteuid_args_t *args, register_t *res) {
+  uid_t euid = args->euid;
+  return do_seteuid(p, euid);
+}
+
+static int sys_setreuid(proc_t *p, setreuid_args_t *args, register_t *res) {
+  uid_t ruid = args->ruid;
+  uid_t euid = args->euid;
+  return do_setreuid(p, ruid, euid);
+}
+
+static int sys_setgid(proc_t *p, setgid_args_t *args, register_t *res) {
+  gid_t gid = args->gid;
+  return do_setgid(p, gid);
+}
+
+static int sys_setegid(proc_t *p, setegid_args_t *args, register_t *res) {
+  gid_t egid = args->egid;
+  return do_setegid(p, egid);
+}
+
+static int sys_setregid(proc_t *p, setregid_args_t *args, register_t *res) {
+  gid_t rgid = args->rgid;
+  gid_t egid = args->egid;
+  return do_setregid(p, rgid, egid);
 }