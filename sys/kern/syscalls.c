--- conflicted
+++ resolved
@@ -22,11 +22,7 @@
 #include <sys/context.h>
 #include <sys/thread.h>
 #include <sys/cred.h>
-<<<<<<< HEAD
-=======
 #include <sys/statvfs.h>
->>>>>>> 08a11be8
-
 #include "sysent.h"
 
 /* Empty syscall handler, for unimplemented and deprecated syscall numbers. */
