#include <sys/thread.h>
#include <sys/filedesc.h>
#include <sys/sched.h>
#include <sys/exception.h>
#include <sys/libkern.h>
#include <sys/vm_map.h>
#include <sys/proc.h>
#include <sys/vnode.h>
#include <sys/sbrk.h>
#include <sys/cred.h>

int do_fork(void (*start)(void *), void *arg, pid_t *cldpidp) {
  thread_t *td = thread_self();
  proc_t *parent = td->td_proc;
<<<<<<< HEAD
  int error = 0;
=======
  char *name = td->td_name;
>>>>>>> 37c701e1

  /* Cannot fork non-user threads. */
  assert(parent);

  if (start == NULL)
    start = (entry_fn_t)user_exc_leave;
  else
    name = "init";

  /* The new thread will get a new kernel stack. There is no need to copy
   * it from the old one as its contents will get discarded anyway.
   * We just prepare the thread's kernel context to a fresh one so that it will
   * continue execution starting from user_exc_leave (which serves as
   * fork_trampoline). */
  thread_t *newtd = thread_create(name, start, arg, td->td_base_prio);

  /* Clone the thread. Since we don't use fork-oriented thread_t layout, we copy
     all necessary fields one-by one for clarity. The new thread is already on
     the all_thread list, has name and tid set. Many fields don't require setup
     as they will be prepared by sched_add. */

  /* Copy user context.. */
  exc_frame_copy(newtd->td_uframe, td->td_uframe);
  exc_frame_set_retval(newtd->td_uframe, 0, 0);

  /* New thread does not need the exception frame just yet. */
  newtd->td_kframe = NULL;
  newtd->td_onfault = 0;

  newtd->td_wchan = NULL;
  newtd->td_waitpt = NULL;

  newtd->td_prio = td->td_prio;

  /* Now, prepare a new process. */
  proc_t *child = proc_create(newtd, parent);
  error = pgrp_enter(child, parent->p_pgrp->pg_id);
  assert(error == 0);

  /* Clone credentials. */
  cred_fork(child, parent);

  /* Clone the entire process memory space. */
  child->p_uspace = vm_map_clone(parent->p_uspace);

  /* Find copied brk segment. */
  WITH_VM_MAP_LOCK (child->p_uspace) {
    child->p_sbrk = vm_map_find_segment(child->p_uspace, SBRK_START);
    child->p_sbrk_end = parent->p_sbrk_end;
  }

  /* Copy the parent descriptor table. */
  /* TODO: Optionally share the descriptor table between processes. */
  child->p_fdtable = fdtab_copy(parent->p_fdtable);

  vnode_hold(parent->p_cwd);
  child->p_cwd = parent->p_cwd;
  child->p_cmask = parent->p_cmask;

  /* Copy signal handler dispatch rules. */
  memcpy(child->p_sigactions, parent->p_sigactions,
         sizeof(child->p_sigactions));

  proc_add(child);

  sched_add(newtd);

  *cldpidp = child->p_pid;
  return error;
}<|MERGE_RESOLUTION|>--- conflicted
+++ resolved
@@ -12,11 +12,8 @@
 int do_fork(void (*start)(void *), void *arg, pid_t *cldpidp) {
   thread_t *td = thread_self();
   proc_t *parent = td->td_proc;
-<<<<<<< HEAD
+  char *name = td->td_name;
   int error = 0;
-=======
-  char *name = td->td_name;
->>>>>>> 37c701e1
 
   /* Cannot fork non-user threads. */
   assert(parent);
