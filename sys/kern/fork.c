#include <sys/mutex.h>
#include <sys/queue.h>
#include <sys/thread.h>
#include <sys/filedesc.h>
#include <sys/sched.h>
#include <sys/exception.h>
#include <sys/libkern.h>
#include <sys/vm_map.h>
#include <sys/proc.h>
#include <sys/vnode.h>
#include <sys/sbrk.h>
#include <sys/cred.h>
#include <sys/mutex.h>
#include <sys/queue.h>

int do_fork(void (*start)(void *), void *arg, pid_t *cldpidp) {
  thread_t *td = thread_self();
  proc_t *parent = td->td_proc;
  char *name = td->td_name;
  int error = 0;

  /* Cannot fork non-user threads. */
  assert(parent);

  if (start == NULL)
    start = (entry_fn_t)user_exc_leave;
  else
    name = "init";

  /* The new thread will get a new kernel stack. There is no need to copy
   * it from the old one as its contents will get discarded anyway.
   * We just prepare the thread's kernel context to a fresh one so that it will
   * continue execution starting from user_exc_leave (which serves as
   * fork_trampoline). */
  thread_t *newtd = thread_create(name, start, arg, td->td_base_prio);

  /* Clone the thread. Since we don't use fork-oriented thread_t layout, we copy
     all necessary fields one-by one for clarity. The new thread is already on
     the all_thread list, has name and tid set. Many fields don't require setup
     as they will be prepared by sched_add. */

  /* Copy user context.. */
  user_ctx_copy(newtd->td_uctx, td->td_uctx);
  user_ctx_set_retval(newtd->td_uctx, 0, 0);

  /* New thread does not need the exception frame just yet. */
  newtd->td_kframe = NULL;
  newtd->td_onfault = 0;

  newtd->td_wchan = NULL;
  newtd->td_waitpt = NULL;

  newtd->td_prio = td->td_prio;

  newtd->td_sigmask = td->td_sigmask;

  /* Now, prepare a new process. */
  proc_t *child = proc_create(newtd, parent);

  /* Clone credentials. */
  cred_fork(child, parent);

  /* Clone the entire process memory space. */
  child->p_uspace = vm_map_clone(parent->p_uspace);

  /* Find copied brk segment. */
  WITH_VM_MAP_LOCK (child->p_uspace) {
    child->p_sbrk = vm_map_find_segment(child->p_uspace, SBRK_START);
    child->p_sbrk_end = parent->p_sbrk_end;
  }

  /* Copy the parent descriptor table. */
  /* TODO: Optionally share the descriptor table between processes. */
  child->p_fdtable = fdtab_copy(parent->p_fdtable);

  vnode_hold(parent->p_cwd);
  child->p_cwd = parent->p_cwd;
  child->p_cmask = parent->p_cmask;

  /* Copy signal handler dispatch rules. */
  memcpy(child->p_sigactions, parent->p_sigactions,
         sizeof(child->p_sigactions));

<<<<<<< HEAD
  /* Link the child process into all the structures
   * by which it can be reached from the outside at once. */
  WITH_MTX_LOCK (all_proc_mtx) {
    TAILQ_INSERT_HEAD(&parent->p_pgrp->pg_members, child, p_pglist);
    child->p_pgrp = parent->p_pgrp;
=======
  WITH_MTX_LOCK (all_proc_mtx) {
    /* Enter child into parent's process group.
     * No jobc adjustments are necessary, since the new child has no children
     * of its own, and it's in the same process group as the parent. */
    WITH_MTX_LOCK (&parent->p_pgrp->pg_lock) {
      child->p_pgrp = parent->p_pgrp;
      TAILQ_INSERT_HEAD(&parent->p_pgrp->pg_members, child, p_pglist);
    }
>>>>>>> 959b2ae5
    proc_add(child);
  }

  *cldpidp = child->p_pid;

  /* After this point you cannot access child process without a lock. */
  sched_add(newtd);

  return error;
}<|MERGE_RESOLUTION|>--- conflicted
+++ resolved
@@ -81,13 +81,8 @@
   memcpy(child->p_sigactions, parent->p_sigactions,
          sizeof(child->p_sigactions));
 
-<<<<<<< HEAD
   /* Link the child process into all the structures
    * by which it can be reached from the outside at once. */
-  WITH_MTX_LOCK (all_proc_mtx) {
-    TAILQ_INSERT_HEAD(&parent->p_pgrp->pg_members, child, p_pglist);
-    child->p_pgrp = parent->p_pgrp;
-=======
   WITH_MTX_LOCK (all_proc_mtx) {
     /* Enter child into parent's process group.
      * No jobc adjustments are necessary, since the new child has no children
@@ -96,7 +91,6 @@
       child->p_pgrp = parent->p_pgrp;
       TAILQ_INSERT_HEAD(&parent->p_pgrp->pg_members, child, p_pglist);
     }
->>>>>>> 959b2ae5
     proc_add(child);
   }
 
