#include <sys/thread.h>
#include <sys/filedesc.h>
#include <sys/sched.h>
#include <sys/exception.h>
#include <sys/libkern.h>
#include <sys/vm_map.h>
#include <sys/proc.h>
#include <sys/vnode.h>
#include <sys/sbrk.h>

int do_fork(pid_t *cldpidp) {
  thread_t *td = thread_self();
  proc_t *parent = td->td_proc;

  /* Cannot fork non-user threads. */
  assert(parent);

  /* The new thread will get a new kernel stack. There is no need to copy
   * it from the old one as its contents will get discarded anyway.
   * We just prepare the thread's kernel context to a fresh one so that it will
   * continue execution starting from user_exc_leave (which serves as
   * fork_trampoline). */
  thread_t *newtd = thread_create(td->td_name, (entry_fn_t)user_exc_leave, NULL,
                                  td->td_base_prio);

  /* Clone the thread. Since we don't use fork-oriented thread_t layout, we copy
     all necessary fields one-by one for clarity. The new thread is already on
     the all_thread list, has name and tid set. Many fields don't require setup
     as they will be prepared by sched_add. */

  /* Copy user context.. */
  exc_frame_copy(newtd->td_uframe, td->td_uframe);
  exc_frame_set_retval(newtd->td_uframe, 0, 0);

  /* New thread does not need the exception frame just yet. */
  newtd->td_kframe = NULL;
  newtd->td_onfault = 0;

  newtd->td_wchan = NULL;
  newtd->td_waitpt = NULL;

  newtd->td_prio = td->td_prio;

  /* Now, prepare a new process. */
  proc_t *child = proc_create(newtd, parent);
<<<<<<< HEAD
  pgrp_enter(child, parent->p_pgrp->pg_id, false);
=======
  assert(pgrp_enter(child, parent->p_pgrp->pg_id) == 0);
>>>>>>> 8b790080

  /* Clone the entire process memory space. */
  child->p_uspace = vm_map_clone(parent->p_uspace);

  /* Find copied brk segment. */
  WITH_VM_MAP_LOCK (child->p_uspace) {
    child->p_sbrk = vm_map_find_segment(child->p_uspace, SBRK_START);
    child->p_sbrk_end = parent->p_sbrk_end;
  }

  /* Copy the parent descriptor table. */
  /* TODO: Optionally share the descriptor table between processes. */
  child->p_fdtable = fdtab_copy(parent->p_fdtable);

  vnode_hold(parent->p_cwd);
  child->p_cwd = parent->p_cwd;
  child->p_cmask = parent->p_cmask;

  /* Copy signal handler dispatch rules. */
  memcpy(child->p_sigactions, parent->p_sigactions,
         sizeof(child->p_sigactions));

  proc_add(child);

  sched_add(newtd);

  *cldpidp = child->p_pid;
  return 0;
}<|MERGE_RESOLUTION|>--- conflicted
+++ resolved
@@ -43,11 +43,7 @@
 
   /* Now, prepare a new process. */
   proc_t *child = proc_create(newtd, parent);
-<<<<<<< HEAD
-  pgrp_enter(child, parent->p_pgrp->pg_id, false);
-=======
-  assert(pgrp_enter(child, parent->p_pgrp->pg_id) == 0);
->>>>>>> 8b790080
+  assert(pgrp_enter(child, parent->p_pgrp->pg_id, false) == 0);
 
   /* Clone the entire process memory space. */
   child->p_uspace = vm_map_clone(parent->p_uspace);
