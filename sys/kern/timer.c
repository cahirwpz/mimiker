#define KL_LOG KL_TIME
#include <sys/klog.h>
#include <sys/mimiker.h>
#include <sys/libkern.h>
#include <sys/timer.h>
#include <sys/mutex.h>
#include <sys/errno.h>

<<<<<<< HEAD
static mtx_t timers_mtx = MTX_INITIALIZER(timers_mtx, 0);
=======
static MTX_DEFINE(timers_mtx, 0);
>>>>>>> 3547949d
static timer_list_t timers = TAILQ_HEAD_INITIALIZER(timers);
static timer_t *time_source = NULL;
static bintime_t boottime = BINTIME(0);

/* These flags are used internally to encode timer state.
 * Following state transitions are possible:
 *
 * \dot
 * digraph timer_state {
 *   a [label="initial", style=bold];
 *   b [label="registered"];
 *   c [label="registered ∧ reserved"];
 *   d [label="registered ∧ reserved ∧ initialized"];
 *   e [label="registered ∧ reserved ∧ initialized ∧ active"];
 *   a -> b [label="tm_register"];
 *   b -> c [label="tm_reserve"];
 *   c -> d [label="tm_init"];
 *   d -> e [label="tm_start"];
 *   e -> d [label="tm_stop"];
 *   d -> b [label="tm_release"];
 *   c -> b [label="tm_release"];
 *   b -> a [label="tm_deregister"];
 * }
 * \enddot
 */

#define TMF_ACTIVE 0x1000
#define TMF_INITIALIZED 0x2000
#define TMF_RESERVED 0x4000
#define TMF_REGISTERED 0x8000

#define is_active(tm) ((tm)->tm_flags & TMF_ACTIVE)
#define is_initialized(tm) ((tm)->tm_flags & TMF_INITIALIZED)
#define is_reserved(tm) ((tm)->tm_flags & TMF_RESERVED)
#define is_registered(tm) ((tm)->tm_flags & TMF_REGISTERED)

int tm_register(timer_t *tm) {
  if (is_registered(tm))
    return EBUSY;

  WITH_MTX_LOCK (&timers_mtx) {
    TAILQ_INSERT_TAIL(&timers, tm, tm_link);
    tm->tm_flags &= TMF_TYPEMASK;
    tm->tm_flags |= TMF_REGISTERED;
  }

  klog("Registered '%s' timer.", tm->tm_name);
  return 0;
}

int tm_deregister(timer_t *tm) {
  assert(is_registered(tm));

  if (is_reserved(tm))
    return EBUSY;

  WITH_MTX_LOCK (&timers_mtx) {
    TAILQ_REMOVE(&timers, tm, tm_link);
    tm->tm_flags &= TMF_TYPEMASK;
  }

  klog("Unregistered '%s' timer.", tm->tm_name);
  return 0;
}

timer_t *tm_reserve(const char *name, unsigned flags) {
  timer_t *found = NULL;

  WITH_MTX_LOCK (&timers_mtx) {
    timer_t *tm;
    TAILQ_FOREACH (tm, &timers, tm_link) {
      if (is_reserved(tm))
        continue;
      if (name && strcmp(tm->tm_name, name))
        continue;
      if (!(tm->tm_flags & flags))
        continue;
      if (!found || found->tm_quality < tm->tm_quality)
        found = tm;
    }
    if (found)
      found->tm_flags |= TMF_RESERVED;
  }
  return found;
}

int tm_release(timer_t *tm) {
  assert(is_reserved(tm));

  if (is_active(tm))
    return EBUSY;

  WITH_MTX_LOCK (&timers_mtx) {
    TAILQ_INSERT_TAIL(&timers, tm, tm_link);
    tm->tm_flags &= ~(TMF_INITIALIZED | TMF_RESERVED);
  }

  return 0;
}

void tm_setclock(const bintime_t *bt) {
  bintime_t bt1 = *bt, bt2;
  /* TODO: Add (spin) lock for settime */
  bt2 = binuptime();
  /* Setting boottime - this is why we subtract time elapsed since boottime */
  bintime_sub(&bt1, &bt2);
  boottime = bt1;
}

int tm_init(timer_t *tm, tm_event_cb_t event, void *arg) {
  assert(is_reserved(tm));

  if (is_active(tm))
    return EBUSY;

  tm->tm_flags |= TMF_INITIALIZED;
  tm->tm_event_cb = event;
  tm->tm_arg = arg;
  return 0;
}

int tm_start(timer_t *tm, unsigned flags, const bintime_t start,
             const bintime_t period) {
  assert(is_initialized(tm));

  if (is_active(tm))
    return EBUSY;
  if (((tm->tm_flags & flags) & TMF_TYPEMASK) == 0)
    return ENODEV;
  if (flags & TMF_PERIODIC) {
    if (bintime_cmp(&period, &tm->tm_min_period, <) ||
        bintime_cmp(&period, &tm->tm_max_period, >))
      return EINVAL;
  }

  int retval = tm->tm_start(tm, flags, start, period);
  if (retval == 0)
    tm->tm_flags |= TMF_ACTIVE;
  if (flags & TMF_TIMESOURCE)
    time_source = tm;
  return retval;
}

int tm_stop(timer_t *tm) {
  assert(is_initialized(tm));

  if (!is_active(tm))
    return 0;

  int retval = tm->tm_stop(tm);
  if (retval == 0)
    tm->tm_flags &= ~TMF_ACTIVE;
  return retval;
}

void tm_trigger(timer_t *tm) {
  assert(is_initialized(tm));
  assert(intr_disabled());

  tm->tm_event_cb(tm, tm->tm_arg);
}

void tm_select(timer_t *tm) {
  time_source = tm;
}

bintime_t binuptime(void) {
  /* XXX: probably a race condition here */
  timer_t *tm = time_source;
  if (tm == NULL)
    return BINTIME(0);
  return tm->tm_gettime(tm);
}

bintime_t bintime(void) {
  bintime_t retval = binuptime();
  bintime_add(&retval, &boottime);
  return retval;
}<|MERGE_RESOLUTION|>--- conflicted
+++ resolved
@@ -6,11 +6,7 @@
 #include <sys/mutex.h>
 #include <sys/errno.h>
 
-<<<<<<< HEAD
-static mtx_t timers_mtx = MTX_INITIALIZER(timers_mtx, 0);
-=======
 static MTX_DEFINE(timers_mtx, 0);
->>>>>>> 3547949d
 static timer_list_t timers = TAILQ_HEAD_INITIALIZER(timers);
 static timer_t *time_source = NULL;
 static bintime_t boottime = BINTIME(0);
