#define KL_LOG KL_DEV
#include <sys/device.h>
#include <sys/errno.h>
#include <sys/fdt.h>
#include <sys/klog.h>
#include <sys/kmem.h>
#include <sys/libkern.h>
#include <sys/malloc.h>
#include <sys/mimiker.h>
#include <sys/vm.h>
#include <libfdt/libfdt.h>

#define FDT_DEBUG 0

#define FDT_DEF_ADDR_CELLS 2
#define FDT_MAX_ADDR_CELLS 2

#define FDT_DEF_SIZE_CELLS 1
#define FDT_MAX_SIZE_CELLS 2

#define FDT_MAX_REG_CELLS (FDT_MAX_ADDR_CELLS + FDT_MAX_SIZE_CELLS)

#define FDT_DEF_INTR_CELLS 1

static paddr_t fdt_pa;  /* FDT blob physical address (`PAGESIZE`-aligned) */
static size_t fdt_off;  /* FDT blob offset within the first page */
static void *fdtp;      /* FDT blob virtual memory pointer */
static size_t fdt_size; /* FDT blob size (rounded to `PAGESIZE`) */

static inline void FDT_perror(int err) {
#if defined(FDT_DEBUG) && FDT_DEBUG
  klog("FDT operation failed: %s", fdt_strerror(err));
#endif
}

static inline void FDT_panic(int err) {
  panic("FDT operation failed: %s", fdt_strerror(err));
}

void FDT_early_init(paddr_t pa, vaddr_t va) {
  void *fdt = (void *)va;

  int err = fdt_check_header(fdt);
  if (err < 0)
    FDT_panic(err);

  const size_t totalsize = fdt_totalsize(fdt);

  fdt_pa = rounddown(pa, PAGESIZE);
  fdt_off = fdt_pa - pa;
  fdtp = fdt;
  paddr_t fdt_end = roundup(pa + totalsize, PAGESIZE);
  fdt_size = fdt_end - fdt_pa;
}

paddr_t FDT_get_physaddr(void) {
  assert(fdt_pa);
  return fdt_pa + fdt_off;
}

void FDT_changeroot(void *root) {
  assert(fdtp);
  fdtp = root;
}

void FDT_get_blob_range(paddr_t *startp, paddr_t *endp) {
  *startp = fdt_pa;
  *endp = fdt_pa + fdt_size;
}

phandle_t FDT_finddevice(const char *device) {
  int node = fdt_path_offset(fdtp, device);
  if (node < 0) {
    FDT_perror(node);
    return FDT_NODEV;
  }
  return (phandle_t)node;
}

phandle_t FDT_child(phandle_t node) {
  int subnode = fdt_first_subnode(fdtp, node);
  if (subnode < 0) {
    /* The node doesn't have any subnodes. */
    return FDT_NODEV;
  }
  return (phandle_t)subnode;
}

phandle_t FDT_peer(phandle_t node) {
  int peer = fdt_next_subnode(fdtp, node);
  if (peer < 0) {
    /* There are no more subnodes. */
    return FDT_NODEV;
  }
  return (phandle_t)peer;
}

phandle_t FDT_parent(phandle_t node) {
  int parent = fdt_parent_offset(fdtp, node);
  if (parent < 0) {
    FDT_perror(parent);
    return FDT_NODEV;
  }
  return (phandle_t)parent;
}

static void FDT_decode(pcell_t *cell, int cells) {
  for (int i = 0; i < cells; i++)
    cell[i] = be32toh(cell[i]);
}

void FDT_free(void *buf) {
  kfree(M_DEV, buf);
}

ssize_t FDT_getproplen(phandle_t node, const char *propname) {
  int len;
  const void *prop = fdt_getprop(fdtp, node, propname, &len);
  if (!prop) {
    FDT_perror(len);
    return -1;
  }
  return len;
}

int FDT_hasprop(phandle_t node, const char *propname) {
  return (FDT_getproplen(node, propname) >= 0) ? 1 : 0;
}

ssize_t FDT_getprop(phandle_t node, const char *propname, pcell_t *buf,
                    size_t buflen) {
  int len;
  const void *prop = fdt_getprop(fdtp, node, propname, &len);
  if (!prop) {
    FDT_perror(len);
    return -1;
  }
  memcpy(buf, prop, min((size_t)len, buflen));
  return len;
}

ssize_t FDT_getencprop(phandle_t node, const char *propname, pcell_t *buf,
                       size_t buflen) {
  if (buflen % 4)
    return -1;

  ssize_t rv = FDT_getprop(node, propname, buf, buflen);
  if (rv < 0)
    return -1;

  FDT_decode(buf, buflen / sizeof(pcell_t));
<<<<<<< HEAD

  return rv;
}

ssize_t FDT_getprop_alloc_multi(phandle_t node, const char *propname, int elsz,
                                void **bufp) {
  void *buf = NULL;
  int rv = -1;

  int len = FDT_getproplen(node, propname);
  if ((len == -1) || (len % elsz))
    goto end;

  if (len) {
    buf = kmalloc(M_DEV, len, M_WAITOK);
    if (FDT_getprop(node, propname, buf, len) == -1) {
      FDT_free(buf);
      buf = NULL;
      goto end;
    }
  }
  rv = len / elsz;

end:
  *bufp = buf;
  return rv;
}

ssize_t FDT_getencprop_alloc_multi(phandle_t node, const char *propname,
                                   int elsz, void **bufp) {
  ssize_t rv = FDT_getprop_alloc_multi(node, propname, elsz, bufp);
  if (rv == -1)
    return -1;

  FDT_decode(*bufp, (rv * elsz) / sizeof(pcell_t));

  return rv;
}
=======
>>>>>>> f60e983c

ssize_t FDT_searchencprop(phandle_t node, const char *propname, pcell_t *buf,
                          size_t len) {
  for (; node != FDT_NODEV; node = FDT_parent(node)) {
    ssize_t rv = FDT_getencprop(node, propname, buf, len);
    if (rv != -1)
      return rv;
  }
  return -1;
}

ssize_t FDT_getprop_alloc_multi(phandle_t node, const char *propname, int elsz,
                                void **bufp) {
  int len = FDT_getproplen(node, propname);
  if ((len == -1) || (len % elsz))
    return -1;

  void *buf = NULL;

  if (len) {
    buf = kmalloc(M_DEV, len, M_WAITOK);
    if (FDT_getprop(node, propname, buf, len) == -1) {
      FDT_free(buf);
      return -1;
    }
  }

  *bufp = buf;
  return len / elsz;
}

ssize_t FDT_getencprop_alloc_multi(phandle_t node, const char *propname,
                                   int elsz, void **bufp) {
  ssize_t rv = FDT_getprop_alloc_multi(node, propname, elsz, bufp);
  if (rv == -1)
    return -1;

  FDT_decode(*bufp, (rv * elsz) / sizeof(pcell_t));

  return rv;
}

ssize_t FDT_searchencprop(phandle_t node, const char *propname, pcell_t *buf,
                          size_t len) {
  for (; node != FDT_NODEV; node = FDT_parent(node)) {
    ssize_t rv = FDT_getencprop(node, propname, buf, len);
    if (rv != -1)
      return rv;
  }
  return -1;
}

int FDT_addrsize_cells(phandle_t node, int *addr_cellsp, int *size_cellsp) {
  const ssize_t cell_size = sizeof(pcell_t);
  pcell_t cell;

  /* Retrieve #address-cells. */
  if (FDT_getencprop(node, "#address-cells", &cell, cell_size) != cell_size)
    cell = FDT_DEF_ADDR_CELLS;
  *addr_cellsp = (int)cell;

  /* Retrieve #size-cells. */
  if (FDT_getencprop(node, "#size-cells", &cell, cell_size) != cell_size)
    cell = FDT_DEF_SIZE_CELLS;
  *size_cellsp = (int)cell;

  if (*addr_cellsp > FDT_MAX_ADDR_CELLS || *size_cellsp > FDT_MAX_SIZE_CELLS)
    return ERANGE;
  return 0;
}

int FDT_intr_cells(phandle_t node, int *intr_cellsp) {
  pcell_t icells;
  if (FDT_searchencprop(node, "#interrupt-cells", &icells, sizeof(pcell_t)) !=
      sizeof(pcell_t))
    icells = FDT_DEF_INTR_CELLS;
  if (icells < 1)
    return ERANGE;
  *intr_cellsp = icells;
  return 0;
}

u_long FDT_data_get(pcell_t *data, int cells) {
  if (cells == 1)
    return fdt32_to_cpu(*(uint32_t *)data);
  return fdt64_to_cpu(*(uint64_t *)data);
}

int FDT_data_to_res(pcell_t *data, int addr_cells, int size_cells,
                    u_long *addrp, u_long *sizep) {
  /* Address portion. */
  if (addr_cells > FDT_MAX_ADDR_CELLS)
    return ERANGE;
  *addrp = FDT_data_get(data, addr_cells);
  data += addr_cells;

  /* Size portion. */
  if (size_cells > FDT_MAX_SIZE_CELLS)
    return ERANGE;
  *sizep = FDT_data_get(data, size_cells);

  return 0;
}

int FDT_get_reserved_mem(fdt_mem_reg_t *mrs, size_t *cntp) {
  pcell_t reg[FDT_MAX_REG_CELLS];

  phandle_t rsv = FDT_finddevice("/reserved-memory");
  if (rsv == FDT_NODEV)
    return ENXIO;

  int addr_cells, size_cells;
  int err = FDT_addrsize_cells(rsv, &addr_cells, &size_cells);
  if (err)
    return err;

  size_t cnt = 0;
  for (phandle_t child = FDT_child(rsv); child != FDT_NODEV;
       child = FDT_peer(child)) {
    if (cnt == FDT_MAX_RSV_MEM_REGS)
      return ERANGE;
    if (FDT_hasprop(child, "no-map"))
      continue;
    if (FDT_getprop(child, "reg", reg, sizeof(reg)) < 0)
      continue;
    FDT_data_to_res(reg, addr_cells, size_cells, &mrs[cnt].addr,
                    &mrs[cnt].size);
    cnt++;
  }
  *cntp = cnt;
  return 0;
}

int FDT_get_mem(fdt_mem_reg_t *mrs, size_t *cntp, size_t *sizep) {
  pcell_t reg[FDT_MAX_REG_CELLS * FDT_MAX_REG_TUPLES];

  phandle_t mem = FDT_finddevice("/memory");
  if (mem == FDT_NODEV)
    return ENXIO;

  int addr_cells, size_cells;
  int err = FDT_addrsize_cells(FDT_parent(mem), &addr_cells, &size_cells);
  if (err)
    return err;

  const ssize_t reg_len = FDT_getproplen(mem, "reg");
  if (reg_len <= 0 || (size_t)reg_len > sizeof(reg))
    return ERANGE;

  if (FDT_getprop(mem, "reg", reg, reg_len) <= 0)
    return ENXIO;

  const int tuple_cells = addr_cells + size_cells;
  const size_t tuple_size = sizeof(pcell_t) * tuple_cells;
  const size_t ntuples = reg_len / tuple_size;
  size_t mem_size = 0;
  pcell_t *regp = reg;

  for (size_t i = 0; i < ntuples; i++) {
    if ((err = FDT_data_to_res(regp, addr_cells, size_cells, &mrs[i].addr,
                               &mrs[i].size)))
      return err;
    regp += tuple_cells;
    mem_size += mrs[i].size;
  }
  if (!mem_size)
    return ERANGE;

  *sizep = mem_size;
  *cntp = ntuples;
  return 0;
}

int FDT_get_chosen_initrd(fdt_mem_reg_t *mr) {
  phandle_t chosen = FDT_finddevice("/chosen");
  if (chosen == FDT_NODEV)
    return ENXIO;

  if (!FDT_hasprop(chosen, "linux,initrd-start"))
    return ENXIO;
  if (!FDT_hasprop(chosen, "linux,initrd-end"))
    return ENXIO;

  pcell_t cell[2];
  u_long start, end;
  int cells;

  /* Retrieve start addr. */
  const size_t start_size =
    FDT_getencprop(chosen, "linux,initrd-start", cell, sizeof(cell));
  cells = start_size / sizeof(pcell_t);
  if (cells > FDT_MAX_ADDR_CELLS) {
    return ERANGE;
  } else if (cells == 1) {
    start = *(uint32_t *)cell;
  } else {
    uint64_t *startp = (uint64_t *)cell;
    start = *startp;
  }

  /* Retrieve end addr. */
  const size_t end_size =
    FDT_getencprop(chosen, "linux,initrd-end", cell, sizeof(cell));
  cells = end_size / sizeof(pcell_t);
  if (cells > FDT_MAX_ADDR_CELLS) {
    return ERANGE;
  } else if (cells == 1) {
    end = *(uint32_t *)cell;
  } else {
    uint64_t *endp = (uint64_t *)cell;
    end = *endp;
  }

  *mr = (fdt_mem_reg_t){
    .addr = start,
    .size = end - start,
  };
  return 0;
}

int FDT_get_chosen_bootargs(const char **bootargsp) {
  phandle_t chosen = FDT_finddevice("/chosen");
  if (chosen == FDT_NODEV)
    return ENXIO;

  int len;
  const void *prop = fdt_getprop(fdtp, chosen, "bootargs", &len);
  if (!prop) {
    FDT_perror(len);
    return ENXIO;
  }
  *bootargsp = prop;
  return 0;
}

int FDT_is_compatible(phandle_t node, const char *compatible) {
  int len;
  const void *prop = fdt_getprop(fdtp, node, "compatible", &len);
  if (!prop) {
    FDT_perror(len);
    return 0;
  }

  size_t inlen = strlen(compatible);
  while (len > 0) {
    size_t curlen = strlen(prop);
    if ((curlen == inlen) && !strncmp(prop, compatible, inlen))
      return 1;
    prop += curlen + 1;
    len -= curlen + 1;
  }
  return 0;
}<|MERGE_RESOLUTION|>--- conflicted
+++ resolved
@@ -144,61 +144,13 @@
   if (buflen % 4)
     return -1;
 
-  ssize_t rv = FDT_getprop(node, propname, buf, buflen);
-  if (rv < 0)
+  ssize_t ret = FDT_getprop(node, propname, buf, buflen);
+  if (ret < 0)
     return -1;
 
   FDT_decode(buf, buflen / sizeof(pcell_t));
-<<<<<<< HEAD
-
-  return rv;
-}
-
-ssize_t FDT_getprop_alloc_multi(phandle_t node, const char *propname, int elsz,
-                                void **bufp) {
-  void *buf = NULL;
-  int rv = -1;
-
-  int len = FDT_getproplen(node, propname);
-  if ((len == -1) || (len % elsz))
-    goto end;
-
-  if (len) {
-    buf = kmalloc(M_DEV, len, M_WAITOK);
-    if (FDT_getprop(node, propname, buf, len) == -1) {
-      FDT_free(buf);
-      buf = NULL;
-      goto end;
-    }
-  }
-  rv = len / elsz;
-
-end:
-  *bufp = buf;
-  return rv;
-}
-
-ssize_t FDT_getencprop_alloc_multi(phandle_t node, const char *propname,
-                                   int elsz, void **bufp) {
-  ssize_t rv = FDT_getprop_alloc_multi(node, propname, elsz, bufp);
-  if (rv == -1)
-    return -1;
-
-  FDT_decode(*bufp, (rv * elsz) / sizeof(pcell_t));
-
-  return rv;
-}
-=======
->>>>>>> f60e983c
-
-ssize_t FDT_searchencprop(phandle_t node, const char *propname, pcell_t *buf,
-                          size_t len) {
-  for (; node != FDT_NODEV; node = FDT_parent(node)) {
-    ssize_t rv = FDT_getencprop(node, propname, buf, len);
-    if (rv != -1)
-      return rv;
-  }
-  return -1;
+
+  return ret;
 }
 
 ssize_t FDT_getprop_alloc_multi(phandle_t node, const char *propname, int elsz,
