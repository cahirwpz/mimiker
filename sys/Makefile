# vim: tabstop=8 shiftwidth=8 noexpandtab:

SOURCES_C  = \
	assert.c \
	callout.c \
	clock.c \
	condvar.c \
	dev_null.c \
	dev_uart.c \
	devfs.c \
	exception.c \
	exec.c \
	file.c \
	filedesc.c \
	fork.c \
	interrupt.c \
	ktest.c \
	main.c \
	malloc.c \
	mutex.c \
	pci_ids.c \
	pcpu.c \
	physmem.c \
	runq.c \
	rwlock.c \
	sbrk.c \
	sched.c \
	sleepq.c \
	startup.c \
	sync.c \
	sysent.c \
<<<<<<< HEAD
	taskqueue.c \
=======
	mmap.c \
>>>>>>> f046727b
	thread.c \
	uio.c \
	vfs.c \
	vfs_syscalls.c \
	vm_map.c \
	vm_object.c \
	vm_pager.c \
	vnode.c
SOURCES_ASM = 

all: $(DEPFILES) libsys.a 

include ../Makefile.common

libsys.a: $(OBJECTS)

clean:
	$(RM) -f .*.D *.ko *.o *.a *.lst *~
	$(RM) -f tags *.taghl<|MERGE_RESOLUTION|>--- conflicted
+++ resolved
@@ -18,6 +18,7 @@
 	main.c \
 	malloc.c \
 	mutex.c \
+	mmap.c \
 	pci_ids.c \
 	pcpu.c \
 	physmem.c \
@@ -29,11 +30,7 @@
 	startup.c \
 	sync.c \
 	sysent.c \
-<<<<<<< HEAD
 	taskqueue.c \
-=======
-	mmap.c \
->>>>>>> f046727b
 	thread.c \
 	uio.c \
 	vfs.c \
