# vim: tabstop=8 shiftwidth=8 noexpandtab:

TOPDIR = $(realpath ..)

include $(TOPDIR)/config.mk

SUBDIR = aarch64 drv dts kern libkern mips riscv tests
KLIB = no

BUILD-FILES += $(KERNEL-IMAGES) mimiker.elf cscope.out etags tags
CLEAN-FILES += mimiker.elf.map

include $(TOPDIR)/build/build.kern.mk

<<<<<<< HEAD
LDFLAGS += -T $(TOPDIR)/sys/kernel.ld
=======
LDSCRIPT = $(ARCH)/$(ARCH).ld
LDFLAGS += -T $(TOPDIR)/sys/$(LDSCRIPT)
>>>>>>> ed701132
LDLIBS	= -Wl,--start-group \
	    -Wl,--whole-archive $(KLIBLIST) -Wl,--no-whole-archive \
            -lgcc \
          -Wl,--end-group

<<<<<<< HEAD
kernel.ld: $(ARCH)/$(ARCH).ld
	@echo "[CPP] $(DIR)$< -> $(DIR)$@"
ifeq ($(CPPLDSCRIPT), 1)
	$(CPP) $(CPPFLAGS) -I$(TOPDIR)/include $< | grep -v '^#' | \
		grep -v '^$$' > $@
else
	$(CP) $< $@
endif

mimiker.elf: $(KLIBDEPS) kernel.ld
=======
mimiker.elf: $(KLIBDEPS) $(LDSCRIPT)
>>>>>>> ed701132
	@echo "[LD] Linking kernel image: $@"
	$(LD) $(LDFLAGS) -Wl,-Map=$@.map $(LDLIBS) -o $@

mimiker.img: mimiker.elf
	@echo "[OBJCOPY] Prepare kernel image: $@"
	$(OBJCOPY) -O binary $^ $@

mimiker.img.gz: mimiker.img
	@echo "[GZIP] Compress kernel image: $@"
	$(GZIP) -k -f $^ > $@

# Lists of all files that we consider operating system kernel sources.
SRCDIRS = $(TOPDIR)/include $(TOPDIR)/sys
SRCFILES_C = $(shell find $(SRCDIRS) -iname '*.[ch]')
SRCFILES_ASM = $(shell find $(SRCDIRS) -iname '*.S')
SRCFILES = $(SRCFILES_C) $(SRCFILES_ASM)

cscope.out: $(SRCFILES)
	@echo "[CSCOPE] Rebuilding cscope database..."
	$(CSCOPE) $(SRCFILES)

etags tags:
	@echo "[CTAGS] Rebuilding tags database..."
	$(CTAGS) --language-force=c $(SRCFILES_C)
	$(CTAGS) --language-force=c -e -f etags $(SRCFILES_C)
	$(CTAGS) --language-force=asm -a $(SRCFILES_ASM)
	$(CTAGS) --language-force=asm -aef etags $(SRCFILES_ASM)

BUILD-FILES += cscope.out etags tags
CLEAN-FILES += *.taghl kernel.ld<|MERGE_RESOLUTION|>--- conflicted
+++ resolved
@@ -12,31 +12,14 @@
 
 include $(TOPDIR)/build/build.kern.mk
 
-<<<<<<< HEAD
-LDFLAGS += -T $(TOPDIR)/sys/kernel.ld
-=======
 LDSCRIPT = $(ARCH)/$(ARCH).ld
 LDFLAGS += -T $(TOPDIR)/sys/$(LDSCRIPT)
->>>>>>> ed701132
 LDLIBS	= -Wl,--start-group \
 	    -Wl,--whole-archive $(KLIBLIST) -Wl,--no-whole-archive \
             -lgcc \
           -Wl,--end-group
 
-<<<<<<< HEAD
-kernel.ld: $(ARCH)/$(ARCH).ld
-	@echo "[CPP] $(DIR)$< -> $(DIR)$@"
-ifeq ($(CPPLDSCRIPT), 1)
-	$(CPP) $(CPPFLAGS) -I$(TOPDIR)/include $< | grep -v '^#' | \
-		grep -v '^$$' > $@
-else
-	$(CP) $< $@
-endif
-
-mimiker.elf: $(KLIBDEPS) kernel.ld
-=======
 mimiker.elf: $(KLIBDEPS) $(LDSCRIPT)
->>>>>>> ed701132
 	@echo "[LD] Linking kernel image: $@"
 	$(LD) $(LDFLAGS) -Wl,-Map=$@.map $(LDLIBS) -o $@
 
@@ -66,4 +49,4 @@
 	$(CTAGS) --language-force=asm -aef etags $(SRCFILES_ASM)
 
 BUILD-FILES += cscope.out etags tags
-CLEAN-FILES += *.taghl kernel.ld+CLEAN-FILES += *.taghl