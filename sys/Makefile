# vim: tabstop=8 shiftwidth=8 noexpandtab:

TOPDIR = $(realpath ..)

include $(TOPDIR)/config.mk

<<<<<<< HEAD
SUBDIR = $(ARCH) drv dts kern libkern tests
=======
SUBDIR = aarch64 drv kern libkern mips tests
>>>>>>> bcb51e70
KLIB = no

BUILD-FILES += $(KERNEL-IMAGE) mimiker.elf cscope.out etags tags
CLEAN-FILES += mimiker.elf.map

include $(TOPDIR)/build/build.kern.mk

LDFLAGS += -T $(TOPDIR)/sys/$(ARCH)/$(ARCH).ld
LDLIBS	= -Wl,--start-group \
	    -Wl,--whole-archive $(KLIBLIST) -Wl,--no-whole-archive \
            -lgcc \
          -Wl,--end-group

mimiker.elf: $(KLIBDEPS)
	@echo "[LD] Linking kernel image: $@"
	$(LD) $(LDFLAGS) -Wl,-Map=$@.map $(LDLIBS) -o $@

mimiker.img: mimiker.elf
	@echo "[OBJCOPY] Prepare kernel image: $@"
	$(OBJCOPY) -O binary $^ $@

mimiker.img.gz: mimiker.img
	@echo "[GZIP] Compress kernel image: $@"
	$(GZIP) -f $^ > $@

# Lists of all files that we consider operating system kernel sources.
SRCDIRS = $(TOPDIR)/include $(TOPDIR)/sys
SRCFILES_C = $(shell find $(SRCDIRS) -iname '*.[ch]')
SRCFILES_ASM = $(shell find $(SRCDIRS) -iname '*.S')
SRCFILES = $(SRCFILES_C) $(SRCFILES_ASM)

cscope.out: $(SRCFILES)
	@echo "[CSCOPE] Rebuilding cscope database..."
	$(CSCOPE) $(SRCFILES)

etags tags:
	@echo "[CTAGS] Rebuilding tags database..."
	$(CTAGS) --language-force=c $(SRCFILES_C)
	$(CTAGS) --language-force=c -e -f etags $(SRCFILES_C)
	$(CTAGS) --language-force=asm -a $(SRCFILES_ASM)
	$(CTAGS) --language-force=asm -aef etags $(SRCFILES_ASM)

BUILD-FILES += cscope.out etags tags
CLEAN-FILES += *.taghl<|MERGE_RESOLUTION|>--- conflicted
+++ resolved
@@ -4,11 +4,8 @@
 
 include $(TOPDIR)/config.mk
 
-<<<<<<< HEAD
 SUBDIR = $(ARCH) drv dts kern libkern tests
-=======
-SUBDIR = aarch64 drv kern libkern mips tests
->>>>>>> bcb51e70
+SUBDIR = aarch64 drv dts kern libkern mips tests
 KLIB = no
 
 BUILD-FILES += $(KERNEL-IMAGE) mimiker.elf cscope.out etags tags
