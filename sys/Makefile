--- conflicted
+++ resolved
@@ -12,11 +12,8 @@
 	exec.c \
 	file.c \
 	filedesc.c \
-<<<<<<< HEAD
+	fork.c \
 	initrd.c \
-=======
-	fork.c \
->>>>>>> f046727b
 	interrupt.c \
 	ktest.c \
 	main.c \
