--- conflicted
+++ resolved
@@ -4,11 +4,7 @@
 
 include $(TOPDIR)/config.mk
 
-<<<<<<< HEAD
-SUBDIR = aarch64 drv dts kern libkern mips riscv tests
-=======
 SUBDIR = aarch64 contrib drv dts kern libkern mips riscv tests
->>>>>>> 5e82160e
 KLIB = no
 
 BUILD-FILES += $(KERNEL-IMAGES) mimiker.elf cscope.out etags tags
