# vim: tabstop=8 shiftwidth=8 noexpandtab:

SOURCES_C  = \
	callout.c \
	clock.c \
	condvar.c \
	dev_null.c \
	dev_uart.c \
	devfs.c \
	exception.c \
	exec.c \
<<<<<<< HEAD
	initrd.c \
=======
	file.c \
	filedesc.c \
>>>>>>> fe781f66
	interrupt.c \
	malloc.c \
	mutex.c \
	pci_ids.c \
	pcpu.c \
	physmem.c \
	runq.c \
	sched.c \
	sleepq.c \
	startup.c \
	sync.c \
	sysent.c \
	thread.c \
	turnstile.c \
	uio.c \
	vfs.c \
	vfs_syscalls.c \
	vm_map.c \
	vm_object.c \
	vm_pager.c \
	vnode.c
SOURCES_ASM = 

all: $(DEPFILES) libsys.a 

include ../Makefile.common

libsys.a: $(OBJECTS)

clean:
	$(RM) -f .*.D *.ko *.o *.a *.lst *~
	$(RM) -f tags *.taghl<|MERGE_RESOLUTION|>--- conflicted
+++ resolved
@@ -9,12 +9,9 @@
 	devfs.c \
 	exception.c \
 	exec.c \
-<<<<<<< HEAD
-	initrd.c \
-=======
 	file.c \
 	filedesc.c \
->>>>>>> fe781f66
+	initrd.c \
 	interrupt.c \
 	malloc.c \
 	mutex.c \
