--- conflicted
+++ resolved
@@ -1,10 +1,5 @@
 # vim: tabstop=8 shiftwidth=8 noexpandtab:
 
-<<<<<<< HEAD
-SOURCES_C = callout.c clock.c exception.c exec.c interrupt.c malloc.c pci_ids.c	\
-	    physmem.c runq.c sched.c sleepq.c startup.c sys_mmap.c thread.c			\
-	    turnstile.c vm_map.c vm_object.c vm_pager.c pcpu.c
-=======
 SOURCES_C  = \
 	callout.c \
 	clock.c \
@@ -21,12 +16,12 @@
 	sleepq.c \
 	startup.c \
 	sysent.c \
+	sys_mmap.c \
 	thread.c \
 	turnstile.c \
 	vm_map.c \
 	vm_object.c \
 	vm_pager.c
->>>>>>> d1e934d9
 SOURCES_ASM = 
 
 all: $(DEPFILES) libsys.a 
