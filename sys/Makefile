# vim: tabstop=8 shiftwidth=8 noexpandtab:

SOURCES_C  = \
	assert.c \
	callout.c \
	clock.c \
	condvar.c \
	console.c \
	device.c \
	dev_cons.c \
	dev_null.c \
	dev_vga.c \
	devfs.c \
	drv_stdvga.c \
	exception.c \
	exec.c \
	file.c \
	filedesc.c \
	fork.c \
	initrd.c \
	interrupt.c \
	klog.c \
	ktest.c \
	main.c \
	malloc.c \
	mutex.c \
<<<<<<< HEAD
	mmap.c \
=======
	pci.c \
>>>>>>> 5a36224e
	pci_ids.c \
	pcpu.c \
	physmem.c \
	pool.c \
	proc.c \
	runq.c \
	rwlock.c \
	sbrk.c \
	sched.c \
	signal.c \
	sleepq.c \
	startup.c \
	sync.c \
	sysent.c \
<<<<<<< HEAD
	taskqueue.c \
=======
	sysinit.c \
	mmap.c \
>>>>>>> 5a36224e
	thread.c \
	uio.c \
	vfs.c \
	vfs_readdir.c \
	vfs_syscalls.c \
	vfs_vnode.c \
	vm_map.c \
	vm_object.c \
	vm_pager.c

SOURCES_ASM = 

all: $(DEPFILES) libsys.a 

include ../Makefile.common

libsys.a: $(OBJECTS)

clean:
	$(RM) .*.D *.ko *.o *.a *.lst *~
	$(RM) tags *.taghl<|MERGE_RESOLUTION|>--- conflicted
+++ resolved
@@ -24,11 +24,8 @@
 	main.c \
 	malloc.c \
 	mutex.c \
-<<<<<<< HEAD
 	mmap.c \
-=======
 	pci.c \
->>>>>>> 5a36224e
 	pci_ids.c \
 	pcpu.c \
 	physmem.c \
@@ -43,12 +40,8 @@
 	startup.c \
 	sync.c \
 	sysent.c \
-<<<<<<< HEAD
+	sysinit.c \
 	taskqueue.c \
-=======
-	sysinit.c \
-	mmap.c \
->>>>>>> 5a36224e
 	thread.c \
 	uio.c \
 	vfs.c \
