# vim: tabstop=8 shiftwidth=8 noexpandtab:

SOURCES_C  = \
	callout.c \
	clock.c \
	condvar.c \
	dev_null.c \
	dev_uart.c \
	devfs.c \
	exception.c \
	exec.c \
	file.c \
	filedesc.c \
	interrupt.c \
	malloc.c \
	mutex.c \
	pci_ids.c \
	pcpu.c \
	physmem.c \
	runq.c \
	sched.c \
	sleepq.c \
	startup.c \
	sync.c \
	sysent.c \
	taskqueue.c \
	thread.c \
	turnstile.c \
	uio.c \
	vfs.c \
	vfs_syscalls.c \
	vm_map.c \
	vm_object.c \
	vm_pager.c \
<<<<<<< HEAD
	worker.c
=======
	vnode.c
>>>>>>> fe781f66
SOURCES_ASM = 

all: $(DEPFILES) libsys.a 

include ../Makefile.common

libsys.a: $(OBJECTS)

clean:
	$(RM) -f .*.D *.ko *.o *.a *.lst *~
	$(RM) -f tags *.taghl<|MERGE_RESOLUTION|>--- conflicted
+++ resolved
@@ -32,11 +32,9 @@
 	vm_map.c \
 	vm_object.c \
 	vm_pager.c \
-<<<<<<< HEAD
-	worker.c
-=======
+	worker.c \
 	vnode.c
->>>>>>> fe781f66
+
 SOURCES_ASM = 
 
 all: $(DEPFILES) libsys.a 
