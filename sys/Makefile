--- conflicted
+++ resolved
@@ -4,12 +4,9 @@
 	basic_dev.c \
 	callout.c \
 	clock.c \
-<<<<<<< HEAD
 	descrip.c \
-=======
 	dev_null.c \
 	devfs.c \
->>>>>>> 939fc1ab
 	exception.c \
 	exec.c \
 	interrupt.c \
