--- conflicted
+++ resolved
@@ -8,10 +8,6 @@
 
 extern void main(void *);
 
-<<<<<<< HEAD
-/* TODO: Does this deserve a new header file? */
-extern void kbd_init();
-=======
 /* This function mounts some initial filesystems. Normally this would be done by
    userspace init program. */
 static void mount_fs(void) {
@@ -20,7 +16,6 @@
 }
 
 SYSINIT_ADD(mount_fs, mount_fs, DEPS("vfs", "filedesc"));
->>>>>>> 1832352b
 
 int kernel_init(int argc, char **argv) {
   kprintf("Kernel arguments (%d): ", argc);
@@ -28,30 +23,8 @@
     kprintf("%s ", argv[i]);
   kprintf("\n");
 
-<<<<<<< HEAD
-  pci_init();
-  callout_init();
-  pmap_init();
-  vm_object_init();
-  vm_map_init();
-  sched_init();
-  mips_clock_init();
-
-  ramdisk_init();
-  vnode_init();
-  vfs_init();
-  file_init();
-  fd_init();
-  proc_init();
-
-  kbd_init();
-  vga_init();
-
-  kprintf("[startup] kernel initialized\n");
-=======
   sysinit();
   klog("Kernel initialized!");
->>>>>>> 1832352b
 
   thread_t *main_thread = thread_create("main", main, NULL);
   sched_add(main_thread);
