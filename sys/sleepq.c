#define KL_LOG KL_SLEEPQ
#include <klog.h>
#include <common.h>
#include <queue.h>
#include <stdc.h>
#include <sleepq.h>
#include <pool.h>
#include <sched.h>
#include <spinlock.h>
#include <thread.h>

#define SC_TABLESIZE 256 /* Must be power of 2. */
#define SC_MASK (SC_TABLESIZE - 1)
#define SC_SHIFT 8
#define SC_HASH(wc)                                                            \
  ((((uintptr_t)(wc) >> SC_SHIFT) ^ (uintptr_t)(wc)) & SC_MASK)
#define SC_LOOKUP(wc) &sleepq_chains[SC_HASH(wc)]

/*! \brief bucket of sleep queues */
typedef struct sleepq_chain {
  spinlock_t sc_lock;
  TAILQ_HEAD(, sleepq) sc_queues; /*!< list of sleep queues */
} sleepq_chain_t;

static sleepq_chain_t sleepq_chains[SC_TABLESIZE];

static sleepq_chain_t *sc_acquire(void *wchan) {
  sleepq_chain_t *sc = SC_LOOKUP(wchan);
  spin_acquire(&sc->sc_lock);
  return sc;
}

static bool sc_owned(sleepq_chain_t *sc) {
  return spin_owned(&sc->sc_lock);
}

static void sc_release(sleepq_chain_t *sc) {
  spin_release(&sc->sc_lock);
}

/*! \brief stores all threads sleeping on the same resource */
typedef struct sleepq {
  spinlock_t sq_lock;
  TAILQ_ENTRY(sleepq) sq_entry;    /*!< link on sleepq_chain */
  TAILQ_HEAD(, sleepq) sq_free;    /*!< unused sleep queue records */
  TAILQ_HEAD(, thread) sq_blocked; /*!< blocked threads */
  unsigned sq_nblocked;            /*!< number of blocked threads */
  void *sq_wchan;                  /*!< associated waiting channel */
} sleepq_t;

static void sq_acquire(sleepq_t *sq) {
  spin_acquire(&sq->sq_lock);
}

static bool sq_owned(sleepq_t *sq) {
  return spin_owned(&sq->sq_lock);
}

static void sq_release(sleepq_t *sq) {
  spin_release(&sq->sq_lock);
}

static void sq_ctor(void *ptr) {
  sleepq_t *sq = ptr;
  TAILQ_INIT(&sq->sq_blocked);
  TAILQ_INIT(&sq->sq_free);
  sq->sq_nblocked = 0;
  sq->sq_wchan = NULL;
  sq->sq_lock = SPINLOCK_INITIALIZER();
}

void sleepq_init(void) {
  memset(sleepq_chains, 0, sizeof(sleepq_chains));

  for (int i = 0; i < SC_TABLESIZE; i++) {
    sleepq_chain_t *sc = &sleepq_chains[i];
    sc->sc_lock = SPINLOCK_INITIALIZER();
    TAILQ_INIT(&sc->sc_queues);
  }
}

static POOL_DEFINE(P_SLEEPQ, "sleepq", sizeof(sleepq_t), sq_ctor, NULL);

sleepq_t *sleepq_alloc(void) {
  return pool_alloc(P_SLEEPQ, 0);
}

void sleepq_destroy(sleepq_t *sq) {
  pool_free(P_SLEEPQ, sq);
}

/*! \brief Lookup the sleep queue associated with \a wchan.
 *
 * \return NULL if no queue is found
 *
 * \warning returned sleep queue is locked!
 */
static sleepq_t *sq_lookup(sleepq_chain_t *sc, void *wchan) {
  assert(sc_owned(sc));

  sleepq_t *sq;
  TAILQ_FOREACH (sq, &sc->sc_queues, sq_entry) {
    if (sq->sq_wchan == wchan) {
      sq_acquire(sq);
      return sq;
    }
  }

  return NULL;
}

static void sq_enter(thread_t *td, void *wchan, const void *waitpt,
                     sq_flags_t flags) {
  klog("Thread %ld goes to sleep on %p at pc=%p", td->td_tid, wchan, waitpt);

  assert(td->td_wchan == NULL);
  assert(td->td_waitpt == NULL);
  assert(td->td_sleepqueue != NULL);

  sleepq_t *td_sq = td->td_sleepqueue;

  assert(TAILQ_EMPTY(&td_sq->sq_blocked));
  assert(TAILQ_EMPTY(&td_sq->sq_free));
  assert(td_sq->sq_nblocked == 0);

  sleepq_chain_t *sc = sc_acquire(wchan);
  sleepq_t *sq = sq_lookup(sc, wchan);

  if (sq == NULL) {
    /* No sleep queue for this waiting channel.
     * We take current thread's sleep queue and use it for that purpose. */
    sq = td_sq;
    sq_acquire(sq);
    sq->sq_wchan = wchan;
    TAILQ_INSERT_HEAD(&sc->sc_queues, sq, sq_entry);
  } else {
    /* A sleep queue for the waiting channel already exists!
     * We add this thread's sleepqueue to the free list. */
    TAILQ_INSERT_HEAD(&sq->sq_free, td->td_sleepqueue, sq_entry);
  }

  TAILQ_INSERT_TAIL(&sq->sq_blocked, td, td_sleepq);
  sq->sq_nblocked++;

  WITH_SPINLOCK(td->td_spin) {
    td->td_wchan = wchan;
    td->td_waitpt = waitpt;
    td->td_sleepqueue = NULL;
    td->td_sq_flags = flags;
  }

  /* The thread is about to fall asleep, but it still needs to reach
   * sched_switch - it may get interrupted on the way, so mark our intent. */
  td->td_flags |= TDF_SLEEPY;

  sq_release(sq);
  sc_release(sc);
}

static void sq_leave(thread_t *td, sleepq_chain_t *sc, sleepq_t *sq) {
  klog("Wakeup thread %ld from %p at pc=%p", td->td_tid, td->td_wchan,
       td->td_waitpt);

  assert(sc_owned(sc));
  assert(sq_owned(sq));

  assert(td->td_wchan != NULL);
  assert(td->td_sleepqueue == NULL);
  assert(sq->sq_nblocked >= 1);

  TAILQ_REMOVE(&sq->sq_blocked, td, td_sleepq);
  sq->sq_nblocked--;

  if (TAILQ_EMPTY(&sq->sq_blocked)) {
    /* If it was the last thread on this sleep queue, \a td gets it. */
    assert(sq->sq_nblocked == 0);
    sq->sq_wchan = NULL;
    /* Remove the sleep queue from the chain. */
    TAILQ_REMOVE(&sc->sc_queues, sq, sq_entry);
  } else {
    /* Otherwise \a td gets a sleep queue from the free list. */
    assert(sq->sq_nblocked > 0);
    assert(!TAILQ_EMPTY(&sq->sq_free));
    sq = TAILQ_FIRST(&sq->sq_free);
    /* Remove the sleep queue from the free list. */
    TAILQ_REMOVE(&sq->sq_free, sq, sq_entry);
  }

  WITH_SPINLOCK(td->td_spin) {
    td->td_wchan = NULL;
    td->td_waitpt = NULL;
    td->td_sleepqueue = sq;
  }
}

<<<<<<< HEAD
// TODO maybe we should just make td_sleep_flags in thread_t?
static uint32_t tdf_of_slpf(sleep_flags_t flags) {
  uint32_t thread_flags = 0;
  if (flags & SLPF_INT)
    thread_flags |= TDF_SLEEP_INT;
  if (flags & SLPF_TIME)
    thread_flags |= TDF_SLEEP_TIME;
  return thread_flags;
}

void sleepq_wait(void *wchan, const void *waitpt) {
  slp_wakeup_t reason = sleepq_wait_abortable(wchan, waitpt, 0);
  assert(reason == SLEEPQ_WKP_REG);
}

slp_wakeup_t sleepq_wait_abortable(void *wchan, const void *waitpt,
                                   sleep_flags_t f) {
=======
sq_wakeup_t sleepq_wait_abortable(void *wchan, const void *waitpt,
                                  sq_flags_t flags) {
  flags |= SQ_REGULAR;
>>>>>>> 2652a6b1
  thread_t *td = thread_self();

  if (waitpt == NULL)
    waitpt = __caller(0);

  sq_enter(td, wchan, waitpt, flags);

  /* The code can be interrupted in here.
   * A race is avoided by clever use of TDF_SLEEPY flag. */

  /* Initial value just to avoid compiler's warning (and therefore error) */
  sq_wakeup_t reason = SQ_REGULAR;
  WITH_SPINLOCK(td->td_spin) {
    if (td->td_flags & TDF_SLEEPY) {
      td->td_flags &= ~TDF_SLEEPY;
      td->td_state = TDS_SLEEPING;
      sched_switch();
    }
    // TODO could we get it after unlocking the spinlock?
    reason = td->td_wakeup_reason;
  }

  return reason;
}

/* Remove a thread from the sleep queue and resume it. */
static bool sq_wakeup(thread_t *td, sleepq_chain_t *sc, sleepq_t *sq,
                      sq_wakeup_t reason) {
  sq_leave(td, sc, sq);

  bool succeeded = false;
  WITH_SPINLOCK(td->td_spin) {
    if (td->td_sq_flags & reason) {
      succeeded = true;
      td->td_wakeup_reason = reason;

      /* Do not try to wake up a thread that is sleepy but did not fall asleep!
       */
      if (td->td_flags & TDF_SLEEPY) {
        td->td_flags &= ~TDF_SLEEPY;
      } else {
        sched_wakeup(td);
      }
    } else {
      succeeded = false;
    }
  }

  return succeeded;
}

bool sleepq_signal(void *wchan) {
  sleepq_chain_t *sc = sc_acquire(wchan);
  sleepq_t *sq = sq_lookup(sc, wchan);

  if (sq == NULL) {
    sc_release(sc);
    return false;
  }

  thread_t *td, *best_td = TAILQ_FIRST(&sq->sq_blocked);
  TAILQ_FOREACH (td, &sq->sq_blocked, td_sleepq) {
    /* Search for thread with highest priority */
    if (td->td_prio > best_td->td_prio)
      best_td = td;
  }

  sq_wakeup(best_td, sc, sq, SQ_REGULAR);

  sq_release(sq);
  sc_release(sc);

  return true;
}

bool sleepq_abort(thread_t *td, sq_wakeup_t reason) {
  bool succeeded;
  void *wchan = td->td_wchan;
  sleepq_chain_t *sc = sc_acquire(wchan);
  sleepq_t *sq = sq_lookup(sc, wchan);

  assert(sc != NULL);

  if (sq != NULL) {
    succeeded = sq_wakeup(td, sc, sq, reason);
    sq_release(sq);
  } else
    succeeded = false;

  sc_release(sc);

  return succeeded;
}

bool sleepq_broadcast(void *wchan) {
  sleepq_chain_t *sc = sc_acquire(wchan);
  sleepq_t *sq = sq_lookup(sc, wchan);

  if (sq == NULL) {
    sc_release(sc);
    return false;
  }

  thread_t *td;
  TAILQ_FOREACH (td, &sq->sq_blocked, td_sleepq)
    sq_wakeup(td, sc, sq, SQ_REGULAR);
  sq_release(sq);
  sc_release(sc);

  return true;
}<|MERGE_RESOLUTION|>--- conflicted
+++ resolved
@@ -193,29 +193,9 @@
   }
 }
 
-<<<<<<< HEAD
-// TODO maybe we should just make td_sleep_flags in thread_t?
-static uint32_t tdf_of_slpf(sleep_flags_t flags) {
-  uint32_t thread_flags = 0;
-  if (flags & SLPF_INT)
-    thread_flags |= TDF_SLEEP_INT;
-  if (flags & SLPF_TIME)
-    thread_flags |= TDF_SLEEP_TIME;
-  return thread_flags;
-}
-
-void sleepq_wait(void *wchan, const void *waitpt) {
-  slp_wakeup_t reason = sleepq_wait_abortable(wchan, waitpt, 0);
-  assert(reason == SLEEPQ_WKP_REG);
-}
-
-slp_wakeup_t sleepq_wait_abortable(void *wchan, const void *waitpt,
-                                   sleep_flags_t f) {
-=======
 sq_wakeup_t sleepq_wait_abortable(void *wchan, const void *waitpt,
                                   sq_flags_t flags) {
   flags |= SQ_REGULAR;
->>>>>>> 2652a6b1
   thread_t *td = thread_self();
 
   if (waitpt == NULL)
