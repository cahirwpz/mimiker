#include <common.h>
#include <mips/malta.h>
#include <dev/mc146818reg.h>
#include <ktest.h>
#include <time.h>

#define RTC_ADDR_R *(volatile uint8_t *)(MIPS_PHYS_TO_KSEG1(MALTA_RTC_ADDR))
#define RTC_DATA_R *(volatile uint8_t *)(MIPS_PHYS_TO_KSEG1(MALTA_RTC_DATA))

static inline uint8_t rtc_read(unsigned reg) {
  RTC_ADDR_R = reg;
  return RTC_DATA_R;
}

<<<<<<< HEAD
void rtc_init(void) {
  RTC_ADDR_R = 0xb;
  RTC_DATA_R = RTC_DATA_R | REG_B_DM | REG_B_24;
=======
static inline void rtc_write(unsigned reg, uint8_t value) {
  RTC_ADDR_R = reg;
  RTC_DATA_R = value;
>>>>>>> 93bf192f
}

static inline void rtc_setb(unsigned reg, uint8_t mask) {
  rtc_write(reg, rtc_read(reg) | mask);
}

static void rtc_gettime(tm_t *t) {
  t->tm_sec = rtc_read(MC_SEC);
  t->tm_min = rtc_read(MC_MIN);
  t->tm_hour = rtc_read(MC_HOUR);
  t->tm_wday = rtc_read(MC_DOW);
  t->tm_mday = rtc_read(MC_DOM);
  t->tm_mon = rtc_read(MC_MONTH);
  t->tm_year = rtc_read(MC_YEAR) + 2000;
}

static void tv_delay(timeval_t delay) {
  timeval_t now = get_uptime();
  timeval_t end = timeval_add(&now, &delay);
  while (timeval_cmp(&now, &end, <))
    now = get_uptime();
}

<<<<<<< HEAD
static int test_rtc(void) {
  rtc_init();
=======
static int test_rtc() {
  rtc_setb(MC_REGB, MC_REGB_BINARY | MC_REGB_24HR | MC_REGB_PIE);
>>>>>>> 93bf192f

  while (1) {
    tm_t t;
    rtc_gettime(&t);

    uint8_t regc = rtc_read(MC_REGC);

    kprintf("Time is %02d:%02d:%02d, C(%02x)\n", t.tm_hour, t.tm_min, t.tm_sec,
            regc);

    tv_delay(TIMEVAL(1.0));
  }
  return KTEST_FAILURE;
}

KTEST_ADD(rtc, test_rtc, KTEST_FLAG_NORETURN);<|MERGE_RESOLUTION|>--- conflicted
+++ resolved
@@ -12,15 +12,9 @@
   return RTC_DATA_R;
 }
 
-<<<<<<< HEAD
-void rtc_init(void) {
-  RTC_ADDR_R = 0xb;
-  RTC_DATA_R = RTC_DATA_R | REG_B_DM | REG_B_24;
-=======
 static inline void rtc_write(unsigned reg, uint8_t value) {
   RTC_ADDR_R = reg;
   RTC_DATA_R = value;
->>>>>>> 93bf192f
 }
 
 static inline void rtc_setb(unsigned reg, uint8_t mask) {
@@ -44,13 +38,8 @@
     now = get_uptime();
 }
 
-<<<<<<< HEAD
 static int test_rtc(void) {
-  rtc_init();
-=======
-static int test_rtc() {
   rtc_setb(MC_REGB, MC_REGB_BINARY | MC_REGB_24HR | MC_REGB_PIE);
->>>>>>> 93bf192f
 
   while (1) {
     tm_t t;
