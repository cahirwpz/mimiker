--- conflicted
+++ resolved
@@ -31,16 +31,15 @@
 
   assert(stack_size == max_stack_size);
 
-<<<<<<< HEAD
   exec_args_t exec_args = {
     .prog_name = "/bin/utest", .stack_image = stack, .stack_size = stack_size};
-=======
+#if 0
   exec_args_t exec_args = {.prog_name = "/bin/utest",
                            .argv = (const char *[]){"utest", test_name, NULL},
                            .envp = (const char *[]){NULL}
 
   };
->>>>>>> 56d2f5ac
+#endif
 
   run_program(&exec_args);
 end:
