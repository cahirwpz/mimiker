TOPDIR = $(realpath ..)

SOURCES_C = \
	broken.c \
	callout.c \
	crash.c \
	klog.c \
	linker_set.c \
	malloc.c \
	mutex.c \
	physmem.c \
	pmap.c \
	pool.c \
	producer_consumer.c \
	resizable_fdt.c \
	rwlock.c \
	sched.c \
	sleepq.c \
	strtol.c \
	taskqueue.c \
	thread_stats.c \
	thread_exit.c \
<<<<<<< HEAD
	time.c \
=======
	turnstile_adjust.c \
	turnstile_propagate_once.c \
	turnstile_propagate_many.c \
>>>>>>> 0b946538
	uiomove.c \
	utest.c \
	vm_map.c \
	vfs.c

SOURCES_ASM =

all: $(DEPFILES) libtests.a

include $(TOPDIR)/build/build.kern.mk

libtests.a: $(OBJECTS)

clean:
	$(RM) .*.D *.o *.elf *.a *.map *~<|MERGE_RESOLUTION|>--- conflicted
+++ resolved
@@ -20,13 +20,10 @@
 	taskqueue.c \
 	thread_stats.c \
 	thread_exit.c \
-<<<<<<< HEAD
 	time.c \
-=======
 	turnstile_adjust.c \
 	turnstile_propagate_once.c \
 	turnstile_propagate_many.c \
->>>>>>> 0b946538
 	uiomove.c \
 	utest.c \
 	vm_map.c \
