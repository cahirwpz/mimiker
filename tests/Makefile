--- conflicted
+++ resolved
@@ -15,11 +15,8 @@
 	pmap.c \
 	pool.c \
 	producer_consumer.c \
-<<<<<<< HEAD
 	referenced_modified_test.c \
-=======
 	resizable_fdt.c \
->>>>>>> 3b42b7a0
 	rtc.c \
 	rwlock.c \
 	sched.c \
