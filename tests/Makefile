--- conflicted
+++ resolved
@@ -21,11 +21,8 @@
 	sched.c \
 	strtol.c \
 	syscall.c \
-<<<<<<< HEAD
 	taskqueue.c \
-=======
 	thread_stats.c \
->>>>>>> 5a36224e
 	thread_exit.c \
 	uiomove.c \
 	vm_map.c \
