TOPDIR = $(realpath ..)

SOURCES_C = \
	broken.c \
	callout.c \
	crash.c \
	klog.c \
	linker_set.c \
	malloc.c \
	mutex.c \
	physmem.c \
	pmap.c \
	pool.c \
	producer_consumer.c \
	resizable_fdt.c \
	rwlock.c \
	sched.c \
	sleepq.c \
	strtol.c \
	taskqueue.c \
	thread_stats.c \
	thread_exit.c \
<<<<<<< HEAD
	turnstile_simple.c \
	turnstile_complex.c \
	turnstile_adjust.c \
=======
	turnstile_adjust.c \
	turnstile_chain.c \
	turnstile_simple.c \
>>>>>>> 7a5e4ae5
	uiomove.c \
	utest.c \
	vm_map.c \
	vfs.c

SOURCES_ASM =

all: $(DEPFILES) libtests.a

include $(TOPDIR)/build/build.kern.mk

libtests.a: $(OBJECTS)

clean:
	$(RM) .*.D *.o *.elf *.a *.map *~<|MERGE_RESOLUTION|>--- conflicted
+++ resolved
@@ -20,15 +20,9 @@
 	taskqueue.c \
 	thread_stats.c \
 	thread_exit.c \
-<<<<<<< HEAD
-	turnstile_simple.c \
-	turnstile_complex.c \
-	turnstile_adjust.c \
-=======
 	turnstile_adjust.c \
 	turnstile_chain.c \
 	turnstile_simple.c \
->>>>>>> 7a5e4ae5
 	uiomove.c \
 	utest.c \
 	vm_map.c \
