#include <stdc.h>
#include <initrd.h>
#include <vnode.h>
#include <mount.h>
#include <vm_map.h>
#include <ktest.h>
#include <dirent.h>

static void dump_file(const char *path) {
  vnode_t *v;
  int res = vfs_lookup(path, &v);
  assert(res == 0);

  char buffer[500];
  memset(buffer, '\0', sizeof(buffer));

  uio_t uio;
  uio = UIO_SINGLE_KERNEL(UIO_READ, 0, buffer, sizeof(buffer));
  res = VOP_READ(v, &uio);

  kprintf("file %s:\n%s\n", path, buffer);
}

void dump_dirent(dirent_t *dir) {
  kprintf("%s\n", dir->d_name);
}

void dump_directory(const char *path) {
  vnode_t *v;
  int res = vfs_lookup(path, &v);
  assert(res == 0);

  char buffer[50];
  memset(buffer, '\0', sizeof(buffer));

  uio_t uio = UIO_SINGLE_KERNEL(UIO_READ, 0, buffer, sizeof(buffer));
  int bytes = 0;

  kprintf("Contents of directory: %s\n", path);

  uio.uio_offset = 0;

  do {
    bytes = VOP_READDIR(v, &uio);

    /* Dump directories inside buffer */
    dirent_t *dir = (dirent_t *)buffer;
    for (int off = 0; off < bytes; off += dir->d_reclen) {
      if (dir->d_reclen) {
        dump_dirent(dir);
        dir = _DIRENT_NEXT(dir);
      } else
        break;
    }
    int old_offset = uio.uio_offset;
    uio = UIO_SINGLE_KERNEL(UIO_READ, old_offset, buffer, sizeof(buffer));
  } while (bytes > 0);
}

static int test_readdir() {
  dump_directory("/tests/initrd/directory1/");
  dump_directory("/tests/initrd/");
  return KTEST_SUCCESS;
}

static int test_ramdisk() {
  dump_file("/usr/include/sys/errno.h");
  dump_file("/usr/include/sys/dirent.h");
  dump_file("/usr/include/sys/unistd.h");
  return KTEST_SUCCESS;
}

KTEST_ADD(ramdisk, test_ramdisk, 0);
<<<<<<< HEAD
KTEST_ADD(readdir, test_readdir, 0);
=======

/* Completing this test takes far too much time due to its verbosity - so it's
   disabled with the BROKEN flag. */
static int test_ramdisk_dump() {
  ramdisk_dump();
  return KTEST_SUCCESS;
}
KTEST_ADD(ramdisk_dump, test_ramdisk_dump, KTEST_FLAG_BROKEN);
>>>>>>> e0bf96b2
<|MERGE_RESOLUTION|>--- conflicted
+++ resolved
@@ -71,9 +71,7 @@
 }
 
 KTEST_ADD(ramdisk, test_ramdisk, 0);
-<<<<<<< HEAD
 KTEST_ADD(readdir, test_readdir, 0);
-=======
 
 /* Completing this test takes far too much time due to its verbosity - so it's
    disabled with the BROKEN flag. */
@@ -81,5 +79,4 @@
   ramdisk_dump();
   return KTEST_SUCCESS;
 }
-KTEST_ADD(ramdisk_dump, test_ramdisk_dump, KTEST_FLAG_BROKEN);
->>>>>>> e0bf96b2
+KTEST_ADD(ramdisk_dump, test_ramdisk_dump, KTEST_FLAG_BROKEN);