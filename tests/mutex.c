#include <stdc.h>
#include <sched.h>
#include <mutex.h>
#include <thread.h>
#include <ktest.h>

static mtx_t mtx;
static volatile int32_t value;

static thread_t *td1;
static thread_t *td2;
static thread_t *td3;
static thread_t *td4;
static thread_t *td5;

<<<<<<< HEAD
void mtx_test_main() {
  for (size_t i = 0; i < 200000; i++) {
    mtx_lock(&mtx);
=======
static void mtx_test_main() {
  mtx_lock(&mtx);
  for (size_t i = 0; i < 20000; i++) {
>>>>>>> 0b1a8ae0
    value++;
    mtx_unlock(&mtx);
  }
  kprintf("%s: %ld\n", thread_self()->td_name, (long)value);
}

<<<<<<< HEAD
void mtx_test() {
  mtx_init(&mtx, MTX_DEF);
=======
static int mtx_test() {
  mtx_init(&mtx);
>>>>>>> 0b1a8ae0
  td1 = thread_create("td1", mtx_test_main, NULL);
  td2 = thread_create("td2", mtx_test_main, NULL);
  td3 = thread_create("td3", mtx_test_main, NULL);
  td4 = thread_create("td4", mtx_test_main, NULL);
  td5 = thread_create("td5", mtx_test_main, NULL);
  sched_add(td1);
  sched_add(td2);
  sched_add(td3);
  sched_add(td4);
  sched_add(td5);
  sched_run();
  return 0;
}

#if 0
static mtx_t mtx1;
static mtx_t mtx2;

static void deadlock_main1() {
  mtx_lock(&mtx1);
  for (size_t i = 0; i < 400000; i++)
    ;
  mtx_lock(&mtx2);
  kprintf("no deadlock!");
  mtx_unlock(&mtx2);
  mtx_unlock(&mtx1);
}

static void deadlock_main2() {
  mtx_lock(&mtx2);
  for (size_t i = 0; i < 400000; i++)
    ;
  mtx_lock(&mtx1);
  kprintf("no deadlock!");
  mtx_unlock(&mtx1);
  mtx_unlock(&mtx2);
}

<<<<<<< HEAD
void deadlock_test() {
  mtx_init(&mtx1, MTX_DEF);
  mtx_init(&mtx2, MTX_DEF);
=======
static void deadlock_test() {
  mtx_init(&mtx1);
  mtx_init(&mtx2);
>>>>>>> 0b1a8ae0
  td1 = thread_create("td1", deadlock_main1, NULL);
  td2 = thread_create("td2", deadlock_main2, NULL);
  sched_add(td1);
  sched_add(td2);
  sched_run();
  while (1)
    kprintf("elo!\n");
}
#endif

KTEST_ADD(mutex, mtx_test);<|MERGE_RESOLUTION|>--- conflicted
+++ resolved
@@ -13,28 +13,17 @@
 static thread_t *td4;
 static thread_t *td5;
 
-<<<<<<< HEAD
-void mtx_test_main() {
+static void mtx_test_main() {
   for (size_t i = 0; i < 200000; i++) {
     mtx_lock(&mtx);
-=======
-static void mtx_test_main() {
-  mtx_lock(&mtx);
-  for (size_t i = 0; i < 20000; i++) {
->>>>>>> 0b1a8ae0
     value++;
     mtx_unlock(&mtx);
   }
   kprintf("%s: %ld\n", thread_self()->td_name, (long)value);
 }
 
-<<<<<<< HEAD
-void mtx_test() {
+static int mtx_test() {
   mtx_init(&mtx, MTX_DEF);
-=======
-static int mtx_test() {
-  mtx_init(&mtx);
->>>>>>> 0b1a8ae0
   td1 = thread_create("td1", mtx_test_main, NULL);
   td2 = thread_create("td2", mtx_test_main, NULL);
   td3 = thread_create("td3", mtx_test_main, NULL);
@@ -73,15 +62,9 @@
   mtx_unlock(&mtx2);
 }
 
-<<<<<<< HEAD
 void deadlock_test() {
   mtx_init(&mtx1, MTX_DEF);
   mtx_init(&mtx2, MTX_DEF);
-=======
-static void deadlock_test() {
-  mtx_init(&mtx1);
-  mtx_init(&mtx2);
->>>>>>> 0b1a8ae0
   td1 = thread_create("td1", deadlock_main1, NULL);
   td2 = thread_create("td2", deadlock_main2, NULL);
   sched_add(td1);
