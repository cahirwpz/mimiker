#include <mount.h>
#include <stdc.h>
#include <vnode.h>
#include <errno.h>
#include <vm_map.h>
#include <ktest.h>

static bool fsname_of(vnode_t *v, const char *fsname) {
  return strncmp(v->v_mount->mnt_vfc->vfc_name, fsname, strlen(fsname)) == 0;
}

static int test_vfs() {
  vnode_t *v;
  int error;

  error = vfs_lookup("/dev/SPAM", &v);
  assert(error == -ENOENT);
  error = vfs_lookup("/", &v);
  assert(error == 0);
<<<<<<< HEAD
  /* Ensure the v is the initrd mountpoint. */
  assert(strncmp(v->v_mount->mnt_vfc->vfc_name, "initrd", strlen("initrd")) ==
         0);
  vnode_unref(v);
  error = vfs_lookup("/dev////", &v);
  assert(error == 0);
  /* Ensure the v belongs to devfs, not initrd. */
  assert(strncmp(v->v_mount->mnt_vfc->vfc_name, "devfs", strlen("devfs")) == 0);
  vnode_unref(v);

  error = vfs_lookup("/dev", &v);
  assert(error == 0 && v->v_mountedhere == NULL);
=======
  assert(fsname_of(v, "initrd"));
  vnode_unref(v);
  error = vfs_lookup("/dev////", &v);
  assert(error == 0);
  assert(fsname_of(v, "devfs"));
  vnode_unref(v);

  error = vfs_lookup("/dev", &v);
  assert(error == 0 && !is_mountpoint(v));
>>>>>>> 72b59e8f
  vnode_unref(v);

  vnode_t *dev_null, *dev_zero;
  error = vfs_lookup("/dev/null", &dev_null);
  assert(error == 0);
  vnode_unref(dev_null);
  error = vfs_lookup("/dev/zero", &dev_zero);
  assert(error == 0);
  vnode_unref(dev_zero);

  assert(dev_zero->v_usecnt == 1);
  /* Ask for the same vnode multiple times and check for correct v_usecnt. */
  error = vfs_lookup("/dev/zero", &dev_zero);
  assert(error == 0);
  error = vfs_lookup("/dev/zero", &dev_zero);
  assert(error == 0);
  error = vfs_lookup("/dev/zero", &dev_zero);
  assert(error == 0);
  assert(dev_zero->v_usecnt == 4);
  vnode_unref(dev_zero);
  vnode_unref(dev_zero);
  vnode_unref(dev_zero);
  assert(dev_zero->v_usecnt == 1);

  uio_t uio;
  int res = 0;
  char buffer[100];
  memset(buffer, '=', sizeof(buffer));

  /* Perform a READ test on /dev/zero, cleaning buffer. */
  uio = UIO_SINGLE_KERNEL(UIO_READ, 0, buffer, sizeof(buffer));
  res = VOP_READ(dev_zero, &uio);
  assert(res == 0);
  assert(buffer[1] == 0 && buffer[10] == 0);
  assert(uio.uio_resid == 0);

  /* Now write some data to /dev/null */
  assert(dev_null != 0);
  uio = UIO_SINGLE_KERNEL(UIO_WRITE, 0, buffer, sizeof(buffer));
  res = VOP_WRITE(dev_null, &uio);
  assert(res == 0);
  assert(uio.uio_resid == 0);

  /* Test writing to UART */
  vnode_t *dev_cons;
  error = vfs_lookup("/dev/cons", &dev_cons);
  assert(error == 0);
  char *str = "Some string for testing UART write\n";

  uio = UIO_SINGLE_KERNEL(UIO_WRITE, 0, str, strlen(str));
  res = VOP_WRITE(dev_cons, &uio);
  assert(res == 0);

  return KTEST_SUCCESS;
}

KTEST_ADD(vfs, test_vfs, 0);<|MERGE_RESOLUTION|>--- conflicted
+++ resolved
@@ -17,20 +17,6 @@
   assert(error == -ENOENT);
   error = vfs_lookup("/", &v);
   assert(error == 0);
-<<<<<<< HEAD
-  /* Ensure the v is the initrd mountpoint. */
-  assert(strncmp(v->v_mount->mnt_vfc->vfc_name, "initrd", strlen("initrd")) ==
-         0);
-  vnode_unref(v);
-  error = vfs_lookup("/dev////", &v);
-  assert(error == 0);
-  /* Ensure the v belongs to devfs, not initrd. */
-  assert(strncmp(v->v_mount->mnt_vfc->vfc_name, "devfs", strlen("devfs")) == 0);
-  vnode_unref(v);
-
-  error = vfs_lookup("/dev", &v);
-  assert(error == 0 && v->v_mountedhere == NULL);
-=======
   assert(fsname_of(v, "initrd"));
   vnode_unref(v);
   error = vfs_lookup("/dev////", &v);
@@ -40,7 +26,6 @@
 
   error = vfs_lookup("/dev", &v);
   assert(error == 0 && !is_mountpoint(v));
->>>>>>> 72b59e8f
   vnode_unref(v);
 
   vnode_t *dev_null, *dev_zero;
