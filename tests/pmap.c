--- conflicted
+++ resolved
@@ -6,15 +6,8 @@
 #include <physmem.h>
 #include <vm.h>
 #include <ktest.h>
-#include <sync.h>
 
-<<<<<<< HEAD
-static int test_kernel_pmap() {
-  critical_enter();
-
-=======
 static int test_kernel_pmap(void) {
->>>>>>> 1832352b
   pmap_t *pmap = get_kernel_pmap();
 
   vm_page_t *pg = pm_alloc(16);
@@ -50,23 +43,11 @@
   pmap_unmap(pmap, vaddr2, vaddr3);
   pm_free(pg);
 
-<<<<<<< HEAD
-  log("Test passed.");
-
-  critical_leave();
-  return KTEST_SUCCESS;
-}
-
-static int test_user_pmap() {
-  critical_enter();
-
-=======
   klog("Test passed.");
   return KTEST_SUCCESS;
 }
 
 static int test_user_pmap(void) {
->>>>>>> 1832352b
   pmap_t *orig = get_user_pmap();
 
   pmap_t *pmap1 = pmap_new();
@@ -100,13 +81,7 @@
   /* Restore original user pmap */
   pmap_activate(orig);
 
-<<<<<<< HEAD
-  log("Test passed.");
-
-  critical_leave();
-=======
   klog("Test passed.");
->>>>>>> 1832352b
   return KTEST_SUCCESS;
 }
 
