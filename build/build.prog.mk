--- conflicted
+++ resolved
@@ -32,15 +32,9 @@
 $(SYSROOT)/bin/$(PROGRAM): $(PROGRAM).uelf
 	@echo "[INSTALL] $(DIR)$< -> /bin/$(PROGRAM)"
 	$(INSTALL) -D $(PROGRAM).uelf $(SYSROOT)/bin/$(PROGRAM)
-<<<<<<< HEAD
-	# how to not append to this on every build?
-	# check if it exists?
-	echo "/bin/$(PROGRAM):$(TOPDIR)/$(DIR)$(PROGRAM).uelf" >> $(TOPDIR)/elf_files
-=======
 	@echo "[OBJCOPY] $(SYSROOT)/bin/$(PROGRAM) -> \
 		$(SYSROOT)/bin/$(PROGRAM).dbg"
 	$(OBJCOPY) --only-keep-debug $(SYSROOT)/bin/$(PROGRAM) \
 		$(SYSROOT)/bin/$(PROGRAM).dbg
->>>>>>> 2fa9ff40
 	@echo "[STRIP] /bin/$(PROGRAM)"
 	$(STRIP) --strip-all $(SYSROOT)/bin/$(PROGRAM)