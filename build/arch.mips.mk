--- conflicted
+++ resolved
@@ -7,21 +7,12 @@
 # Set KASAN flags
 ifeq ($(KASAN), 1)
 ifeq ($(KERNEL), 1)
-<<<<<<< HEAD
-	# Added to files that are sanitized
-	CFLAGS_KASAN = -fsanitize=kernel-address -fasan-shadow-offset=0xD8000000 \
-								 --param asan-globals=1 \
-								 --param asan-stack=1 \
-								 --param asan-instrument-allocas=1
-	# Added to all files
-	CFLAGS += -DKASAN
-=======
   # Added to files that are sanitized
   CFLAGS_KASAN = -fsanitize=kernel-address -fasan-shadow-offset=0xD8000000 \
                  --param asan-globals=1 \
-                 --param asan-stack=1 
+                 --param asan-stack=1 \
+                 --param asan-instrument-allocas=1
   # Added to all files
   CFLAGS += -DKASAN
->>>>>>> 4bb1f272
 endif
 endif