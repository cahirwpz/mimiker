# vim: tabstop=8 shiftwidth=8 noexpandtab:
#
# Common makefile which specifies MIPS architecture specific settings.
#
# Required common variables: KERNEL, BOARD.

TARGET := mipsel-mimiker-elf
# -G 0 disables small-data and small-bss,
# as otherwise they would exceed 64KB limit
GCC_ABIFLAGS := -mips32r2 -EL -G 0
CLANG_ABIFLAGS := -target mipsel-elf -march=mips32r2 -mno-abicalls \
		  -modd-spreg -G 0 -D__ELF__=1
ELFTYPE := elf32-littlemips 
ELFARCH := mips

ifeq ($(KERNEL), 1)
ifeq ($(KASAN), 1)
  # Added to files that are sanitized
  CFLAGS_KASAN = -fsanitize=kernel-address -fasan-shadow-offset=0xD8000000 \
                 --param asan-globals=1 \
                 --param asan-stack=1 \
                 --param asan-instrument-allocas=1
endif
# Added to all files
GCC_ABIFLAGS += -msoft-float
CLANG_ABIFLAGS += -msoft-float
ifeq ($(KGPROF), 1)
<<<<<<< HEAD
  CFLAGS_KGPROF = -finstrument-functions
=======
	CFLAGS_KGPROF = -finstrument-functions
>>>>>>> 2050f254
endif
endif<|MERGE_RESOLUTION|>--- conflicted
+++ resolved
@@ -25,10 +25,6 @@
 GCC_ABIFLAGS += -msoft-float
 CLANG_ABIFLAGS += -msoft-float
 ifeq ($(KGPROF), 1)
-<<<<<<< HEAD
-  CFLAGS_KGPROF = -finstrument-functions
-=======
 	CFLAGS_KGPROF = -finstrument-functions
->>>>>>> 2050f254
 endif
 endif