--- conflicted
+++ resolved
@@ -8,13 +8,8 @@
 # -G 0 disables small-data and small-bss,
 # as otherwise they would exceed 64KB limit
 GCC_ABIFLAGS := -mips32r2 -EL -G 0
-<<<<<<< HEAD
 CLANG_ABIFLAGS := -target $(TARGET) -march=mips32r2 -mno-abicalls \
-		  -modd-spreg -G 0
-=======
-CLANG_ABIFLAGS := -target mipsel-elf -march=mips32r2 -mno-abicalls \
 		  -modd-spreg -G 0 -D__ELF__=1
->>>>>>> 2050f254
 ELFTYPE := elf32-littlemips 
 ELFARCH := mips
 
