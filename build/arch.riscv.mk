--- conflicted
+++ resolved
@@ -13,15 +13,11 @@
 ELFARCH := riscv
 
 ifeq ($(BOARD), litex-riscv)
-<<<<<<< HEAD
-	EXT := ima_zicsr_zifencei
-=======
 	ifeq ($(CLANG), 1)
 		EXT := ima
 	else
 		EXT := ima_zicsr_zifencei
 	endif
->>>>>>> 568f6866
 	ABI := ilp32
 	KERNEL_PHYS := 0x40000000
 	KERNEL-IMAGES := mimiker.img
