--- conflicted
+++ resolved
@@ -8,13 +8,8 @@
 # Required common variables: KERNEL, BOARD.
 #
 
-<<<<<<< HEAD
 TARGET := riscv$(XLEN)-mimiker-elf
 ELFTYPE := elf$(XLEN)-littleriscv
-=======
-TARGET := riscv32-mimiker-elf
-ELFTYPE := elf32-littleriscv
->>>>>>> 9d9e5a9e
 ELFARCH := riscv
 
 ifeq ($(BOARD), litex-riscv)
@@ -22,8 +17,9 @@
 	ABI := ilp32
 	KERNEL_PHYS := 0x40000000
 	KERNEL-IMAGES := mimiker.img
-<<<<<<< HEAD
+ifeq ($(KERNEL), 1)
 	CPPFLAGS += -DFPU=0
+endif
 endif
 
 ifeq ($(BOARD), fu540)
@@ -31,23 +27,17 @@
 	ABI := lp64d
 	KERNEL_PHYS := 0x80200000
 	KERNEL-IMAGES := mimiker.img
+ifeq ($(KERNEL), 1)
 	CPPFLAGS += -DFPU=1
+endif
 ifeq ($(CLANG), 1)
 	CPPFLAGS += -D__riscv_d -D__riscv_f
-=======
-ifeq ($(KERNEL), 1)
-	CPPFLAGS += -DFPU=0
-endif
->>>>>>> 9d9e5a9e
 endif
 endif
 
 GCC_ABIFLAGS += -march=rv$(XLEN)$(EXT) -mabi=$(ABI) 
 CLANG_ABIFLAGS += -target riscv$(XLEN)-elf -march=rv$(XLEN)$(EXT) -mabi=$(ABI)
 
-GCC_ABIFLAGS += -march=rv32$(EXT) -mabi=$(ABI) 
-CLANG_ABIFLAGS += -target riscv32-elf -march=rv32$(EXT) -mabi=$(ABI)
-
 ifeq ($(KERNEL), 1)
 	CFLAGS += -mcmodel=medany
 	CPPFLAGS += -DKERNEL_PHYS=$(KERNEL_PHYS)
