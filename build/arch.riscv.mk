# vim: tabstop=2 shiftwidth=2 noexpandtab:
#
# Common makefile which specifies RISC-V architecture specific settings.
#
# Explanation of specified options can be found here:
#   https://gcc.gnu.org/onlinedocs/gcc/RISC-V-Options.html#RISC-V-Options
#
# Required common variables: KERNEL, BOARD.
#

ELFTYPE := elf$(XLEN)-littleriscv
ELFARCH := riscv

ifeq ($(BOARD), litex-riscv)
  ifeq ($(LLVM), 1)
    EXT := ima
  else
    EXT := ima_zicsr_zifencei
  endif
  ABI := ilp32
  KERNEL_PHYS := 0x40000000
  KERNEL_VIRT := 0x80000000
  KERNEL-IMAGES := mimiker.img
  ifeq ($(KERNEL), 1)
    CPPFLAGS += -DFPU=0
    ASAN_SHADOW_OFFSET := 0x90000000
  endif
endif

ifeq ($(BOARD), sifive_u)
  EXT := g
  ABI := lp64d
  KERNEL_PHYS := 0x80200000
  KERNEL_VIRT := 0xffffffc000000000
  ifeq ($(KERNEL), 1)
    CPPFLAGS += -DFPU=1
    ASAN_SHADOW_OFFSET := 0xdfffffe000000000
  endif
  ifeq ($(LLVM), 1)
    CPPFLAGS += -D__riscv_d -D__riscv_f
  endif
endif

ifeq ($(LLVM), 1)
  TARGET := riscv$(XLEN)-linux-mimiker-elf
<<<<<<< HEAD
  ABIFLAGS += -march=rv$(XLEN)$(EXT) -mabi=$(ABI)
else
  TARGET := riscv$(XLEN)-mimiker-elf
  ABIFLAGS += -march=rv$(XLEN)$(EXT) -mabi=$(ABI)
endif
=======
else
  TARGET := riscv$(XLEN)-mimiker-elf
endif

ABIFLAGS += -march=rv$(XLEN)$(EXT) -mabi=$(ABI)
>>>>>>> b5809047

ifeq ($(KERNEL), 1)
  CFLAGS += -mcmodel=medany
  CPPFLAGS += -DKERNEL_PHYS=$(KERNEL_PHYS) -DKERNEL_VIRT=$(KERNEL_VIRT)
  CPPLDSCRIPT := 1
endif<|MERGE_RESOLUTION|>--- conflicted
+++ resolved
@@ -43,19 +43,11 @@
 
 ifeq ($(LLVM), 1)
   TARGET := riscv$(XLEN)-linux-mimiker-elf
-<<<<<<< HEAD
-  ABIFLAGS += -march=rv$(XLEN)$(EXT) -mabi=$(ABI)
-else
-  TARGET := riscv$(XLEN)-mimiker-elf
-  ABIFLAGS += -march=rv$(XLEN)$(EXT) -mabi=$(ABI)
-endif
-=======
 else
   TARGET := riscv$(XLEN)-mimiker-elf
 endif
 
 ABIFLAGS += -march=rv$(XLEN)$(EXT) -mabi=$(ABI)
->>>>>>> b5809047
 
 ifeq ($(KERNEL), 1)
   CFLAGS += -mcmodel=medany
