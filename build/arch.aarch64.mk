# vim: tabstop=8 shiftwidth=8 noexpandtab:
#
# Common makefile which specifies aarch64 architecture specific settings.
#
# Required common variables: KERNEL, BOARD.
#

TARGET := aarch64-mimiker-elf
GCC_ABIFLAGS :=
CLANG_ABIFLAGS := -target aarch64-elf
ELFTYPE := elf64-littleaarch64
ELFARCH := aarch64

ifeq ($(KERNEL), 1)
<<<<<<< HEAD
	KASAN ?= 0
=======
>>>>>>> 1bc5fe3a
	CFLAGS += -mcpu=cortex-a53+nofp -march=armv8-a+nofp -mgeneral-regs-only
	ifeq ($(KASAN), 1)
	# Added to files that are sanitized
	CFLAGS_KASAN = -fsanitize=kernel-address \
		       -fasan-shadow-offset=0xe0001f0000000000 \
		       --param asan-globals=1 \
		       --param asan-stack=1 \
		       --param asan-instrument-allocas=1
	endif
<<<<<<< HEAD
	CFLAGS += -DKASAN=$(KASAN)
=======
>>>>>>> 1bc5fe3a
else
	CFLAGS += -mcpu=cortex-a53 -march=armv8-a
endif

ifeq ($(BOARD), rpi3)
	KERNEL-IMAGE := mimiker.img.gz
endif<|MERGE_RESOLUTION|>--- conflicted
+++ resolved
@@ -12,10 +12,6 @@
 ELFARCH := aarch64
 
 ifeq ($(KERNEL), 1)
-<<<<<<< HEAD
-	KASAN ?= 0
-=======
->>>>>>> 1bc5fe3a
 	CFLAGS += -mcpu=cortex-a53+nofp -march=armv8-a+nofp -mgeneral-regs-only
 	ifeq ($(KASAN), 1)
 	# Added to files that are sanitized
@@ -25,10 +21,6 @@
 		       --param asan-stack=1 \
 		       --param asan-instrument-allocas=1
 	endif
-<<<<<<< HEAD
-	CFLAGS += -DKASAN=$(KASAN)
-=======
->>>>>>> 1bc5fe3a
 else
 	CFLAGS += -mcpu=cortex-a53 -march=armv8-a
 endif
