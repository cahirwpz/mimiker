# vim: tabstop=8 shiftwidth=8 noexpandtab:

SYSROOT  = $(TOPDIR)/sysroot
CACHEDIR = $(TOPDIR)/cache
DIR = $(patsubst $(TOPDIR)/%,%,$(CURDIR)/)

# Pass "VERBOSE=1" at command line to display command being invoked by GNU Make
ifneq ($(VERBOSE), 1)
.SILENT:
endif

# Disable all built-in recipes
.SUFFIXES:

SRCPATH = $(subst $(TOPDIR)/,,$(realpath $<))
DSTPATH = $(DIR)$@

# Define our own recipes
%.S: %.c
	@echo "[CC] $(SRCPATH) -> $(DSTPATH)"
	$(CC) $(CFLAGS) $(CPPFLAGS) $(WFLAGS) -S -o $@ $(realpath $<)

%.o: %.c
	@echo "[CC] $(SRCPATH) -> $(DSTPATH)"
<<<<<<< HEAD
	$(CC) $(CFLAGS) $(CFLAGS_KASAN) $(CPPFLAGS) -c -o $@ $(realpath $<)
=======
	$(CC) $(CFLAGS) $(CPPFLAGS) $(WFLAGS) -c -o $@ $(realpath $<)
>>>>>>> b2051add

%.o: %.S
	@echo "[AS] $(SRCPATH) -> $(DSTPATH)"
	$(AS) $(ASFLAGS) $(CPPFLAGS) -c -o $@ $(realpath $<)

%.c: %.y
	@echo "[YACC] $(SCRPATH) -> $(DSTPATH)"
	$(YACC) -o $@ $(realpath $<)

%.a:
	@echo "[AR] $(addprefix $(DIR),$^) -> $(DSTPATH)"
	$(AR) rs $@ $^ 2> /dev/null

assym.h: genassym.cf
	@echo "[ASSYM] $(DSTPATH)"
	$(GENASSYM) $(CC) $(ASSYM_CFLAGS) $(CFLAGS) $(CPPFLAGS) < $^ > $@

include $(TOPDIR)/config.mk
include $(TOPDIR)/build/arch.$(ARCH).mk
include $(TOPDIR)/build/tools.mk

SRCDIR ?= .

vpath %.c $(SRCDIR)
vpath %.S $(SRCDIR)/$(ARCH)

# Recursive rules for subdirectories
%-format:
	@echo "[MAKE] format $(DIR)$*"
	$(MAKE) -C $* format

%-download:
	@echo "[MAKE] download $(DIR)$*"
	$(MAKE) -C $* download 

%-build: %-download %-before
	@echo "[MAKE] build $(DIR)$*"
	$(MAKE) -C $* build

%-install: %-build
	@echo "[MAKE] install $(DIR)$*"
	$(MAKE) -C $* install

%-clean:
	@echo "[MAKE] clean $(DIR)$*"
	$(MAKE) -C $* clean

%-distclean: %-clean
	@echo "[MAKE] distclean $(DIR)$*"
	$(MAKE) -C $* distclean

PHONY-TARGETS += $(SUBDIR:%=%-before)

download-recursive: $(SUBDIR:%=%-download)
build-recursive: $(SUBDIR:%=%-build)
install-recursive: $(SUBDIR:%=%-install)
clean-recursive: $(SUBDIR:%=%-clean)
distclean-recursive: $(SUBDIR:%=%-distclean)
format-recursive: $(SUBDIR:%=%-format)

# Define main rules of the build system
download: download-recursive download-here
build: $(DEPENDENCY-FILES) build-recursive $(BUILD-FILES) build-here
install: install-recursive $(INSTALL-FILES) install-here
clean: clean-recursive clean-here
	$(RM) -v $(CLEAN-FILES)
	$(RM) -v $(BUILD-FILES)
	$(RM) -v *~
distclean: distclean-recursive distclean-here

FORMAT-FILES = $(filter-out $(FORMAT-EXCLUDE),$(SOURCES_C) $(SOURCES_H))
FORMAT-RECURSE ?= format-recursive

format: $(FORMAT-RECURSE) format-here
ifneq ($(FORMAT-FILES),)
	@echo "[FORMAT] $(FORMAT-FILES)"
	$(FORMAT) -i $(FORMAT-FILES)
endif

PHONY-TARGETS += all no
PHONY-TARGETS += build build-dependencies build-recursive build-here
PHONY-TARGETS += clean clean-recursive clean-here
PHONY-TARGETS += install install-recursive install-here
PHONY-TARGETS += distclean distclean-recursive distclean-here
PHONY-TARGETS += download download-recursive download-here
PHONY-TARGETS += format format-recursive format-here

.PHONY: $(PHONY-TARGETS)
.PRECIOUS: $(BUILD-FILES)<|MERGE_RESOLUTION|>--- conflicted
+++ resolved
@@ -22,11 +22,7 @@
 
 %.o: %.c
 	@echo "[CC] $(SRCPATH) -> $(DSTPATH)"
-<<<<<<< HEAD
-	$(CC) $(CFLAGS) $(CFLAGS_KASAN) $(CPPFLAGS) -c -o $@ $(realpath $<)
-=======
-	$(CC) $(CFLAGS) $(CPPFLAGS) $(WFLAGS) -c -o $@ $(realpath $<)
->>>>>>> b2051add
+	$(CC) $(CFLAGS) $(CFLAGS_KASAN) $(CPPFLAGS) $(WFLAGS) -c -o $@ $(realpath $<)
 
 %.o: %.S
 	@echo "[AS] $(SRCPATH) -> $(DSTPATH)"
