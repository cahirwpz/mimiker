--- conflicted
+++ resolved
@@ -16,11 +16,7 @@
 int do_fstat(thread_t *td, int fd, vattr_t *buf);
 /* Mount a new instance of the filesystem named fs at the requested path. */
 int do_mount(thread_t *td, const char *fs, const char *path);
-<<<<<<< HEAD
-int do_getdirentries(thread_t *td, int fd, uio_t *uio, long *basep);
-=======
 int do_getdirentries(thread_t *td, int fd, uio_t *uio, off_t *basep);
->>>>>>> 508532ae
 
 /* Syscall interface */
 int sys_open(thread_t *td, syscall_args_t *args);
