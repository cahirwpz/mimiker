#ifndef _SYS_VFS_SYSCALLS_H_
#define _SYS_VFS_SYSCALLS_H_

#include <uio.h>

typedef struct thread thread_t;
typedef struct syscall_args syscall_args_t;
typedef struct vattr vattr_t;

/* Kernel interface */
int do_open(thread_t *td, char *pathname, int flags, int mode, int *fd);
int do_close(thread_t *td, int fd);
int do_read(thread_t *td, int fd, uio_t *uio);
int do_write(thread_t *td, int fd, uio_t *uio);
int do_lseek(thread_t *td, int fd, off_t offset, int whence);
int do_fstat(thread_t *td, int fd, vattr_t *buf);
<<<<<<< HEAD
int do_getdirentries(thread_t *td, int fd, uio_t *uio, long *basep);
=======
/* Mount a new instance of the filesystem named fs at the requested path. */
int do_mount(thread_t *td, const char *fs, const char *path);
>>>>>>> fa4d7ea0

/* Syscall interface */
int sys_open(thread_t *td, syscall_args_t *args);
int sys_close(thread_t *td, syscall_args_t *args);
int sys_read(thread_t *td, syscall_args_t *args);
int sys_write(thread_t *td, syscall_args_t *args);
int sys_lseek(thread_t *td, syscall_args_t *args);
int sys_fstat(thread_t *td, syscall_args_t *args);
<<<<<<< HEAD
int sys_getdirentries(thread_t *td, syscall_args_t *args);
=======
int sys_mount(thread_t *td, syscall_args_t *args);
>>>>>>> fa4d7ea0

#endif /* !_SYS_VFS_SYSCALLS_H_ */<|MERGE_RESOLUTION|>--- conflicted
+++ resolved
@@ -14,12 +14,9 @@
 int do_write(thread_t *td, int fd, uio_t *uio);
 int do_lseek(thread_t *td, int fd, off_t offset, int whence);
 int do_fstat(thread_t *td, int fd, vattr_t *buf);
-<<<<<<< HEAD
-int do_getdirentries(thread_t *td, int fd, uio_t *uio, long *basep);
-=======
 /* Mount a new instance of the filesystem named fs at the requested path. */
 int do_mount(thread_t *td, const char *fs, const char *path);
->>>>>>> fa4d7ea0
+int do_getdirentries(thread_t *td, int fd, uio_t *uio, long *basep);
 
 /* Syscall interface */
 int sys_open(thread_t *td, syscall_args_t *args);
@@ -28,10 +25,7 @@
 int sys_write(thread_t *td, syscall_args_t *args);
 int sys_lseek(thread_t *td, syscall_args_t *args);
 int sys_fstat(thread_t *td, syscall_args_t *args);
-<<<<<<< HEAD
+int sys_mount(thread_t *td, syscall_args_t *args);
 int sys_getdirentries(thread_t *td, syscall_args_t *args);
-=======
-int sys_mount(thread_t *td, syscall_args_t *args);
->>>>>>> fa4d7ea0
 
 #endif /* !_SYS_VFS_SYSCALLS_H_ */