#ifndef _SYS_SYSENT_H_
#define _SYS_SYSENT_H_

#define SYS_EXIT 1
#define SYS_OPEN 2
#define SYS_CLOSE 3
#define SYS_READ 4
#define SYS_WRITE 5
#define SYS_LSEEK 6
#define SYS_UNLINK 7
#define SYS_GETPID 8
#define SYS_KILL 9
#define SYS_FSTAT 10
#define SYS_SBRK 11
#define SYS_MMAP 12
#define SYS_FORK 13
<<<<<<< HEAD
#define SYS_SIGACTION 14
#define SYS_SIGRETURN 15

#define SYS_LAST 15
=======
#define SYS_MOUNT 14

#define SYS_LAST 14
>>>>>>> fa4d7ea0

#ifndef __ASSEMBLER__

#include <stdint.h>
#include <mips/mips.h>

typedef struct thread thread_t;

#define SYSCALL_ARGS_MAX 4

typedef struct syscall_args {
  uint32_t code;
  reg_t args[SYSCALL_ARGS_MAX];
} syscall_args_t;

typedef int syscall_t(thread_t *, syscall_args_t *);

typedef struct { syscall_t *call; } sysent_t;

extern sysent_t sysent[];

int syscall(int n);

/* Empty syscall handler, for unimplemented and deprecated syscall numbers. */
int sys_nosys(thread_t *, syscall_args_t *);

#endif /* __ASSEMBLER__ */

#endif /* !_SYS_SYSENT_H_ */<|MERGE_RESOLUTION|>--- conflicted
+++ resolved
@@ -14,16 +14,11 @@
 #define SYS_SBRK 11
 #define SYS_MMAP 12
 #define SYS_FORK 13
-<<<<<<< HEAD
-#define SYS_SIGACTION 14
-#define SYS_SIGRETURN 15
+#define SYS_MOUNT 14
+#define SYS_SIGACTION 15
+#define SYS_SIGRETURN 16
 
-#define SYS_LAST 15
-=======
-#define SYS_MOUNT 14
-
-#define SYS_LAST 14
->>>>>>> fa4d7ea0
+#define SYS_LAST 16
 
 #ifndef __ASSEMBLER__
 
