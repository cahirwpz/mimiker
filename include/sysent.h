--- conflicted
+++ resolved
@@ -24,14 +24,10 @@
 #define SYS_MKDIR 21
 #define SYS_RMDIR 22
 #define SYS_ACCESS 23
-<<<<<<< HEAD
-#define SYS_EXECVE 24
-#define SYS_STAT 25
-=======
 #define SYS_STAT 24
 #define SYS_PIPE 25
->>>>>>> c9068b7b
-#define SYS_LAST 26
+#define SYS_EXECVE 26
+#define SYS_LAST 27
 
 #ifndef __ASSEMBLER__
 
