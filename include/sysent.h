#ifndef _SYS_SYSENT_H_
#define _SYS_SYSENT_H_

#define SYS_EXIT 1
#define SYS_OPEN 2
#define SYS_CLOSE 3
#define SYS_READ 4
#define SYS_WRITE 5
#define SYS_LSEEK 6
#define SYS_UNLINK 7
#define SYS_GETPID 8
#define SYS_KILL 9
#define SYS_FSTAT 10
#define SYS_SBRK 11
#define SYS_MMAP 12
#define SYS_FORK 13
#define SYS_MOUNT 14
#define SYS_GETDENTS 15
#define SYS_DUP 16
#define SYS_DUP2 17
#define SYS_SIGACTION 18
#define SYS_SIGRETURN 19
#define SYS_WAITPID 20
#define SYS_MKDIR 21
#define SYS_RMDIR 22
#define SYS_ACCESS 23
<<<<<<< HEAD
#define SYS_EXECVE 24
=======
#define SYS_STAT 24
>>>>>>> acdbdd30
#define SYS_LAST 25

#ifndef __ASSEMBLER__

#include <stdint.h>
#include <mips/mips.h>

typedef struct thread thread_t;

/*The number of bytes available for the new process' combined argument
  and environment list. NULL characters included. */
#define ARG_MAX (256)

#define SYSCALL_ARGS_MAX 4

typedef struct syscall_args {
  uint32_t code;
  reg_t args[SYSCALL_ARGS_MAX];
} syscall_args_t;

typedef int syscall_t(thread_t *, syscall_args_t *);

typedef struct { syscall_t *call; } sysent_t;

extern sysent_t sysent[];

int syscall(int n);

#endif /* __ASSEMBLER__ */

#endif /* !_SYS_SYSENT_H_ */<|MERGE_RESOLUTION|>--- conflicted
+++ resolved
@@ -24,12 +24,9 @@
 #define SYS_MKDIR 21
 #define SYS_RMDIR 22
 #define SYS_ACCESS 23
-<<<<<<< HEAD
 #define SYS_EXECVE 24
-=======
-#define SYS_STAT 24
->>>>>>> acdbdd30
-#define SYS_LAST 25
+#define SYS_STAT 25
+#define SYS_LAST 26
 
 #ifndef __ASSEMBLER__
 
