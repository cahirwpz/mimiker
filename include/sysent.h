--- conflicted
+++ resolved
@@ -18,15 +18,11 @@
 #define SYS_GETDENTS 15
 #define SYS_DUP 16
 #define SYS_DUP2 17
-<<<<<<< HEAD
-#define SYS_WAIT 18
-#define SYS_WAITPID 19
-=======
 #define SYS_SIGACTION 18
 #define SYS_SIGRETURN 19
-
->>>>>>> 54b34ec0
-#define SYS_LAST 19
+#define SYS_WAIT 20
+#define SYS_WAITPID 21
+#define SYS_LAST 21
 
 #ifndef __ASSEMBLER__
 
