#ifndef _SYS_SYSENT_H_
#define _SYS_SYSENT_H_

#define SYS_EXIT 1
#define SYS_OPEN 2
#define SYS_CLOSE 3
#define SYS_READ 4
#define SYS_WRITE 5
#define SYS_LSEEK 6
#define SYS_UNLINK 7
#define SYS_GETPID 8
#define SYS_KILL 9
#define SYS_FSTAT 10
#define SYS_SBRK 11
#define SYS_MMAP 12
#define SYS_FORK 13
#define SYS_MOUNT 14
#define SYS_GETDENTS 15
#define SYS_DUP 16
#define SYS_DUP2 17
#define SYS_SIGACTION 18
#define SYS_SIGRETURN 19
#define SYS_WAITPID 20
#define SYS_MKDIR 21
#define SYS_RMDIR 22
#define SYS_ACCESS 23
#define SYS_STAT 24
#define SYS_PIPE 25
<<<<<<< HEAD
#define SYS_EXECVE 26
#define SYS_LAST 27
=======
#define SYS_CLOCKGETTIME 26
#define SYS_CLOCKNANOSLEEP 27
#define SYS_LAST 28
>>>>>>> 7e8725db

#ifndef __ASSEMBLER__

#include <stdint.h>
#include <mips/mips.h>

typedef struct thread thread_t;

#define SYSCALL_ARGS_MAX 4

typedef struct syscall_args {
  uint32_t code;
  reg_t args[SYSCALL_ARGS_MAX];
} syscall_args_t;

typedef int syscall_t(thread_t *, syscall_args_t *);

typedef struct { syscall_t *call; } sysent_t;

extern sysent_t sysent[];

int syscall(int n);

#endif /* __ASSEMBLER__ */

#endif /* !_SYS_SYSENT_H_ */<|MERGE_RESOLUTION|>--- conflicted
+++ resolved
@@ -26,14 +26,10 @@
 #define SYS_ACCESS 23
 #define SYS_STAT 24
 #define SYS_PIPE 25
-<<<<<<< HEAD
-#define SYS_EXECVE 26
-#define SYS_LAST 27
-=======
 #define SYS_CLOCKGETTIME 26
 #define SYS_CLOCKNANOSLEEP 27
-#define SYS_LAST 28
->>>>>>> 7e8725db
+#define SYS_EXECVE 28
+#define SYS_LAST 29
 
 #ifndef __ASSEMBLER__
 
