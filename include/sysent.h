--- conflicted
+++ resolved
@@ -15,15 +15,10 @@
 #define SYS_MMAP 12
 #define SYS_FORK 13
 #define SYS_MOUNT 14
-<<<<<<< HEAD
-#define SYS_SIGACTION 15
-#define SYS_SIGRETURN 16
-
-#define SYS_LAST 16
-=======
 #define SYS_GETDENTS 15
-#define SYS_LAST 15
->>>>>>> 9df1ccf7
+#define SYS_SIGACTION 16
+#define SYS_SIGRETURN 17
+#define SYS_LAST 17
 
 #ifndef __ASSEMBLER__
 
