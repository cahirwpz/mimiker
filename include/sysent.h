#ifndef _SYS_SYSENT_H_
#define _SYS_SYSENT_H_

#define SYS_EXIT 1
#define SYS_OPEN 2
#define SYS_CLOSE 3
#define SYS_READ 4
#define SYS_WRITE 5
#define SYS_LSEEK 6
#define SYS_UNLINK 7
#define SYS_GETPID 8
#define SYS_KILL 9
#define SYS_FSTAT 10
#define SYS_SBRK 11
#define SYS_MMAP 12
#define SYS_FORK 13
#define SYS_MOUNT 14
#define SYS_GETDENTS 15
#define SYS_DUP 16
#define SYS_DUP2 17
#define SYS_SIGACTION 18
#define SYS_SIGRETURN 19
#define SYS_WAITPID 20
<<<<<<< HEAD
#define SYS_CLOCKGETTIME 21
#define SYS_NANOSLEEP 22
#define SYS_GETTIMEOFDAY 23
#define SYS_LAST 24
=======
#define SYS_MKDIR 21
#define SYS_RMDIR 22
#define SYS_LAST 23
>>>>>>> 764e588b

#ifndef __ASSEMBLER__

#include <stdint.h>
#include <mips/mips.h>

typedef struct thread thread_t;

#define SYSCALL_ARGS_MAX 4

typedef struct syscall_args {
  uint32_t code;
  reg_t args[SYSCALL_ARGS_MAX];
} syscall_args_t;

typedef int syscall_t(thread_t *, syscall_args_t *);

typedef struct { syscall_t *call; } sysent_t;

extern sysent_t sysent[];

int syscall(int n);

#endif /* __ASSEMBLER__ */

#endif /* !_SYS_SYSENT_H_ */<|MERGE_RESOLUTION|>--- conflicted
+++ resolved
@@ -21,16 +21,12 @@
 #define SYS_SIGACTION 18
 #define SYS_SIGRETURN 19
 #define SYS_WAITPID 20
-<<<<<<< HEAD
-#define SYS_CLOCKGETTIME 21
-#define SYS_NANOSLEEP 22
-#define SYS_GETTIMEOFDAY 23
-#define SYS_LAST 24
-=======
 #define SYS_MKDIR 21
 #define SYS_RMDIR 22
-#define SYS_LAST 23
->>>>>>> 764e588b
+#define SYS_CLOCKGETTIME 23
+#define SYS_NANOSLEEP 24
+#define SYS_GETTIMEOFDAY 25
+#define SYS_LAST 26
 
 #ifndef __ASSEMBLER__
 
