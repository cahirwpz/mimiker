#ifndef _DEV_EMMC_H_
#define _DEV_EMMC_H_

/* This interface is based on a JESD86-A441 specification, which can be
 * obtained for free from JEDEC standards and documents archive at:
 * https://www.jedec.org/document_search?search_api_views_fulltext=jesd84-a441
 */

#include <inttypes.h>
#include <sys/mimiker.h>
#include <sys/device.h>
#include <sys/endian.h>
#include <stddef.h>

/* Response types R1-R5 are described in JESD86-A441, page 94. */
typedef enum emmc_resp_type {
  EMMCRESP_NONE,
  EMMCRESP_R1,
  EMMCRESP_R1B,
  EMMCRESP_R2,
  EMMCRESP_R3,
  EMMCRESP_R4,
  EMMCRESP_R5,
} emmc_resp_type_t;

typedef struct emmc_resp {
  uint32_t r[4]; /* Response bits 32-1/128-1 */
} emmc_resp_t;

/* Raw 48-bit response */
#define EMMC_RESPV48(resp) ((resp)->r[0])

/* Read a bitfield */
#define EMMC_FMASK48(r, o, n) ((EMMC_RESPV48((r)) >> (o)) & ((1 << (n)) - 1))
/* Write to a bitfield */
#define EMMC_FMASK48_WR(r, o, n, v)                                            \
  EMMC_RESPV48((r)) = (EMMC_RESPV48((r)) & ~(((1 << (n)) - 1) << (o))) |       \
                      (((v) & ((1 << (n)) - 1)) << (o))

/* Accessors for fields in R1-R5 response.
 * End bit CRC7 and headers are ommited, because not every controller provides
 * access to them */
#define EMMC_R1_CARD_STATUS(resp) EMMC_FMASK48(resp, 0, 32)
#if BYTE_ORDER == _BIG_ENDIAN
#define EMMC_R2_CIDCSD_H(resp) ((uint64_t *)((resp)->r))[0]
#define EMMC_R2_CIDCSD_L(resp) ((uint64_t *)((resp)->r))[1]
#endif
#if BYTE_ORDER == _LITTLE_ENDIAN
#define EMMC_R2_CIDCSD_H(resp) ((uint64_t *)((resp)->r))[1]
#define EMMC_R2_CIDCSD_L(resp) ((uint64_t *)((resp)->r))[0]
#endif
#define EMMC_R3_OCR(resp) EMMC_FMASK48((resp), 0, 32)
#define EMMC_R4_ARGUMENT(resp) EMMC_FMASK48((resp), 0, 32)
#define EMMC_R4_RRC(resp) EMMC_FMASK48((resp), 0, 8)
#define EMMC_R4_RA(resp) EMMC_FMASK48((resp), 8, 7)
#define EMMC_R4_STATUS(resp) EMMC_FMASK48((resp), 15, 1)
#define EMMC_R4_RCA(resp) EMMC_FMASK48((resp), 16, 16)
#define EMMC_R5_UDEF(resp) EMMC_FMASK48((resp), 0, 16)
#define EMMC_R5_WIN_RCA(resp) EMMC_FMASK48((resp), 16, 16)

/* For detailed command description, refer to JESD86-A441, page 87 */
#define EMMC_CMD_GO_IDLE 0
#define EMMC_CMD_SEND_OP_COND 1
#define EMMC_CMD_ALL_SEND_CID 2
#define EMMC_CMD_SET_RELATIVE_ADDR 3
#define EMMC_CMD_SET_DSR 4
#define EMMC_CMD_SLEEP_AWAKE 5
#define EMMC_CMD_SWITCH 6
#define EMMC_CMD_SELECT_CARD 7
#define EMMC_CMD_SEND_EXT_CSD 8
#define EMMC_CMD_SEND_CSD 9
#define EMMC_CMD_SEND_CID 10
#define EMMC_CMD_READ_DAT_UNTIL_STOP 11
#define EMMC_CMD_STOP_TRANSMISSION 12
#define EMMC_CMD_SEND_STATUS 13
#define EMMC_CMD_BUSTEST_R 14
#define EMMC_CMD_GO_INACTIVE_STATE 15
#define EMMC_CMD_BUSTEST_W 19
#define EMMC_CMD_SET_BLOCKLEN 16
#define EMMC_CMD_READ_BLOCK 17
#define EMMC_CMD_READ_MULTIPLE_BLOCKS 18
#define EMMC_CMD_WRITE_DAT_UNTIL_STOP 20
#define EMMC_CMD_SET_BLOCK_COUNT 23
#define EMMC_CMD_WRITE_BLOCK 24
#define EMMC_CMD_WRITE_MULTIPLE_BLOCKS 25
#define EMMC_CMD_PROGRAM_CID 26
#define EMMC_CMD_PROGRAM_CSD 27
#define EMMC_CMD_SET_WRITE_PROT 28
#define EMMC_CMD_CLR_WRITE_PROT 29
#define EMMC_CMD_SEND_WRITE_PROT 30
#define EMMC_CMD_SEND_WRITE_PROT_TYPE 31
#define EMMC_CMD_ERASE_GROUP_START 35
#define EMMC_CMD_ERASE_GROUP_END 36
#define EMMC_CMD_ERASE 38
#define EMMC_CMD_FAST_IO 39
#define EMMC_CMD_GO_IRQ_STATE 40
#define EMMC_CMD_LOCK_UNLOCK 42
/* Illegal as `cmd_idx` of `emmc_cmd_t`. Use command flags instead. */
#define EMMC_CMD_APP_CMD 55
#define EMMC_CMD_GEN_CMD 56

typedef uint32_t emmc_cmd_idx_t;

typedef enum {
  EMMC_I_DATA_DONE = 0x01,
  EMMC_I_WRITE_READY = 0x02,
  EMMC_I_READ_READY = 0x04,
} emmc_wait_flags_t;

typedef enum emmc_cmd_flags {
  /* At most one of these */
  EMMC_F_SUSPEND = 0x01, /* Suspend current data transfer */
  EMMC_F_RESUME = 0x02,  /* Resume last data transfer */
  EMMC_F_ABORT = 0x03,   /* Abort current data transfer */
  /* At most one of these */
  EMMC_F_DATA_READ = 0x04,  /* Read data transfer is expected */
  EMMC_F_DATA_WRITE = 0x08, /* Write data transfer is expected */
  /* Any subset of these */
  EMMC_F_DATA_MULTI = 0x10, /* Multi-block transfer */
  EMMC_F_CHKIDX = 0x20,     /* Check commands index in response */
  EMMC_F_CHKCRC = 0x40,     /* Check CRC in response */
  EMMC_F_APP = 0x80,        /* App-specific command */
} emmc_cmd_flags_t;

static inline emmc_cmd_flags_t emmc_cmdtype(emmc_cmd_flags_t flags) {
  return flags & (EMMC_F_SUSPEND | EMMC_F_RESUME | EMMC_F_ABORT);
}

typedef struct emmc_cmd {
  emmc_cmd_idx_t cmd_idx;
  emmc_cmd_flags_t flags;
  emmc_resp_type_t exp_resp;
} emmc_cmd_t;

#define EMMC_VOLTAGE_WINDOW_LOW 0x01 /* 1.1V - 1.3V */
#define EMMC_VOLTAGE_WINDOW_MID 0x02 /* 1.65V - 1.95V */
#define EMMC_VOLTAGE_WINDOW_HI 0x04  /* 2.7V -3.6V */

#define EMMC_BUSWIDTH_1 0x01 /* 1-bit bus */
#define EMMC_BUSWIDTH_4 0x02 /* 4-bit bus */
#define EMMC_BUSWIDTH_8 0x04 /* 8-bit but */

<<<<<<< HEAD
=======
typedef uint64_t emmc_error_t;

#define EMMC_ERROR_CMD_TIMEOUT 0x01

>>>>>>> 4013907b
/* R stands for "read"
 * W stands for "write" */
typedef enum emmc_prop_id {
  EMMC_PROP_RW_BLKSIZE,       /* Transfer block size */
  EMMC_PROP_RW_BLKCNT,        /* Transfer block count */
  EMMC_PROP_R_MAXBLKSIZE,     /* The biggest supported size of a block */
  EMMC_PROP_R_MAXBLKCNT,      /* The biggest supported number of blocks per
                               * transfer */
  EMMC_PROP_R_VOLTAGE_SUPPLY, /* A subset of EMMC_VOLTAGE_WINDOW_* flags,
                               * describing voltage windows in which the
                               * controller is able to operate */
  EMMC_PROP_RW_RESP_LOW,      /* Low 64 bits of response register(s) */
  EMMC_PROP_RW_RESP_HI,       /* High 64 bits of response register(s) */
<<<<<<< HEAD
  EMMC_PROP_RW_CLOCK_FREQ,    /* Clocking frequency (Hz)
                               * (ETIMEDOUT on timeout, */
  EMMC_PROP_RW_BUSWIDTH,      /* Bus width, ie. no. of data lanes. */
  EMMC_PROP_RW_RCA,           /* Relative card address */
=======
  EMMC_PROP_RW_CLOCK_FREQ,    /* Clocking frequency (Hz) */
  EMMC_PROP_RW_BUSWIDTH,      /* Bus width, ie. no. of data lanes. */
  EMMC_PROP_RW_RCA,           /* Relative card address */
  EMMC_PROP_R_ERRORS,         /* Last reported set of errors */
>>>>>>> 4013907b
} emmc_prop_id_t;
typedef uint64_t emmc_prop_val_t;

/* For a detailed explanation on semantics refer to the comments above
 * respective wrappers */
typedef int (*emmc_send_cmd_t)(device_t *dev, emmc_cmd_t cmd, uint32_t arg,
                               emmc_resp_t *res);
typedef int (*emmc_wait_t)(device_t *dev, emmc_wait_flags_t wflags);
typedef int (*emmc_read_dat_t)(device_t *dev, void *buf, size_t len, size_t *n);
typedef int (*emmc_write_dat_t)(device_t *dev, const void *buf, size_t len,
                                size_t *n);
typedef int (*emmc_get_prop_t)(device_t *dev, emmc_prop_id_t id,
                               emmc_prop_val_t *val);
typedef int (*emmc_set_prop_t)(device_t *dev, emmc_prop_id_t id,
                               emmc_prop_val_t val);

typedef struct emmc_methods {
  emmc_send_cmd_t send_cmd;
  emmc_wait_t wait;
  emmc_read_dat_t read;
  emmc_write_dat_t write;
  emmc_get_prop_t get_prop;
  emmc_set_prop_t set_prop;
} emmc_methods_t;

static inline emmc_methods_t *emmc_methods(device_t *dev) {
  return (emmc_methods_t *)dev->driver->interfaces[DIF_EMMC];
}

#define EMMC_METHOD_PROVIDER(dev, method)                                      \
  (device_method_provider((dev), DIF_EMMC,                                     \
                          offsetof(struct emmc_methods, method)))

/**
 * \brief Send an e.MMC command
 * \param dev e.MMC controller device
 * \param cmd e.MMC command (described in JESD86-A441)
 * \param arg1 first argument
 * \param arg2 second argument
 * \param resp pointer for response data to be written to or NULL
 * \return 0 on success EBUSY if device is busy, ETIMEDOUT on timeout, EIO
 * on internal error.
 */
static inline int emmc_send_cmd(device_t *dev, emmc_cmd_t cmd, uint32_t arg,
                                emmc_resp_t *resp) {
  device_t *idev = EMMC_METHOD_PROVIDER(dev, send_cmd);
  return emmc_methods(idev->parent)->send_cmd(dev, cmd, arg, resp);
}

/**
 * \brief Wait until e.MMC signals
 * \param dev e.MMC controller device
 * \param wflags conditions to be met
 * \return 0 on success, ETIMEDOUT on timeout
 */
static inline int emmc_wait(device_t *dev, emmc_wait_flags_t wflags) {
  device_t *idev = EMMC_METHOD_PROVIDER(dev, wait);
  return emmc_methods(idev->parent)->wait(dev, wflags);
}

/**
 * \brief Read data fetched by the controller
 * \param dev e.MMC controller device
 * \param buf pointer to where the data should be written to
 * \param len expected data length
 * \param n pointer for the number of read bytes or NULL
 * \return 0 on success, ENODATA if no new data can be read, EBUSY if device is
 * busy
 */
static inline int emmc_read(device_t *dev, void *buf, size_t len, size_t *n) {
  device_t *idev = EMMC_METHOD_PROVIDER(dev, read);
  return emmc_methods(idev->parent)->read(dev, buf, len, n);
}

/**
 * \brief Write data to the controller
 * \param dev e.MMC controller device
 * \param buf pointer to where the data should be read from
 * \param len data length
 * \param n pointer for the number of written bytes in or NULL
 * \return 0 on success, EBUSY if device is busy, EINVAL on incorrect data
 * length (not a multiple of block size)
 */
static inline int emmc_write(device_t *dev, const void *buf, size_t len,
                             size_t *n) {
  device_t *idev = EMMC_METHOD_PROVIDER(dev, write);
  return emmc_methods(idev->parent)->write(dev, buf, len, n);
}

/**
 * \brief Gets a value describing the e.MMC device
 * \param dev e.MMC controller device
 * \param id value identifier
 * \param var pointer to where the associated value should be written to
 * \return 0 if value was fetched successfully, non-zero if it wasn't
 * (ENODEV if option is not supported)
 */
static inline int emmc_get_prop(device_t *dev, emmc_prop_id_t id,
                                emmc_prop_val_t *val) {
  device_t *idev = EMMC_METHOD_PROVIDER(dev, get_prop);
  return emmc_methods(idev->parent)->get_prop(dev, id, val);
}

/**
 * \brief Sets a value describing the e.MMC device
 * \param dev e.MMC controller device
 * \param id value identifier
 * \param var pointer to where the associated value should be written to
 * \return 0 if value was fetched successfully, non-zero if it wasn't
 * (ENODEV if option is not supported)
 */
static inline int emmc_set_prop(device_t *dev, emmc_prop_id_t id,
                                emmc_prop_val_t val) {
  device_t *idev = EMMC_METHOD_PROVIDER(dev, set_prop);
  return emmc_methods(idev->parent)->set_prop(dev, id, val);
}

/* Use if a command is expected to respond with R1b */
static inline emmc_cmd_t emmc_r1b(emmc_cmd_t cmd) {
  cmd.exp_resp = EMMCRESP_R1B;
  return cmd;
}

/* Disclaimer: Responses of type R1 and R1b are all reported as R1.
 * If device is expected to respond with R1b, wrap the command with
 * `emmc_r1b`, like `emmc_r1b(EMMC_CMD(SWITCH)). */
extern const emmc_cmd_t default_emmc_commands[57];
#define EMMC_CMD(idx) default_emmc_commands[EMMC_CMD_##idx]

#endif /* !_DEV_EMMC_H_ */<|MERGE_RESOLUTION|>--- conflicted
+++ resolved
@@ -140,13 +140,10 @@
 #define EMMC_BUSWIDTH_4 0x02 /* 4-bit bus */
 #define EMMC_BUSWIDTH_8 0x04 /* 8-bit but */
 
-<<<<<<< HEAD
-=======
 typedef uint64_t emmc_error_t;
 
 #define EMMC_ERROR_CMD_TIMEOUT 0x01
 
->>>>>>> 4013907b
 /* R stands for "read"
  * W stands for "write" */
 typedef enum emmc_prop_id {
@@ -160,17 +157,10 @@
                                * controller is able to operate */
   EMMC_PROP_RW_RESP_LOW,      /* Low 64 bits of response register(s) */
   EMMC_PROP_RW_RESP_HI,       /* High 64 bits of response register(s) */
-<<<<<<< HEAD
-  EMMC_PROP_RW_CLOCK_FREQ,    /* Clocking frequency (Hz)
-                               * (ETIMEDOUT on timeout, */
-  EMMC_PROP_RW_BUSWIDTH,      /* Bus width, ie. no. of data lanes. */
-  EMMC_PROP_RW_RCA,           /* Relative card address */
-=======
   EMMC_PROP_RW_CLOCK_FREQ,    /* Clocking frequency (Hz) */
   EMMC_PROP_RW_BUSWIDTH,      /* Bus width, ie. no. of data lanes. */
   EMMC_PROP_RW_RCA,           /* Relative card address */
   EMMC_PROP_R_ERRORS,         /* Last reported set of errors */
->>>>>>> 4013907b
 } emmc_prop_id_t;
 typedef uint64_t emmc_prop_val_t;
 
