--- conflicted
+++ resolved
@@ -214,10 +214,7 @@
 } __packed usb_port_sts_t;
 
 #define UPS_CURRENT_CONNECT_STATUS 0x0001
-<<<<<<< HEAD
-=======
 #define UPS_PORT_ENABLED 0x0002
->>>>>>> 20981867
 #define UPS_RESET 0x0010
 
 /*
