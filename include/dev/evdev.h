#ifndef _DEV_EVDEV_H_
#define _DEV_EVDEV_H_

#include <sys/input.h>

/*
 * evdev (short for 'event device') is a generic input event interface. For the
 * detailed description of event types,  refer to the original documentation
 * https://www.kernel.org/doc/html/latest/input/input.html
 */

/* Flags describing an evdev device */
#define EVDEV_FLAG_SOFTREPEAT 0x00 /* use evdev to repeat keys */
#define EVDEV_FLAG_MAX 0x1F
#define EVDEV_FLAG_CNT (EVDEV_FLAG_MAX + 1)

typedef enum {
  KEY_EVENT_UP,
  KEY_EVENT_DOWN,
  KEY_EVENT_REPEAT
} evdev_key_events_t;

/* Stores event device and its clients states. */
typedef struct evdev_dev evdev_dev_t;

/* Stores information about an event. */
typedef struct input_event input_event_t;

/*
 * Input device interface.
 */

/* Allocate a new `evdev_dev_t` structure. */
evdev_dev_t *evdev_alloc(void);

/* Free a `evdev_dev_t` structure. */
void evdev_free(evdev_dev_t *evdev);

/* Set the `name` of a `evdev` device.
 * This data is only used by the user-space. */
void evdev_set_name(evdev_dev_t *evdev, const char *name);

/* Set the input device ID, i.e. bus, vendor, product, version.
 * This data is only used by the user-space. */
void evdev_set_id(evdev_dev_t *evdev, uint16_t bustype, uint16_t vendor,
                  uint16_t product, uint16_t version);

/* Mark the given event type (EV_SYN, EV_KEY, etc.) as supported.
 * This data is only used by the user-space. */
void evdev_support_event(evdev_dev_t *evdev, uint16_t type);

/* Mark the given key code as supported.
 * This data is only used by the user-space. */
void evdev_support_key(evdev_dev_t *evdev, uint16_t code);

/* Mark all keys within a given keyset as supported. */
void evdev_support_all_keys(evdev_dev_t *evdev, uint16_t *keyset,
                            size_t nitems);

/* Mark the relative event as supported.
 * This data is only used by the user-space. */
void evdev_support_rel(evdev_dev_t *evdev, uint16_t code);

/* Set a flag describing supported features by the evdev device. */
void evdev_set_flag(evdev_dev_t *evdev, uint16_t flag);

/* Finalize initialization and register an evdev device.
 * Should be called after all properties of the evdev device are set.
 *
 * Returns an error code when device could not be registered by devfs. */
int evdev_register(evdev_dev_t *evdev);

/* Push a new event to an evdev. The triple (`type`, `code`, `value`) describes
 * the event. It should be in the same format as in `struct input_event`. */
void evdev_push_event(evdev_dev_t *evdev, uint16_t type, uint16_t code,
                      int32_t value);

/*
 * Utility functions.
 */

/* Convert a USB keyboard modifier key number to an evdev-compatible keycode. */
uint16_t evdev_mod2key(uint8_t modnum);

/* Convert a USB keyboard scancode to a evdev-compatible keycode. */
uint16_t evdev_hid2key(int scancode);

/* A wrapper for the evdev_support_key function - marks all
 * the USB HID-compatible keys as supported. */
<<<<<<< HEAD
void evdev_hidkbd_support_all_known_keys(evdev_dev_t *evdev);
=======
void evdev_support_all_hidkbd_keys(evdev_dev_t *evdev);
>>>>>>> 2bc1c4c8

/* Convert a AT keyboard scancode to a evdev-compatible keycode. The function is
 * stateful because of AT extended scan codes - some keys are encoded in two
 * numbers. Hence, `statep` should point to the same state in the consecutive
 * function calls. */
uint16_t evdev_scancode2key(int *statep, int scancode);

/* A wrapper for the evdev_support_key function - marks all the AT-compatible
 * keys as supported. */
<<<<<<< HEAD
void evdev_atkbd_support_all_known_keys(evdev_dev_t *evdev);
=======
void evdev_support_all_atkbd_keys(evdev_dev_t *evdev);

/* Convert a USB mouse button number to an evdev-compatible keycode. */
uint16_t evdev_hid2btn(uint8_t btnum);

/* A wrapper for the evdev_support_key function -
 * marks all the supported mouse keys. */
void evdev_support_all_mouse_buttons(evdev_dev_t *evdev);
>>>>>>> 2bc1c4c8

/*
 * Event reporting shortcuts.
 */

static inline void evdev_sync(evdev_dev_t *evdev) {
  evdev_push_event(evdev, EV_SYN, SYN_REPORT, 1);
}

static inline void evdev_push_key(evdev_dev_t *evdev, uint16_t code,
                                  int32_t value) {
  evdev_push_event(evdev, EV_KEY, code, value != 0);
}

#endif /* !_DEV_EVDEV_H_ */<|MERGE_RESOLUTION|>--- conflicted
+++ resolved
@@ -87,11 +87,7 @@
 
 /* A wrapper for the evdev_support_key function - marks all
  * the USB HID-compatible keys as supported. */
-<<<<<<< HEAD
-void evdev_hidkbd_support_all_known_keys(evdev_dev_t *evdev);
-=======
 void evdev_support_all_hidkbd_keys(evdev_dev_t *evdev);
->>>>>>> 2bc1c4c8
 
 /* Convert a AT keyboard scancode to a evdev-compatible keycode. The function is
  * stateful because of AT extended scan codes - some keys are encoded in two
@@ -101,9 +97,6 @@
 
 /* A wrapper for the evdev_support_key function - marks all the AT-compatible
  * keys as supported. */
-<<<<<<< HEAD
-void evdev_atkbd_support_all_known_keys(evdev_dev_t *evdev);
-=======
 void evdev_support_all_atkbd_keys(evdev_dev_t *evdev);
 
 /* Convert a USB mouse button number to an evdev-compatible keycode. */
@@ -112,7 +105,6 @@
 /* A wrapper for the evdev_support_key function -
  * marks all the supported mouse keys. */
 void evdev_support_all_mouse_buttons(evdev_dev_t *evdev);
->>>>>>> 2bc1c4c8
 
 /*
  * Event reporting shortcuts.
