--- conflicted
+++ resolved
@@ -53,13 +53,10 @@
  * This data is only used by the user-space. */
 void evdev_support_key(evdev_dev_t *evdev, uint16_t code);
 
-<<<<<<< HEAD
-=======
 /* Mark all keys within a given keyset as supported. */
 void evdev_support_all_keys(evdev_dev_t *evdev, uint16_t *keyset,
                             size_t nitems);
 
->>>>>>> 4fc00c17
 /* Mark the relative event as supported.
  * This data is only used by the user-space. */
 void evdev_support_rel(evdev_dev_t *evdev, uint16_t code);
@@ -90,11 +87,7 @@
 
 /* A wrapper for the evdev_support_key function - marks all
  * the USB HID-compatible keys as supported. */
-<<<<<<< HEAD
-void evdev_hidkbd_support_all_known_keys(evdev_dev_t *evdev);
-=======
 void evdev_support_all_hidkbd_keys(evdev_dev_t *evdev);
->>>>>>> 4fc00c17
 
 /* Convert a AT keyboard scancode to a evdev-compatible keycode. The function is
  * stateful because of AT extended scan codes - some keys are encoded in two
@@ -104,22 +97,14 @@
 
 /* A wrapper for the evdev_support_key function - marks all the AT-compatible
  * keys as supported. */
-<<<<<<< HEAD
-void evdev_atkbd_support_all_known_keys(evdev_dev_t *evdev);
-=======
 void evdev_support_all_atkbd_keys(evdev_dev_t *evdev);
->>>>>>> 4fc00c17
 
 /* Convert a USB mouse button number to an evdev-compatible keycode. */
 uint16_t evdev_hid2btn(uint8_t btnum);
 
 /* A wrapper for the evdev_support_key function -
  * marks all the supported mouse keys. */
-<<<<<<< HEAD
-void evdev_support_all_known_buttons(evdev_dev_t *evdev);
-=======
 void evdev_support_all_mouse_buttons(evdev_dev_t *evdev);
->>>>>>> 4fc00c17
 
 /*
  * Event reporting shortcuts.
