--- conflicted
+++ resolved
@@ -57,13 +57,8 @@
 
 #define DMAP_BASE MIPS_KSEG0_START
 
-<<<<<<< HEAD
-#define PTE_KERNEL_EMPTY PTE_GLOBAL
-#define PTE_USER_EMPTY 0
-=======
 #define PTE_EMPTY_KERNEL PTE_GLOBAL
 #define PTE_EMPTY_USER 0
->>>>>>> b4d81697
 
 #define PTE_SET_ON_REFERENCED PTE_VALID
 #define PTE_CLR_ON_REFERENCED 0
@@ -95,27 +90,16 @@
   return pde + PTE_INDEX(va);
 }
 
-<<<<<<< HEAD
-static inline void broadcast_kernel_top_pde(vaddr_t va, pde_t pde) {
-}
-
-=======
->>>>>>> b4d81697
 /*
  * Page table.
  */
 
-<<<<<<< HEAD
-static inline bool pte_valid_p(pte_t *ptep) {
-  return ptep && (PTE_FRAME_ADDR(*ptep) != 0);
-=======
 static inline paddr_t pte_frame(pte_t pte) {
   return PTE_FRAME_ADDR(pte);
 }
 
 static inline bool pte_valid_p(pte_t *ptep) {
   return ptep && (pte_frame(*ptep) != 0);
->>>>>>> b4d81697
 }
 
 static inline bool pte_access(pte_t pte, vm_prot_t prot) {
@@ -131,13 +115,9 @@
   }
 }
 
-<<<<<<< HEAD
-static inline paddr_t pte_frame(pte_t pte) {
-  return PTE_FRAME_ADDR(pte);
+static inline void pmap_broadcast_kernel_top_pde(vaddr_t va, pde_t pde) {
 }
 
-=======
->>>>>>> b4d81697
 /*
  * Physical map management.
  */
