#ifndef _MIPS_TLB_H_
#define _MIPS_TLB_H_

#include <stdint.h>

typedef uint32_t tlbhi_t;
typedef uint32_t tlblo_t;

/* Choose index specified by the Random Register. */
#define TLBI_RANDOM (-1U)

typedef struct {
  tlbhi_t hi;
  tlblo_t lo0;
  tlblo_t lo1;
} tlbentry_t;

#define MAX_ASID C0_ENTRYHI_ASID_MASK

/* C0_CONTEXT register */
#define PTEBASE_MASK 0xff800000
#define BADVPN2_MASK 0x007ffff0
#define BADVPN2_SHIFT 9

/* MIPS® Architecture For Programmers Volume III, section 9.6 */
#define PTE_NO_READ 0x80000000
#define PTE_NO_EXEC 0x40000000
#define PTE_PFN_MASK 0x03ffffc0
#define PTE_PFN_SHIFT 6
#define PTE_CACHE_MASK 0x00000038
#define PTE_CACHE_SHIFT 3
#define PTE_DIRTY 0x00000004 /* page is writable when set */
#define PTE_VALID 0x00000002 /* page can be accessed when set */
#define PTE_GLOBAL 0x00000001
<<<<<<< HEAD
=======
#define PTE_KERNEL_READONLY (PTE_VALID | PTE_GLOBAL)
>>>>>>> b987dd9d
#define PTE_KERNEL (PTE_VALID | PTE_DIRTY | PTE_GLOBAL)
#define PTE_PROT_MASK (PTE_NO_READ | PTE_NO_EXEC | PTE_DIRTY | PTE_VALID)

#define PTE_PFN(addr) (((addr) >> PTE_PFN_SHIFT) & PTE_PFN_MASK)
#define PTE_CACHE(cache) (((cache) << PTE_CACHE_SHIFT) & PTE_CACHE_MASK)
#define PTE_PFN_OF(pte) (((pte)&PTE_PFN_MASK) >> PTE_PFN_SHIFT)
#define PTE_CACHE_OF(pte) (((cache)&PTE_CACHE_MASK) >> PTE_CACHE_MASK)

#define PTE_LO_INDEX_MASK 0x00001000
#define PTE_LO_INDEX_SHIFT 12
#define PTE_LO_INDEX_OF(vaddr)                                                 \
  (((vaddr)&PTE_LO_INDEX_MASK) >> PTE_LO_INDEX_SHIFT)

#define PTE_VPN2_MASK 0xffffe000
#define PTE_ASID_MASK 0x000000ff

#define PTE_VPN2(addr) ((addr)&PTE_VPN2_MASK)
#define PTE_ASID(asid) ((asid)&PTE_ASID_MASK)

void tlb_init(void);
void tlb_print(void);

/*
 * Note that MIPS implements variable page size by specifying PageMask register,
 * so intuitively these functions shall specify PageMask. However in current
 * implementation we aren't going to use other page size than 4KiB.
 */

/* Returns the number of entries in the TLB. */
unsigned tlb_size(void);

/* Probes the TLB for an entry matching hi, and if present invalidates it. */
void tlb_invalidate(tlbhi_t hi);

/* Invalidate all TLB entries (save wired). */
void tlb_invalidate_all(void);

/* Invalidate all TLB entries with given ASID (save wired). */
void tlb_invalidate_asid(tlbhi_t asid);

/* Reads the TLB entry specified by @i. */
void tlb_read(unsigned i, tlbentry_t *e);

/* Writes the TLB entry specified by @i. */
void tlb_write(unsigned i, tlbentry_t *e);

/* Probes the TLB for an entry matching hi and if present rewrites that
 * entry, otherwise updates a random entry. A safe way to update the TLB. */
void tlb_overwrite_random(tlbentry_t *e);

/* Probes the TLB for an entry matching @e->hi. If found then @e will be filled
 * with EntryHi, EntryLo0, EntryLo1 values and index will be returned.
 * Otherwise tlb_probe will return with negative value. */
int tlb_probe(tlbentry_t *e);

#endif /* !_MIPS_TLB_H_ */<|MERGE_RESOLUTION|>--- conflicted
+++ resolved
@@ -32,10 +32,7 @@
 #define PTE_DIRTY 0x00000004 /* page is writable when set */
 #define PTE_VALID 0x00000002 /* page can be accessed when set */
 #define PTE_GLOBAL 0x00000001
-<<<<<<< HEAD
-=======
 #define PTE_KERNEL_READONLY (PTE_VALID | PTE_GLOBAL)
->>>>>>> b987dd9d
 #define PTE_KERNEL (PTE_VALID | PTE_DIRTY | PTE_GLOBAL)
 #define PTE_PROT_MASK (PTE_NO_READ | PTE_NO_EXEC | PTE_DIRTY | PTE_VALID)
 
