--- conflicted
+++ resolved
@@ -2,11 +2,7 @@
 #define _SYS_BUS_H_
 
 #include <rman.h>
-<<<<<<< HEAD
-#include <klog.h>
 #include <device.h>
-=======
->>>>>>> 537b87b9
 
 typedef struct bus_space bus_space_t;
 typedef struct bus_methods bus_methods_t;
@@ -118,11 +114,6 @@
 static inline resource_t *bus_resource_alloc(device_t *dev, int type, int rid,
                                              rman_addr_t start, rman_addr_t end,
                                              rman_addr_t size, unsigned flags) {
-<<<<<<< HEAD
-  klog("%s allocates resource [%lx, %lx] of size %lx for %s",
-       dev->parent->driver->desc, start, end, size, dev->driver->desc);
-=======
->>>>>>> 537b87b9
   return BUS_DRIVER(dev)->bus.resource_alloc(dev->parent, dev, type, rid, start,
                                              end, size, flags);
 }
@@ -130,11 +121,6 @@
 static inline resource_t *bus_resource_alloc_anywhere(device_t *dev, int type,
                                                       int rid, rman_addr_t size,
                                                       unsigned flags) {
-<<<<<<< HEAD
-  klog("%s allocates resource anywhere of size %lx for %s",
-       dev->parent->driver->desc, size, dev->driver->desc);
-=======
->>>>>>> 537b87b9
   return BUS_DRIVER(dev)->bus.resource_alloc(dev->parent, dev, type, rid, 0, ~0,
                                              size, flags);
 }
