#ifndef _SYS_PROC_H_
#define _SYS_PROC_H_

#include <common.h>
#include <queue.h>
#include <mutex.h>
#include <condvar.h>
#include <signal.h>
#include <vm_map.h>

typedef struct thread thread_t;
typedef struct proc proc_t;
typedef struct pgrp pgrp_t;
typedef struct fdtab fdtab_t;
typedef TAILQ_HEAD(, proc) proc_list_t;
typedef TAILQ_HEAD(, pgrp) pgrp_list_t;

/*! \brief Structure allocated per process group.
 *
 * Field markings and the corresponding locks:
 *  (a) all_proc_mtx
 *  (@) pgrp::pg_lock
 *  (!) read-only access, do not modify!
 */
typedef struct pgrp {
  mtx_t pg_lock;                 /* Process group mutex */
  TAILQ_ENTRY(pgrp) pg_link;     /* (a) link on chain of process groups */
  TAILQ_HEAD(, proc) pg_members; /* (@) members of process group */
  pgid_t pg_id;                  /* (!) process group id */
} pgrp_t;

typedef enum { PS_NORMAL, PS_DYING, PS_ZOMBIE } proc_state_t;

/*! \brief Process structure
 *
 * Field markings and the corresponding locks:
 *  (a) all_proc_mtx
 *  (@) proc_t::p_lock
 *  (!) read-only access, do not modify!
 *  (~) always safe to access
<<<<<<< HEAD
 *  ($) use only from the same process/thread
=======
 *  (*) safe to dereference from owner process
>>>>>>> ab01cad2
 */
struct proc {
  mtx_t p_lock;               /* Process lock */
  TAILQ_ENTRY(proc) p_all;    /* (a) link on all processes list */
  TAILQ_ENTRY(proc) p_zombie; /* (a) link on zombie process list */
  TAILQ_ENTRY(proc) p_child;  /* (a) link on parent's children list */
  thread_t *p_thread;         /* (@) the only thread running in this process */
  pid_t p_pid;                /* (!) Process ID */
  TAILQ_ENTRY(proc) p_pglist; /* (pgrp::pg_lock) link on pg_members list */
  pgrp_t *p_pgrp;             /* (a,*) process group */
  volatile proc_state_t p_state;  /* (@) process state */
  proc_t *p_parent;               /* (a) parent process */
  proc_list_t p_children;         /* (a) child processes, including zombies */
  vm_map_t *p_uspace;             /* ($) process' user space map */
  fdtab_t *p_fdtable;             /* ($) file descriptors table */
  sigaction_t p_sigactions[NSIG]; /* (@) description of signal actions */
  condvar_t p_waitcv;             /* (a) processes waiting for this one */
  int p_exitstatus;               /* (@) exit code to be returned to parent */
  /* program segments */
  vm_segment_t *p_sbrk; /* ($) The entry where brk segment resides in. */
  vaddr_t p_sbrk_end;   /* ($) Current end of brk segment. */
  /* XXX: process resource usage stats */
};

/*! \brief Get a process that currently running thread belongs to. */
proc_t *proc_self(void);

/*! \brief Acquire p::p_lock non-recursive mutex. */
void proc_lock(proc_t *p);

/*! \brief Release p::p_lock non-recursive mutex. */
void proc_unlock(proc_t *p);

DEFINE_CLEANUP_FUNCTION(proc_t *, proc_unlock);

#define WITH_PROC_LOCK(proc)                                                   \
  WITH_STMT(proc_t, proc_lock, CLEANUP_FUNCTION(proc_unlock), proc)

/*! \brief Creates a process and populates it with thread \a td.
 * If parent is not NULL then newly created process becomes its child.
 * Created process should be added using proc_add */
proc_t *proc_create(thread_t *td, proc_t *parent);

/*! \brief Adds created process to global data structures. */
void proc_add(proc_t *p);

/*! \brief Searches for a process with the given PID and PS_NORMAL state.
 * \returns locked process or NULL if not found */
proc_t *proc_find(pid_t pid);

/*! \brief Sends signal to process group or process.
 * (pid > 0) sends signal to the process with the ID specified by pid.
 * (pid = 0) sends signal to processes in process group of the calling process.
 * (pid <-1) sends signal to processes in process group with ID equal (-pid). */
int proc_sendsig(pid_t pid, signo_t sig);

/*! \brief Gets process group ID of the process specified by pid.
 * If pid equals zero then use process group ID of the calling process. */
pgid_t proc_getpgid(pid_t pid);

/*! \brief Called by a processes that wishes to terminate its life.
 * \note Exit status shoud be created using MAKE_STATUS macros from wait.h */
noreturn void proc_exit(int exitstatus);

/*! \brief Moves process p to the process group with ID specified by pgid.
 * If such process group does not exist then it creates one. */
int pgrp_enter(proc_t *p, pgid_t pgid);

#endif /* !_SYS_PROC_H_ */<|MERGE_RESOLUTION|>--- conflicted
+++ resolved
@@ -38,11 +38,8 @@
  *  (@) proc_t::p_lock
  *  (!) read-only access, do not modify!
  *  (~) always safe to access
-<<<<<<< HEAD
  *  ($) use only from the same process/thread
-=======
  *  (*) safe to dereference from owner process
->>>>>>> ab01cad2
  */
 struct proc {
   mtx_t p_lock;               /* Process lock */
