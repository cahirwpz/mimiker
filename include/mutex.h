--- conflicted
+++ resolved
@@ -2,11 +2,7 @@
 #define _SYS_MUTEX_H_
 
 #include <turnstile.h>
-<<<<<<< HEAD
-#include <stdbool.h>
-=======
 #include <thread.h>
->>>>>>> 939fc1ab
 
 typedef struct {
   volatile uint32_t mtx_state; /* 0 if unowned or has address of the owner */
@@ -27,12 +23,6 @@
 void mtx_unlock(mtx_t *);
 
 /* Returns true iff the mutex is locked and we are the owner. */
-<<<<<<< HEAD
-bool mtx_is_locked(mtx_t *);
-
-#endif /* __MUTEX_H__ */
-=======
 bool mtx_owned(mtx_t *mtx);
 
-#endif /* !_SYS_MUTEX_H_ */
->>>>>>> 939fc1ab
+#endif /* !_SYS_MUTEX_H_ */