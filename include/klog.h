#ifndef _SYS_KLOG_H_
#define _SYS_KLOG_H_

#include <common.h>

/* Kernel log message origin. */
typedef enum {
  KL_UNDEF,   /* undefined subsystems */
  KL_RUNQ,    /* scheduler's run queue */
  KL_SLEEPQ,  /* sleep queues */
  KL_CALLOUT, /* callout */
  KL_SIGNAL,  /* signal processing */
  KL_INIT,    /* system initialization */
  KL_PMAP,    /* physical map management */
  KL_VM,      /* virtual memory */
  KL_KMEM,    /* generick kernel memory allocator */
  KL_POOL,    /* pooled allocator */
  KL_LOCK,    /* lock operations tracing */
  KL_SCHED,   /* scheduler tracing */
  KL_THREAD,  /* kernel threads management */
  KL_INTR,    /* interrupts management and handling */
  KL_DEV,     /* device management */
  KL_VFS,     /* vfs operations tracing */
  KL_VNODE,   /* vnode operations tracing */
  KL_PROC,    /* user process management */
  KL_SYSCALL, /* syscall processing */
  KL_USER,    /* user program */
  KL_TEST,    /* mask for testing purpose */
<<<<<<< HEAD
  KL_PIPE     /* pipes */
=======
  KL_FILESYS, /* filesystems */
>>>>>>> 93bf192f
} klog_origin_t;

#define KL_NONE 0x00000000 /* don't log anything */
#define KL_MASK(l) (1 << (l))
#define KL_ALL 0xffffffff /* log everything */

#define KL_DEFAULT_MASK (KL_ALL & (~KL_MASK(KL_PMAP)))

/* Mask for subsystem using klog. If not specified using default subsystem. */
#ifndef KL_LOG
#define KL_LOG KL_UNDEF
#endif

#ifdef _KLOG_PRIVATE
#undef _KLOG_PRIVATE

#include <time.h>

#define KL_SIZE 1024

typedef struct {
  timeval_t kl_timestamp;
  unsigned kl_line;
  const char *kl_file;
  klog_origin_t kl_origin;
  const char *kl_format;
  intptr_t kl_params[6];
} klog_entry_t;

typedef struct {
  klog_entry_t array[KL_SIZE];
  unsigned mask;
  bool verbose;
  volatile unsigned first;
  volatile unsigned last;
} klog_t;

extern klog_t klog;
#endif

void klog_init();

void klog_append(klog_origin_t origin, const char *file, unsigned line,
                 const char *format, intptr_t arg1, intptr_t arg2,
                 intptr_t arg3, intptr_t arg4, intptr_t arg5, intptr_t arg6);

unsigned klog_setmask(unsigned newmask);

/* Print all logs on screen. */
void klog_dump();

/* Delete all logs. */
void klog_clear();

#define _klog(format, p1, p2, p3, p4, p5, p6, ...)                             \
  do {                                                                         \
    klog_append(KL_LOG, __FILE__, __LINE__, format, (intptr_t)(p1),            \
                (intptr_t)(p2), (intptr_t)(p3), (intptr_t)(p4),                \
                (intptr_t)(p5), (intptr_t)(p6));                               \
  } while (0)
#define klog(...) _klog(__VA_ARGS__, 0, 0, 0, 0, 0, 0)

#define _klog_(o, format, p1, p2, p3, p4, p5, p6, ...)                         \
  do {                                                                         \
    klog_append((o), __FILE__, __LINE__, format, (intptr_t)(p1),               \
                (intptr_t)(p2), (intptr_t)(p3), (intptr_t)(p4),                \
                (intptr_t)(p5), (intptr_t)(p6));                               \
  } while (0)
#define klog_(o, ...) _klog_((o), __VA_ARGS__, 0, 0, 0, 0, 0, 0)

#endif<|MERGE_RESOLUTION|>--- conflicted
+++ resolved
@@ -26,11 +26,8 @@
   KL_SYSCALL, /* syscall processing */
   KL_USER,    /* user program */
   KL_TEST,    /* mask for testing purpose */
-<<<<<<< HEAD
-  KL_PIPE     /* pipes */
-=======
+  KL_PIPE,     /* pipes */
   KL_FILESYS, /* filesystems */
->>>>>>> 93bf192f
 } klog_origin_t;
 
 #define KL_NONE 0x00000000 /* don't log anything */
