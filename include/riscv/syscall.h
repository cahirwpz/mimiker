#ifndef _RISCV_SYSCALL_H_
#define _RISCV_SYSCALL_H_

#ifdef __ASSEMBLER__

#include <sys/syscall.h>
#include <riscv/asm.h>

/* Do a syscall that is missing an implementation. */
#define SYSCALL_MISSING(name)                                                  \
  ENTRY(name);                                                                 \
  j _C_LABEL(__sc_missing);                                                    \
  END(name)

/* Do a syscall that cannot fail. */
#define SYSCALL_NOERROR(name, num)                                             \
  ENTRY(name);                                                                 \
  REG_LI a7, num;                                                              \
  ecall;                                                                       \
  ret;                                                                         \
  END(name)

/* Do a normal syscall. */
#define SYSCALL(name, num)                                                     \
  ENTRY(name);                                                                 \
  REG_LI a7, num;                                                              \
  ecall;                                                                       \
<<<<<<< HEAD
  bnez a1, 0f;                                                                 \
  ret;                                                                         \
  0 : j _C_LABEL(__sc_error);                                                  \
=======
  bnez a1, 1f;                                                                 \
  ret;                                                                         \
  1 : j _C_LABEL(__sc_error);                                                  \
>>>>>>> a746cea2
  END(name)

#endif /* !__ASSEMBLER__ */

#endif /* !_RISCV_SYSCALL_H_ */<|MERGE_RESOLUTION|>--- conflicted
+++ resolved
@@ -25,15 +25,9 @@
   ENTRY(name);                                                                 \
   REG_LI a7, num;                                                              \
   ecall;                                                                       \
-<<<<<<< HEAD
-  bnez a1, 0f;                                                                 \
-  ret;                                                                         \
-  0 : j _C_LABEL(__sc_error);                                                  \
-=======
   bnez a1, 1f;                                                                 \
   ret;                                                                         \
   1 : j _C_LABEL(__sc_error);                                                  \
->>>>>>> a746cea2
   END(name)
 
 #endif /* !__ASSEMBLER__ */
