#ifndef _RISCV_VM_PARAM_H_
#define _RISCV_VM_PARAM_H_

#if __riscv_xlen == 64
#define KERNEL_SPACE_BEGIN 0xffffffc000000000L
#define KERNEL_SPACE_END 0xffffffffffffffffL

#define USER_SPACE_BEGIN 0x0000000000400000L
#define USER_SPACE_END 0x0000004000000000L

#define USER_STACK_TOP 0x0000003fffff0000L
#define USER_STACK_SIZE 0x800000 /* grows down up to that size limit */

<<<<<<< HEAD
=======
/* KASAN shadow map */
#define KASAN_SHADOW_START 0xffffffd800000000L
#define KASAN_MAX_SHADOW_SIZE (0xcL << 30) /* 12 GB */

>>>>>>> 8e7c4c0a
#define VM_PAGE_PDS 32
#define KSTACK_PAGES 2
#define BOOTMEM_PAGES 40
#else
#define KERNEL_SPACE_BEGIN 0x80000000
#define KERNEL_SPACE_END 0xffffffff

#define USER_SPACE_BEGIN 0x00400000
#define USER_SPACE_END 0x80000000

#define USER_STACK_TOP 0x7f800000
#define USER_STACK_SIZE 0x800000 /* grows down up to that size limit */

<<<<<<< HEAD
#define VM_PAGE_PDS 4
#define KSTACK_PAGES 1
#define BOOTMEM_PAGES 8
=======
/* KASAN shadow map */
#define KASAN_SHADOW_START 0xa0000000
#define KASAN_MAX_SHADOW_SIZE (1 << 26) /* 64 MB */

#define VM_PAGE_PDS 4
#define KSTACK_PAGES 1
#define BOOTMEM_PAGES 650
>>>>>>> 8e7c4c0a
#endif

#define PAGESIZE 4096

#define VM_PHYSSEG_NMAX 16

#define KSTACK_SIZE (KSTACK_PAGES * PAGESIZE)

#define BOOTMEM_SIZE (BOOTMEM_PAGES * PAGESIZE)

#endif /* !_RISCV_VM_PARAM_H_ */<|MERGE_RESOLUTION|>--- conflicted
+++ resolved
@@ -11,16 +11,17 @@
 #define USER_STACK_TOP 0x0000003fffff0000L
 #define USER_STACK_SIZE 0x800000 /* grows down up to that size limit */
 
-<<<<<<< HEAD
-=======
 /* KASAN shadow map */
 #define KASAN_SHADOW_START 0xffffffd800000000L
 #define KASAN_MAX_SHADOW_SIZE (0xcL << 30) /* 12 GB */
 
->>>>>>> 8e7c4c0a
 #define VM_PAGE_PDS 32
 #define KSTACK_PAGES 2
+#if KASAN
+#define BOOTMEM_PAGES 2160
+#else
 #define BOOTMEM_PAGES 40
+#endif
 #else
 #define KERNEL_SPACE_BEGIN 0x80000000
 #define KERNEL_SPACE_END 0xffffffff
@@ -31,11 +32,6 @@
 #define USER_STACK_TOP 0x7f800000
 #define USER_STACK_SIZE 0x800000 /* grows down up to that size limit */
 
-<<<<<<< HEAD
-#define VM_PAGE_PDS 4
-#define KSTACK_PAGES 1
-#define BOOTMEM_PAGES 8
-=======
 /* KASAN shadow map */
 #define KASAN_SHADOW_START 0xa0000000
 #define KASAN_MAX_SHADOW_SIZE (1 << 26) /* 64 MB */
@@ -43,7 +39,6 @@
 #define VM_PAGE_PDS 4
 #define KSTACK_PAGES 1
 #define BOOTMEM_PAGES 650
->>>>>>> 8e7c4c0a
 #endif
 
 #define PAGESIZE 4096
