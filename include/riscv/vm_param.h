--- conflicted
+++ resolved
@@ -13,26 +13,12 @@
 
 /* KASAN shadow map */
 #define KASAN_SHADOW_START 0xffffffd800000000L
-<<<<<<< HEAD
-#define KASAN_MAX_SHADOW_SIZE (0xcL << 30) /* 12 GB */
-
-#define VM_PAGE_PDS 32
-#define KSTACK_PAGES 2
-#if KASAN
-#define BOOTMEM_PAGES 2160
-#else
-#define BOOTMEM_PAGES 40
-#endif
-#else
-=======
 #define KASAN_MAX_SHADOW_SIZE (0x8L << 30) /* 8 GB */
 
-#define VM_PAGE_PDS 32
 #define KSTACK_PAGES 2
 
 #else /* __riscv_xlen == 32 */
 
->>>>>>> 568f6866
 #define KERNEL_SPACE_BEGIN 0x80000000
 #define KERNEL_SPACE_END 0xffffffff
 
@@ -46,12 +32,7 @@
 #define KASAN_SHADOW_START 0xa0000000
 #define KASAN_MAX_SHADOW_SIZE (1 << 26) /* 64 MB */
 
-#define VM_PAGE_PDS 4
 #define KSTACK_PAGES 1
-<<<<<<< HEAD
-#define BOOTMEM_PAGES 650
-=======
->>>>>>> 568f6866
 #endif
 
 #define PAGESIZE 4096
