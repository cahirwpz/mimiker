--- conflicted
+++ resolved
@@ -42,13 +42,12 @@
 
 #include <stdint.h>
 
-<<<<<<< HEAD
 #if __riscv_xlen == 64
-typedef uint64_t pd_entry_t; /* page directory entry */
-typedef uint64_t pt_entry_t; /* page table entry */
+typedef uint64_t pde_t; /* page directory entry */
+typedef uint64_t pte_t; /* page table entry */
 #else
-typedef uint32_t pd_entry_t; /* page directory entry */
-typedef uint32_t pt_entry_t; /* page table entry */
+typedef uint32_t pde_t; /* page directory entry */
+typedef uint32_t pte_t; /* page table entry */
 #endif
 
 typedef uint16_t asid_t; /* address space identifier */
@@ -66,11 +65,6 @@
 
 #define Ln_ENTRIES (1 << Ln_ENTRIES_SHIFT)
 #define Ln_ADDR_MASK (Ln_ENTRIES - 1)
-=======
-typedef uint32_t pde_t;  /* page directory entry */
-typedef uint32_t pte_t;  /* page table entry */
-typedef uint16_t asid_t; /* address space identifier */
->>>>>>> 3b00d6c3
 
 #define L0_SIZE (1 << L0_SHIFT)
 #define L0_OFFSET (L0_SIZE - 1)
@@ -84,11 +78,7 @@
 #define L2_SIZE (1 << L2_SHIFT)
 #define L2_OFFSET (L2_SIZE - 1)
 #define L2_INDEX(va) (((va) >> L2_SHIFT) & Ln_ADDR_MASK)
-
-#define PTE_INDEX L2_INDEX
-#else
-#define PTE_INDEX L1_INDEX
-#endif
+#endif /* !L2_SHIFT */
 
 /* Bits 9:8 are reserved for software. */
 #define PTE_SW_WRITE (1 << 9)
