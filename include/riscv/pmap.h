#ifndef _RISCV_PMAP_H_
#define _RISCV_PMAP_H_

#include <stdbool.h>
#include <sys/klog.h>
#include <sys/pmap.h>
#include <sys/vm.h>
#include <riscv/pte.h>
#include <riscv/riscvreg.h>

/*
 * Direct map.
 */
#define DMAP_BASE 0xc0000000
#define DMAP_MAX_SIZE 0x40000000

#define RISCV_PHYSADDR(x)                                                      \
  ((paddr_t)((vaddr_t)(x) & ~KERNEL_SPACE_BEGIN) + KERNEL_PHYS)

#define PAGE_TABLE_DEPTH 2

#define PTE_KERNEL_EMPTY 0
#define PTE_USER_EMPTY 0

#define PTE_SET_ON_REFERENCED (PTE_A | PTE_V)
#define PTE_CLR_ON_REFERENCED 0

#define PTE_SET_ON_MODIFIED (PTE_D | PTE_W)
#define PTE_CLR_ON_MODIFIED 0

#define GROWKERNEL_STRIDE L0_SIZE

typedef struct pmap pmap_t;

typedef struct pmap_md {
  paddr_t satp; /* supervisor address translation and protection */
} pmap_md_t;

/*
 * Page directory.
 */

<<<<<<< HEAD
static inline size_t pt_index(unsigned lvl, vaddr_t va) {
  if (lvl == 0)
    return L0_INDEX(va);
  return L1_INDEX(va);
}

/*
 * Page directory.
 */

static inline bool pde_valid_p(pde_t pde) {
  return pde & PTE_V;
=======
static inline bool pde_valid_p(pde_t *pdep) {
  panic("Not implemented!");
}

static inline pde_t *pde_ptr(paddr_t pd_pa, int lvl, vaddr_t va) {
  panic("Not implemented!");
>>>>>>> c426151f
}

/*
 * Page table.
 */

<<<<<<< HEAD
static inline bool pte_valid_p(pte_t pte) {
  return pte != 0;
=======
static inline bool pte_valid_p(pte_t *ptep) {
  panic("Not implemented!");
>>>>>>> c426151f
}

static inline bool pte_access(pte_t pte, vm_prot_t prot) {
  switch (prot) {
    case VM_PROT_READ:
      return pte & PTE_SW_READ;
    case VM_PROT_WRITE:
      return pte & PTE_SW_WRITE;
    case VM_PROT_EXEC:
      return pte & PTE_X;
    default:
      panic("Invalid pte_access invocation (prot=%x)", prot);
  }
}

<<<<<<< HEAD
static inline pte_t pte_empty(bool kernel) {
  return 0;
}

=======
>>>>>>> c426151f
static inline paddr_t pte_frame(pte_t pte) {
  return PTE_TO_PA(pte);
}

#endif /* !_RISCV_PMAP_H_ */<|MERGE_RESOLUTION|>--- conflicted
+++ resolved
@@ -34,46 +34,30 @@
 
 typedef struct pmap_md {
   paddr_t satp; /* supervisor address translation and protection */
+  LIST_ENTRY(pmap) pmap_link; /* link on `user_pmaps` */
 } pmap_md_t;
 
 /*
  * Page directory.
  */
 
-<<<<<<< HEAD
-static inline size_t pt_index(unsigned lvl, vaddr_t va) {
-  if (lvl == 0)
-    return L0_INDEX(va);
-  return L1_INDEX(va);
-}
-
-/*
- * Page directory.
- */
-
-static inline bool pde_valid_p(pde_t pde) {
-  return pde & PTE_V;
-=======
 static inline bool pde_valid_p(pde_t *pdep) {
-  panic("Not implemented!");
+  return pdep && (*pdep & PTE_V);
 }
 
 static inline pde_t *pde_ptr(paddr_t pd_pa, int lvl, vaddr_t va) {
-  panic("Not implemented!");
->>>>>>> c426151f
+  pde_t *pde = phys_to_dmap(pd_pa);
+  if (lvl == 0)
+    return pde + L0_INDEX(va);
+  return pde + L1_INDEX(va);
 }
 
 /*
  * Page table.
  */
 
-<<<<<<< HEAD
-static inline bool pte_valid_p(pte_t pte) {
-  return pte != 0;
-=======
 static inline bool pte_valid_p(pte_t *ptep) {
-  panic("Not implemented!");
->>>>>>> c426151f
+  return ptep && (*ptep != 0);
 }
 
 static inline bool pte_access(pte_t pte, vm_prot_t prot) {
@@ -89,13 +73,6 @@
   }
 }
 
-<<<<<<< HEAD
-static inline pte_t pte_empty(bool kernel) {
-  return 0;
-}
-
-=======
->>>>>>> c426151f
 static inline paddr_t pte_frame(pte_t pte) {
   return PTE_TO_PA(pte);
 }
