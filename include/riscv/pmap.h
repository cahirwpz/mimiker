--- conflicted
+++ resolved
@@ -3,10 +3,6 @@
 
 #include <stdbool.h>
 #include <sys/klog.h>
-<<<<<<< HEAD
-#include <sys/pmap.h>
-=======
->>>>>>> b4d81697
 #include <sys/vm.h>
 #include <riscv/pte.h>
 #include <riscv/riscvreg.h>
@@ -25,11 +21,10 @@
 #define RISCV_PHYSADDR(x)                                                      \
   ((paddr_t)((vaddr_t)(x) & ~KERNEL_SPACE_BEGIN) + KERNEL_PHYS)
 
-<<<<<<< HEAD
 #define PAGE_TABLE_DEPTH 2
 
-#define PTE_KERNEL_EMPTY 0
-#define PTE_USER_EMPTY 0
+#define PTE_EMPTY_KERNEL 0
+#define PTE_EMPTY_USER 0
 
 #define PTE_SET_ON_REFERENCED (PTE_A | PTE_V)
 #define PTE_CLR_ON_REFERENCED 0
@@ -38,33 +33,12 @@
 #define PTE_CLR_ON_MODIFIED 0
 
 #define GROWKERNEL_STRIDE L0_SIZE
-=======
-/*
- * TODO: implement generic pmap interface.
- */
-
-#define PAGE_TABLE_DEPTH 2
-
-#define PTE_EMPTY_KERNEL 0
-#define PTE_EMPTY_USER 0
-
-#define PTE_SET_ON_REFERENCED 0
-#define PTE_CLR_ON_REFERENCED 0
-
-#define PTE_SET_ON_MODIFIED 0
-#define PTE_CLR_ON_MODIFIED 0
-
-#define GROWKERNEL_STRIDE 0
->>>>>>> b4d81697
 
 typedef struct pmap pmap_t;
 
 typedef struct pmap_md {
-<<<<<<< HEAD
   paddr_t satp; /* supervisor address translation and protection */
   LIST_ENTRY(pmap) pmap_link; /* link on `user_pmaps` */
-=======
->>>>>>> b4d81697
 } pmap_md_t;
 
 /*
@@ -72,31 +46,28 @@
  */
 
 static inline bool pde_valid_p(pde_t *pdep) {
-<<<<<<< HEAD
-  return pdep && (*pdep & PTE_V);
+  return pdep && VALID_PDE_P(*pdep);
 }
+
+void *phys_to_dmap(paddr_t addr);
 
 static inline pde_t *pde_ptr(paddr_t pd_pa, int lvl, vaddr_t va) {
   pde_t *pde = phys_to_dmap(pd_pa);
   if (lvl == 0)
     return pde + L0_INDEX(va);
   return pde + L1_INDEX(va);
-=======
-  panic("Not implemented!");
-}
-
-static inline pde_t *pde_ptr(paddr_t pd_pa, int lvl, vaddr_t va) {
-  panic("Not implemented!");
->>>>>>> b4d81697
 }
 
 /*
  * Page table.
  */
 
-<<<<<<< HEAD
+static inline paddr_t pte_frame(pte_t pte) {
+  return PTE_TO_PA(pte);
+}
+
 static inline bool pte_valid_p(pte_t *ptep) {
-  return ptep && (*ptep != 0);
+  return ptep && VALID_PTE_P(*ptep);
 }
 
 static inline bool pte_access(pte_t pte, vm_prot_t prot) {
@@ -112,20 +83,4 @@
   }
 }
 
-static inline paddr_t pte_frame(pte_t pte) {
-  return PTE_TO_PA(pte);
-=======
-static inline paddr_t pte_frame(pte_t pte) {
-  panic("Not implemented!");
-}
-
-static inline bool pte_valid_p(pte_t *ptep) {
-  panic("Not implemented!");
-}
-
-static inline bool pte_access(pte_t pte, vm_prot_t prot) {
-  panic("Not implemented!");
->>>>>>> b4d81697
-}
-
 #endif /* !_RISCV_PMAP_H_ */