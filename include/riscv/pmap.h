#ifndef _RISCV_PMAP_H_
#define _RISCV_PMAP_H_

#include <stdbool.h>
#include <sys/klog.h>
#include <sys/pmap.h>
#include <sys/vm.h>
#include <riscv/pte.h>
#include <riscv/riscvreg.h>

/*
 * Direct map.
 */
<<<<<<< HEAD
#define DMAP_BASE 0xc0000000
=======
#if __riscv_xlen == 64
#define DMAP_VADDR_BASE 0xffffffe000000000L
#define DMAP_MAX_SIZE 0x2000000000L
#else
#define DMAP_VADDR_BASE 0xc0000000
>>>>>>> 5fcaa1d2
#define DMAP_MAX_SIZE 0x40000000
#endif

#define RISCV_PHYSADDR(x)                                                      \
  ((paddr_t)((vaddr_t)(x) & ~KERNEL_SPACE_BEGIN) + KERNEL_PHYS)

#define PAGE_TABLE_DEPTH 2

#define PTE_KERNEL_EMPTY 0
#define PTE_USER_EMPTY 0

#define PTE_SET_ON_REFERENCED (PTE_A | PTE_V)
#define PTE_CLR_ON_REFERENCED 0

#define PTE_SET_ON_MODIFIED (PTE_D | PTE_W)
#define PTE_CLR_ON_MODIFIED 0

#define GROWKERNEL_STRIDE L0_SIZE

typedef struct pmap pmap_t;

typedef struct pmap_md {
  paddr_t satp; /* supervisor address translation and protection */
  LIST_ENTRY(pmap) pmap_link; /* link on `user_pmaps` */
} pmap_md_t;

/*
 * Page directory.
 */

static inline bool pde_valid_p(pde_t *pdep) {
  return pdep && (*pdep & PTE_V);
}

static inline pde_t *pde_ptr(paddr_t pd_pa, int lvl, vaddr_t va) {
  pde_t *pde = phys_to_dmap(pd_pa);
  if (lvl == 0)
    return pde + L0_INDEX(va);
  return pde + L1_INDEX(va);
}

/*
 * Page table.
 */

static inline bool pte_valid_p(pte_t *ptep) {
  return ptep && (*ptep != 0);
}

static inline bool pte_access(pte_t pte, vm_prot_t prot) {
  switch (prot) {
    case VM_PROT_READ:
      return pte & PTE_SW_READ;
    case VM_PROT_WRITE:
      return pte & PTE_SW_WRITE;
    case VM_PROT_EXEC:
      return pte & PTE_X;
    default:
      panic("Invalid pte_access invocation (prot=%x)", prot);
  }
}

static inline paddr_t pte_frame(pte_t pte) {
  return PTE_TO_PA(pte);
}

#endif /* !_RISCV_PMAP_H_ */<|MERGE_RESOLUTION|>--- conflicted
+++ resolved
@@ -11,15 +11,11 @@
 /*
  * Direct map.
  */
-<<<<<<< HEAD
-#define DMAP_BASE 0xc0000000
-=======
 #if __riscv_xlen == 64
-#define DMAP_VADDR_BASE 0xffffffe000000000L
+#define DMAP_BASE 0xffffffe000000000L
 #define DMAP_MAX_SIZE 0x2000000000L
 #else
-#define DMAP_VADDR_BASE 0xc0000000
->>>>>>> 5fcaa1d2
+#define DMAP_BASE 0xc0000000
 #define DMAP_MAX_SIZE 0x40000000
 #endif
 
