--- conflicted
+++ resolved
@@ -3,10 +3,7 @@
 
 #include <stdbool.h>
 #include <sys/klog.h>
-<<<<<<< HEAD
 #include <sys/pmap.h>
-=======
->>>>>>> 0bb017fb
 #include <sys/vm.h>
 #include <riscv/pte.h>
 #include <riscv/riscvreg.h>
@@ -20,9 +17,8 @@
 #define RISCV_PHYSADDR(x)                                                      \
   ((paddr_t)((vaddr_t)(x) & ~KERNEL_SPACE_BEGIN) + KERNEL_PHYS)
 
-<<<<<<< HEAD
 #define PAGE_TABLE_DEPTH 2
-#define SINGLE_PD 1
+#define SHARED_KERNEL_PD 1
 
 #define PTE_SET_ON_REFERENCED (PTE_A | PTE_V)
 #define PTE_CLR_ON_REFERENCED 0
@@ -34,24 +30,6 @@
 
 typedef struct pmap_md {
   paddr_t satp; /* supervisor address translation and protection */
-=======
-/*
- * TODO: implement generic pmap interface.
- */
-
-#define PAGE_TABLE_DEPTH 2
-#define SHARED_KERNEL_PD 1
-
-#define PTE_SET_ON_REFERENCED 0
-#define PTE_CLR_ON_REFERENCED 0
-
-#define PTE_SET_ON_MODIFIED 0
-#define PTE_CLR_ON_MODIFIED 0
-
-#define GROWKERNEL_STRIDE 0
-
-typedef struct pmap_md {
->>>>>>> 0bb017fb
 } pmap_md_t;
 
 /*
@@ -59,13 +37,9 @@
  */
 
 static inline size_t pt_index(unsigned lvl, vaddr_t va) {
-<<<<<<< HEAD
   if (lvl == 0)
     return L0_INDEX(va);
   return L1_INDEX(va);
-=======
-  panic("Not implemented!");
->>>>>>> 0bb017fb
 }
 
 /*
@@ -73,11 +47,7 @@
  */
 
 static inline bool pde_valid_p(pde_t pde) {
-<<<<<<< HEAD
   return pde & PTE_V;
-=======
-  panic("Not implemented!");
->>>>>>> 0bb017fb
 }
 
 /*
@@ -85,7 +55,6 @@
  */
 
 static inline bool pte_valid_p(pte_t pte) {
-<<<<<<< HEAD
   return pte != 0;
 }
 
@@ -108,21 +77,6 @@
 
 static inline paddr_t pte_frame(pte_t pte) {
   return PTE_TO_PA(pte);
-=======
-  panic("Not implemented!");
-}
-
-static inline bool pte_access(pte_t pte, vm_prot_t prot) {
-  panic("Not implemented!");
-}
-
-static inline pte_t pte_empty(bool kernel) {
-  panic("Not implemented!");
-}
-
-static inline paddr_t pte_frame(pte_t pte) {
-  panic("Not implemented!");
->>>>>>> 0bb017fb
 }
 
 /* MD pmap bootstrap. */
