#ifndef _RISCV_PMAP_H_
#define _RISCV_PMAP_H_

#include <stdbool.h>
#include <sys/klog.h>
<<<<<<< HEAD
#include <sys/pmap.h>
=======
>>>>>>> b4d81697
#include <sys/vm.h>
#include <riscv/pte.h>
#include <riscv/riscvreg.h>

/*
 * Direct map.
 */
#if __riscv_xlen == 64
#define DMAP_BASE 0xffffffe000000000L
#define DMAP_MAX_SIZE 0x2000000000L
#else
#define DMAP_BASE 0xc0000000
#define DMAP_MAX_SIZE 0x40000000
#endif

#define RISCV_PHYSADDR(x)                                                      \
  ((paddr_t)((vaddr_t)(x) & ~KERNEL_SPACE_BEGIN) + KERNEL_PHYS)

<<<<<<< HEAD
=======
/*
 * TODO: implement generic pmap interface.
 */

>>>>>>> b4d81697
#define PAGE_TABLE_DEPTH 2

#define PTE_EMPTY_KERNEL 0
#define PTE_EMPTY_USER 0

<<<<<<< HEAD
#define PTE_SET_ON_REFERENCED (PTE_A | PTE_V)
#define PTE_CLR_ON_REFERENCED 0

#define PTE_SET_ON_MODIFIED (PTE_D | PTE_W)
#define PTE_CLR_ON_MODIFIED 0

#define GROWKERNEL_STRIDE L0_SIZE
=======
#define PTE_SET_ON_REFERENCED 0
#define PTE_CLR_ON_REFERENCED 0

#define PTE_SET_ON_MODIFIED 0
#define PTE_CLR_ON_MODIFIED 0

#define GROWKERNEL_STRIDE 0
>>>>>>> b4d81697

typedef struct pmap pmap_t;

typedef struct pmap_md {
<<<<<<< HEAD
  paddr_t satp; /* supervisor address translation and protection */
  LIST_ENTRY(pmap) pmap_link; /* link on `user_pmaps` */
=======
>>>>>>> b4d81697
} pmap_md_t;

/*
 * Page directory.
 */

static inline bool pde_valid_p(pde_t *pdep) {
<<<<<<< HEAD
  return pdep && VALID_PDE_P(*pdep);
}

static inline pde_t *pde_ptr(paddr_t pd_pa, int lvl, vaddr_t va) {
  pde_t *pde = phys_to_dmap(pd_pa);
  if (lvl == 0)
    return pde + L0_INDEX(va);
  return pde + L1_INDEX(va);
=======
  panic("Not implemented!");
}

static inline pde_t *pde_ptr(paddr_t pd_pa, int lvl, vaddr_t va) {
  panic("Not implemented!");
>>>>>>> b4d81697
}

/*
 * Page table.
 */

static inline paddr_t pte_frame(pte_t pte) {
<<<<<<< HEAD
  return PTE_TO_PA(pte);
}

static inline bool pte_valid_p(pte_t *ptep) {
  return ptep && VALID_PTE_P(*ptep);
}

static inline bool pte_access(pte_t pte, vm_prot_t prot) {
  switch (prot) {
    case VM_PROT_READ:
      return pte & PTE_SW_READ;
    case VM_PROT_WRITE:
      return pte & PTE_SW_WRITE;
    case VM_PROT_EXEC:
      return pte & PTE_X;
    default:
      panic("Invalid pte_access invocation (prot=%x)", prot);
  }
=======
  panic("Not implemented!");
}

static inline bool pte_valid_p(pte_t *ptep) {
  panic("Not implemented!");
}

static inline bool pte_access(pte_t pte, vm_prot_t prot) {
  panic("Not implemented!");
>>>>>>> b4d81697
}

#endif /* !_RISCV_PMAP_H_ */<|MERGE_RESOLUTION|>--- conflicted
+++ resolved
@@ -3,10 +3,6 @@
 
 #include <stdbool.h>
 #include <sys/klog.h>
-<<<<<<< HEAD
-#include <sys/pmap.h>
-=======
->>>>>>> b4d81697
 #include <sys/vm.h>
 #include <riscv/pte.h>
 #include <riscv/riscvreg.h>
@@ -25,19 +21,11 @@
 #define RISCV_PHYSADDR(x)                                                      \
   ((paddr_t)((vaddr_t)(x) & ~KERNEL_SPACE_BEGIN) + KERNEL_PHYS)
 
-<<<<<<< HEAD
-=======
-/*
- * TODO: implement generic pmap interface.
- */
-
->>>>>>> b4d81697
 #define PAGE_TABLE_DEPTH 2
 
 #define PTE_EMPTY_KERNEL 0
 #define PTE_EMPTY_USER 0
 
-<<<<<<< HEAD
 #define PTE_SET_ON_REFERENCED (PTE_A | PTE_V)
 #define PTE_CLR_ON_REFERENCED 0
 
@@ -45,24 +33,12 @@
 #define PTE_CLR_ON_MODIFIED 0
 
 #define GROWKERNEL_STRIDE L0_SIZE
-=======
-#define PTE_SET_ON_REFERENCED 0
-#define PTE_CLR_ON_REFERENCED 0
-
-#define PTE_SET_ON_MODIFIED 0
-#define PTE_CLR_ON_MODIFIED 0
-
-#define GROWKERNEL_STRIDE 0
->>>>>>> b4d81697
 
 typedef struct pmap pmap_t;
 
 typedef struct pmap_md {
-<<<<<<< HEAD
   paddr_t satp; /* supervisor address translation and protection */
   LIST_ENTRY(pmap) pmap_link; /* link on `user_pmaps` */
-=======
->>>>>>> b4d81697
 } pmap_md_t;
 
 /*
@@ -70,22 +46,16 @@
  */
 
 static inline bool pde_valid_p(pde_t *pdep) {
-<<<<<<< HEAD
   return pdep && VALID_PDE_P(*pdep);
 }
+
+void *phys_to_dmap(paddr_t addr);
 
 static inline pde_t *pde_ptr(paddr_t pd_pa, int lvl, vaddr_t va) {
   pde_t *pde = phys_to_dmap(pd_pa);
   if (lvl == 0)
     return pde + L0_INDEX(va);
   return pde + L1_INDEX(va);
-=======
-  panic("Not implemented!");
-}
-
-static inline pde_t *pde_ptr(paddr_t pd_pa, int lvl, vaddr_t va) {
-  panic("Not implemented!");
->>>>>>> b4d81697
 }
 
 /*
@@ -93,7 +63,6 @@
  */
 
 static inline paddr_t pte_frame(pte_t pte) {
-<<<<<<< HEAD
   return PTE_TO_PA(pte);
 }
 
@@ -112,17 +81,6 @@
     default:
       panic("Invalid pte_access invocation (prot=%x)", prot);
   }
-=======
-  panic("Not implemented!");
-}
-
-static inline bool pte_valid_p(pte_t *ptep) {
-  panic("Not implemented!");
-}
-
-static inline bool pte_access(pte_t pte, vm_prot_t prot) {
-  panic("Not implemented!");
->>>>>>> b4d81697
 }
 
 #endif /* !_RISCV_PMAP_H_ */