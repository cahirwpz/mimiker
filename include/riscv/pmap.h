#ifndef _RISCV_PMAP_H_
#define _RISCV_PMAP_H_

#include <stdbool.h>
#include <sys/klog.h>
<<<<<<< HEAD
#include <sys/pmap.h>
=======
#include <sys/vm.h>
>>>>>>> 4768cc78
#include <riscv/pte.h>
#include <riscv/riscvreg.h>

/*
 * Direct map.
<<<<<<< HEAD
=======
 */
#define DMAP_BASE 0xc0000000
#define DMAP_MAX_SIZE 0x40000000

#define RISCV_PHYSADDR(x)                                                      \
  ((paddr_t)((vaddr_t)(x) & ~KERNEL_SPACE_BEGIN) + KERNEL_PHYS)

/*
 * TODO: implement generic pmap interface.
>>>>>>> 4768cc78
 */
#define DMAP_BASE 0xc0000000
#define DMAP_MAX_SIZE 0x40000000

#define RISCV_PHYSADDR(x)                                                      \
  ((paddr_t)((vaddr_t)(x) & ~KERNEL_SPACE_BEGIN) + KERNEL_PHYS)

#define PAGE_TABLE_DEPTH 2

#define PTE_SET_ON_REFERENCED (PTE_A | PTE_V)
#define PTE_CLR_ON_REFERENCED 0

#define PTE_SET_ON_MODIFIED (PTE_D | PTE_W)
#define PTE_CLR_ON_MODIFIED 0

#define GROWKERNEL_STRIDE L0_SIZE

typedef struct pmap_md {
  paddr_t satp; /* supervisor address translation and protection */
  LIST_ENTRY(pmap) pmap_link; /* link on `user_pmaps` */
} pmap_md_t;

/*
 * Translation structure.
 */

static inline size_t pt_index(unsigned lvl, vaddr_t va) {
  assert(lvl < PAGE_TABLE_DEPTH);
  if (lvl == 0)
    return L0_INDEX(va);
  return L1_INDEX(va);
}

/*
 * Page directory.
 */

static inline bool pde_valid_p(pde_t pde) {
  return pde & PTE_V;
}

<<<<<<< HEAD
static inline paddr_t pde2pa(pde_t pde) {
  return PTE_TO_PA(pde);
}

=======
>>>>>>> 4768cc78
/*
 * Page table.
 */

static inline bool pte_valid_p(pte_t pte) {
  return pte != 0;
}

<<<<<<< HEAD
static inline bool pte_readable(pte_t pte) {
  return pte & PTE_SW_READ;
}

static inline bool pte_writable(pte_t pte) {
  return pte & PTE_SW_WRITE;
}

static inline bool pte_executable(pte_t pte) {
  return pte & PTE_X;
=======
static inline bool pte_access(pte_t pte, vm_prot_t prot) {
  panic("Not implemented!");
>>>>>>> 4768cc78
}

static inline pte_t pte_empty(bool kernel) {
  return 0;
}

<<<<<<< HEAD
static inline paddr_t pte2pa(pte_t pte) {
  return PTE_TO_PA(pte);
=======
static inline paddr_t pte_frame(pte_t pte) {
  panic("Not implemented!");
>>>>>>> 4768cc78
}

/* MD pmap bootstrap. */
void pmap_bootstrap(paddr_t pd_pa, vaddr_t pd_va);

#endif /* !_RISCV_PMAP_H_ */<|MERGE_RESOLUTION|>--- conflicted
+++ resolved
@@ -3,28 +3,13 @@
 
 #include <stdbool.h>
 #include <sys/klog.h>
-<<<<<<< HEAD
 #include <sys/pmap.h>
-=======
 #include <sys/vm.h>
->>>>>>> 4768cc78
 #include <riscv/pte.h>
 #include <riscv/riscvreg.h>
 
 /*
  * Direct map.
-<<<<<<< HEAD
-=======
- */
-#define DMAP_BASE 0xc0000000
-#define DMAP_MAX_SIZE 0x40000000
-
-#define RISCV_PHYSADDR(x)                                                      \
-  ((paddr_t)((vaddr_t)(x) & ~KERNEL_SPACE_BEGIN) + KERNEL_PHYS)
-
-/*
- * TODO: implement generic pmap interface.
->>>>>>> 4768cc78
  */
 #define DMAP_BASE 0xc0000000
 #define DMAP_MAX_SIZE 0x40000000
@@ -66,13 +51,6 @@
   return pde & PTE_V;
 }
 
-<<<<<<< HEAD
-static inline paddr_t pde2pa(pde_t pde) {
-  return PTE_TO_PA(pde);
-}
-
-=======
->>>>>>> 4768cc78
 /*
  * Page table.
  */
@@ -81,34 +59,25 @@
   return pte != 0;
 }
 
-<<<<<<< HEAD
-static inline bool pte_readable(pte_t pte) {
-  return pte & PTE_SW_READ;
-}
-
-static inline bool pte_writable(pte_t pte) {
-  return pte & PTE_SW_WRITE;
-}
-
-static inline bool pte_executable(pte_t pte) {
-  return pte & PTE_X;
-=======
 static inline bool pte_access(pte_t pte, vm_prot_t prot) {
-  panic("Not implemented!");
->>>>>>> 4768cc78
+  switch (prot) {
+    case VM_PROT_READ:
+      return pte & PTE_SW_READ;
+    case VM_PROT_WRITE:
+      return pte & PTE_SW_WRITE;
+    case VM_PROT_EXEC:
+      return pte & PTE_X;
+    default:
+      panic("Invalid pte_access invocation (prot=%x)", prot);
+  }
 }
 
 static inline pte_t pte_empty(bool kernel) {
   return 0;
 }
 
-<<<<<<< HEAD
-static inline paddr_t pte2pa(pte_t pte) {
+static inline paddr_t pte_frame(pte_t pte) {
   return PTE_TO_PA(pte);
-=======
-static inline paddr_t pte_frame(pte_t pte) {
-  panic("Not implemented!");
->>>>>>> 4768cc78
 }
 
 /* MD pmap bootstrap. */
