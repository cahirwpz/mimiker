#ifndef _SYS_CRED_H_
#define _SYS_CRED_H_

#include <sys/types.h>
#include <sys/syslimits.h>
#include <sys/signal.h>
#include <stdbool.h>

#ifdef _KERNEL

typedef struct proc proc_t;
typedef struct vattr vattr_t;
typedef struct vnode vnode_t;

/*
 * Kernel view of credentials
 */
typedef struct cred {
  uid_t cr_euid;                /* effective user id */
  uid_t cr_ruid;                /* real user id */
  uid_t cr_suid;                /* saved user id */
  gid_t cr_egid;                /* effective group id */
  gid_t cr_rgid;                /* real grout id */
  gid_t cr_sgid;                /* saved group id */
  uint8_t cr_ngroups;           /* number of groups */
  gid_t cr_groups[NGROUPS_MAX]; /* groups */
} cred_t;

/* Fetch current's process credentials. */
cred_t *cred_self(void);

/* procedures called by syscalls */
void do_getresuid(proc_t *p, uid_t *ruid, uid_t *euid, uid_t *suid);
void do_getresgid(proc_t *p, gid_t *rgid, gid_t *egid, gid_t *sgid);
int do_setresuid(proc_t *p, uid_t ruid, uid_t euid, uid_t suid);
int do_setresgid(proc_t *p, gid_t rgid, gid_t egid, gid_t sgid);
int do_setgroups(proc_t *p, int ngroups, const gid_t *gidset);
int do_setuid(proc_t *p, uid_t uid);
int do_seteuid(proc_t *p, uid_t euid);
int do_setreuid(proc_t *p, uid_t ruid, uid_t euid);
int do_setgid(proc_t *p, gid_t gid);
int do_setegid(proc_t *p, gid_t egid);
int do_setregid(proc_t *p, gid_t rgid, gid_t egid);

/* \note Must be called with from::p_lock held. Returns with form::p_lock held.
 * (We do this only while doing fork, so to is new proc not visible for other
 * processes.)
 */
void cred_fork(proc_t *to, proc_t *from);

/* \note Must be called with p::p_lock held */
void cred_exec_setid(proc_t *p, uid_t uid, gid_t gid);

/* \note Must be called with p::p_lock. Returns p::p_lock held. */
int cred_cansignal(proc_t *p, cred_t *cred);

/* Checks whether the current process has permission to send `sig` to `target`
 * process. \note Must be called with all_proc_mtx and target::p_lock. Returns
 * with lock held. */
int proc_cansignal(proc_t *target, signo_t sig);

/* Checks if given gid is in supplementary groups of given credentials set */
bool cred_groupmember(gid_t gid, cred_t *cred);

/* VFS checks */
bool cred_can_chmod(uid_t f_owner, gid_t f_group, cred_t *cred, mode_t mode);
bool cred_can_chown(uid_t f_owner, cred_t *cred, uid_t new_uid, gid_t new_gid);
int cred_can_access(vattr_t *va, cred_t *cred, mode_t mode);
<<<<<<< HEAD
int cred_can_chtimes(vnode_t *vn, uid_t f_owner, cred_t *cred);
=======
int cred_can_utime(vnode_t *vn, uid_t f_owner, cred_t *cred);
>>>>>>> fd0ecea7

/* setlogin() check  */
bool cred_can_setlogin(cred_t *cred);

#endif /* !_KERNEL */

#endif /* _SYS_CRED_H_ */<|MERGE_RESOLUTION|>--- conflicted
+++ resolved
@@ -66,11 +66,7 @@
 bool cred_can_chmod(uid_t f_owner, gid_t f_group, cred_t *cred, mode_t mode);
 bool cred_can_chown(uid_t f_owner, cred_t *cred, uid_t new_uid, gid_t new_gid);
 int cred_can_access(vattr_t *va, cred_t *cred, mode_t mode);
-<<<<<<< HEAD
-int cred_can_chtimes(vnode_t *vn, uid_t f_owner, cred_t *cred);
-=======
 int cred_can_utime(vnode_t *vn, uid_t f_owner, cred_t *cred);
->>>>>>> fd0ecea7
 
 /* setlogin() check  */
 bool cred_can_setlogin(cred_t *cred);
