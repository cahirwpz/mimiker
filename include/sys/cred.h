--- conflicted
+++ resolved
@@ -42,10 +42,9 @@
  */
 void cred_fork(proc_t *to, proc_t *from);
 
-<<<<<<< HEAD
-/* Must be called with p::p_lock held */
+/* \note Must be called with p::p_lock held */
 void cred_exec_change_id(proc_t *p, uid_t uid, gid_t gid);
-=======
+
 /* \note Must be called with p::p_lock. Returns p::p_lock held. */
 int cred_cansignal(proc_t *p, cred_t *cred);
 
@@ -53,7 +52,6 @@
  * process. \note Must be called with all_proc_mtx and target::p_lock. Returns
  * with lock held. */
 int proc_cansignal(proc_t *target, signo_t sig);
->>>>>>> 09bd585c
 
 #endif /* !_KERNEL */
 
