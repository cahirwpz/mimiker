--- conflicted
+++ resolved
@@ -73,39 +73,7 @@
 /*! \brief Decrements refcounter and destroys file if it has reached 0. */
 void file_drop(file_t *f);
 
-<<<<<<< HEAD
-static inline int FOP_READ(file_t *f, uio_t *uio) {
-  return f->f_ops->fo_read(f, uio);
-}
-
-static inline int FOP_WRITE(file_t *f, uio_t *uio) {
-  return f->f_ops->fo_write(f, uio);
-}
-
-static inline int FOP_CLOSE(file_t *f) {
-  return f->f_ops->fo_close(f);
-}
-
-static inline int FOP_SEEK(file_t *f, off_t offset, int whence,
-                           off_t *newoffp) {
-  return f->f_ops->fo_seek(f, offset, whence, newoffp);
-}
-
-static inline int FOP_STAT(file_t *f, stat_t *sb) {
-  return f->f_ops->fo_stat(f, sb);
-}
-
-static inline int FOP_IOCTL(file_t *f, u_long cmd, void *data) {
-  return f->f_ops->fo_ioctl(f, cmd, data);
-}
-
-static inline int FOP_KQFILTER(file_t *f, knote_t *kn) {
-  return f->f_ops->fo_kqfilter(f, kn);
-}
-
-=======
 /* File operations for files that lost identity. */
->>>>>>> 27b8c19a
 extern fileops_t badfileops;
 
 /* Procedures called by system calls implementation. */
