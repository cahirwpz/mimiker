#ifndef _SYS_VM_H_
#define _SYS_VM_H_

#include <sys/types.h>
#include <sys/queue.h>
#include <machine/vm_param.h>

#ifdef _KERNEL

<<<<<<< HEAD
#include <sys/mutex.h>
=======
typedef struct mtx mtx_t;
>>>>>>> 938fcd5d

#define page_aligned_p(addr) is_aligned((addr), PAGESIZE)

/* Real kernel end in kernel virtual address space. */
extern atomic_vaddr_t vm_kernel_end;
extern mtx_t vm_kernel_end_lock;

typedef enum {
  PG_ALLOCATED = 0x01,  /* page has been allocated */
  PG_MANAGED = 0x02,    /* a page is on a freeq */
  PG_REFERENCED = 0x04, /* page has been accessed since last check */
  PG_MODIFIED = 0x08,   /* page has been modified since last check */
} __packed pg_flags_t;

typedef enum {
  VM_PROT_NONE = 0,
  VM_PROT_READ = 1,  /* can read page */
  VM_PROT_WRITE = 2, /* can write page */
  VM_PROT_EXEC = 4   /* can execute page */
} vm_prot_t;

#define VM_PROT_MASK (VM_PROT_READ | VM_PROT_WRITE | VM_PROT_EXEC)

typedef enum {
  VM_FILE = 0x0000,    /* map from file (default) */
  VM_ANON = 0x1000,    /* allocated from memory */
  VM_STACK = 0x2000,   /* region grows down, like a stack */
  VM_SHARED = 0x0001,  /* share changes */
  VM_PRIVATE = 0x0002, /* changes are private */
  VM_FIXED = 0x0004,   /* map addr must be exactly as requested */
} vm_flags_t;

typedef struct vm_page vm_page_t;
typedef TAILQ_HEAD(vm_pagelist, vm_page) vm_pagelist_t;

typedef struct pv_entry pv_entry_t;
typedef struct vm_object vm_object_t;
typedef struct slab slab_t;
typedef uintptr_t vm_offset_t;

/* Field marking and corresponding locks:
 * (@) pv_list_lock (in pmap.c)
 * (P) physmem_lock (in vm_physmem.c)
 * (O) vm_object::mtx */

struct vm_page {
  union {
    TAILQ_ENTRY(vm_page) freeq; /* (P) list of free pages for buddy system */
    TAILQ_ENTRY(vm_page) pageq; /* used to group allocated pages */
    struct {
      TAILQ_ENTRY(vm_page) list;
    } obj;        /* (O) list of pages in vm_object */
    slab_t *slab; /* active when page is used by pool allocator */
  };
  TAILQ_HEAD(, pv_entry) pv_list; /* (@) where this page is mapped? */
  vm_object_t *object;            /* (O) object owning that page */
  vm_offset_t offset;             /* (O) offset to page in vm_object */
  paddr_t paddr;                  /* (P) physical address of page */
  pg_flags_t flags;               /* (P) page flags (used by physmem as well) */
  uint32_t size;                  /* (P) size of page in PAGESIZE units */
};

int do_mmap(vaddr_t *addr_p, size_t length, int u_prot, int u_flags);
int do_munmap(vaddr_t addr, size_t length);

#endif /* !_KERNEL */

#endif /* !_SYS_VM_H_ */<|MERGE_RESOLUTION|>--- conflicted
+++ resolved
@@ -7,11 +7,7 @@
 
 #ifdef _KERNEL
 
-<<<<<<< HEAD
-#include <sys/mutex.h>
-=======
 typedef struct mtx mtx_t;
->>>>>>> 938fcd5d
 
 #define page_aligned_p(addr) is_aligned((addr), PAGESIZE)
 
