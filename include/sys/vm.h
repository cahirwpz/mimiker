#ifndef _SYS_VM_H_
#define _SYS_VM_H_

#include <sys/types.h>
#include <sys/queue.h>
<<<<<<< HEAD
#include <sys/tree.h>
#include <sys/refcnt.h>
=======
>>>>>>> f874c163
#include <machine/vm_param.h>

#define page_aligned_p(addr) is_aligned((addr), PAGESIZE)

/* Real kernel end in kernel virtual address space. */
extern void *vm_kernel_end;

typedef enum {
  PG_ALLOCATED = 0x01,  /* page has been allocated */
  PG_MANAGED = 0x02,    /* a page is on a freeq */
  PG_REFERENCED = 0x04, /* page has been accessed since last check */
  PG_MODIFIED = 0x08,   /* page has been modified since last check */
} __packed pg_flags_t;

typedef enum {
  VM_PROT_NONE = 0,
  VM_PROT_READ = 1,  /* can read page */
  VM_PROT_WRITE = 2, /* can write page */
  VM_PROT_EXEC = 4   /* can execute page */
} vm_prot_t;

#define VM_PROT_MASK (VM_PROT_READ | VM_PROT_WRITE | VM_PROT_EXEC)

typedef enum {
  VM_FILE = 0x0000,    /* map from file (default) */
  VM_ANON = 0x1000,    /* allocated from memory */
  VM_STACK = 0x2000,   /* region grows down, like a stack */
  VM_SHARED = 0x0001,  /* share changes */
  VM_PRIVATE = 0x0002, /* changes are private */
  VM_FIXED = 0x0004,   /* map addr must be exactly as requested */
} vm_flags_t;

typedef struct vm_page vm_page_t;
typedef TAILQ_HEAD(vm_pagelist, vm_page) vm_pagelist_t;

typedef struct pv_entry pv_entry_t;
typedef struct vm_object vm_object_t;
typedef struct slab slab_t;

/* Field marking and corresponding locks:
 * (@) pv_list_lock (in pmap.c)
 * (P) physmem_lock (in vm_physmem.c)
 * (O) vm_object::mtx */

struct vm_page {
  union {
    TAILQ_ENTRY(vm_page) freeq; /* (P) list of free pages for buddy system */
    TAILQ_ENTRY(vm_page) pageq; /* used to group allocated pages */
    struct {
      TAILQ_ENTRY(vm_page) list;
    } obj;        /* (O) list of pages in vm_object */
    slab_t *slab; /* active when page is used by pool allocator */
  };
<<<<<<< HEAD
  TAILQ_HEAD(, pv_entry) pv_list; /* where this page is mapped? */
  vm_object_t *object;            /* object owning that page */
  off_t offset;                   /* offset to page in vm_object */
  paddr_t paddr;                  /* physical address of page */
  pg_flags_t flags;               /* page flags (used by physmem as well) */
  uint32_t size;                  /* size of page in PAGESIZE units */
  refcnt_t ref_counter;           /* number of references to this page */
=======
  TAILQ_HEAD(, pv_entry) pv_list; /* (@) where this page is mapped? */
  vm_object_t *object;            /* (O) object owning that page */
  off_t offset;                   /* (O) offset to page in vm_object */
  paddr_t paddr;                  /* (P) physical address of page */
  pg_flags_t flags;               /* (P) page flags (used by physmem as well) */
  uint32_t size;                  /* (P) size of page in PAGESIZE units */
>>>>>>> f874c163
};

int do_mmap(vaddr_t *addr_p, size_t length, int u_prot, int u_flags);
int do_munmap(vaddr_t addr, size_t length);

#endif /* !_SYS_VM_H_ */<|MERGE_RESOLUTION|>--- conflicted
+++ resolved
@@ -3,11 +3,7 @@
 
 #include <sys/types.h>
 #include <sys/queue.h>
-<<<<<<< HEAD
-#include <sys/tree.h>
 #include <sys/refcnt.h>
-=======
->>>>>>> f874c163
 #include <machine/vm_param.h>
 
 #define page_aligned_p(addr) is_aligned((addr), PAGESIZE)
@@ -48,6 +44,7 @@
 typedef struct slab slab_t;
 
 /* Field marking and corresponding locks:
+ * (a) atomic
  * (@) pv_list_lock (in pmap.c)
  * (P) physmem_lock (in vm_physmem.c)
  * (O) vm_object::mtx */
@@ -61,22 +58,13 @@
     } obj;        /* (O) list of pages in vm_object */
     slab_t *slab; /* active when page is used by pool allocator */
   };
-<<<<<<< HEAD
-  TAILQ_HEAD(, pv_entry) pv_list; /* where this page is mapped? */
-  vm_object_t *object;            /* object owning that page */
-  off_t offset;                   /* offset to page in vm_object */
-  paddr_t paddr;                  /* physical address of page */
-  pg_flags_t flags;               /* page flags (used by physmem as well) */
-  uint32_t size;                  /* size of page in PAGESIZE units */
-  refcnt_t ref_counter;           /* number of references to this page */
-=======
   TAILQ_HEAD(, pv_entry) pv_list; /* (@) where this page is mapped? */
   vm_object_t *object;            /* (O) object owning that page */
   off_t offset;                   /* (O) offset to page in vm_object */
   paddr_t paddr;                  /* (P) physical address of page */
   pg_flags_t flags;               /* (P) page flags (used by physmem as well) */
   uint32_t size;                  /* (P) size of page in PAGESIZE units */
->>>>>>> f874c163
+  refcnt_t ref_counter;           /* (a) number of references to this page */
 };
 
 int do_mmap(vaddr_t *addr_p, size_t length, int u_prot, int u_flags);
