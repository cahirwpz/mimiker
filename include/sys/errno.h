--- conflicted
+++ resolved
@@ -177,14 +177,6 @@
 #define EJUSTRETURN 256  /* don't modify regs, just return to userspace with */
                          /* current uctx (used by sigreturn and execve) */
 #define EPASSTHROUGH 258 /* ioctl not handled by this layer */
-<<<<<<< HEAD
-/* These errors indicate when the current syscall should be restarted after
- * being interrupted by a signal. Their semantics are the same as in Linux. */
-#define ERESTARTSYS                                                            \
-  259                      /* Restart iff no signal was caught                 \
-                            * or caught signal has SA_RESTART set */
-#define ERESTARTNOHAND 260 /* Restart iff no signal was caught */
-=======
 
 /* These errors indicate when the current syscall should be restarted after
  * being interrupted by a signal. Their semantics are the same as in Linux. */
@@ -193,7 +185,6 @@
 #define ERESTARTSYS 259
 /* Restart iff no signal was caught */
 #define ERESTARTNOHAND 260
->>>>>>> 4cae32de
 #endif
 
 #endif /* !_SYS_ERRNO_H_ */