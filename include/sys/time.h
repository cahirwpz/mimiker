#ifndef _SYS_TIME_H_
#define _SYS_TIME_H_

#include <sys/types.h>

#define CLK_TCK 100 /* system clock ticks per second */

typedef struct tm {
  int tm_sec;          /* seconds after the minute [0-59] */
  int tm_min;          /* minutes after the hour [0-59] */
  int tm_hour;         /* hours since midnight [0-23] */
  int tm_mday;         /* day of the month [1-31] */
  int tm_mon;          /* months since January [1-12] */
  int tm_year;         /* years since 2000 [0-100]*/
  int tm_wday;         /* days since Sunday [0-6] */
  int tm_yday;         /* days since January 1 [0-365] */
  int tm_isdst;        /* Daylight Savings Time flag */
  long tm_gmtoff;      /* offset from UTC in seconds */
  const char *tm_zone; /* timezone abbreviation */
} tm_t;

typedef struct timeval {
  time_t tv_sec;       /* seconds */
  suseconds_t tv_usec; /* microseconds */
} timeval_t;

typedef struct timespec {
  time_t tv_sec; /* seconds */
  long tv_nsec;  /* and nanoseconds */
} timespec_t;

typedef struct bintime {
  time_t sec;    /* second */
  uint64_t frac; /* a fraction of second */
} bintime_t;

#define _BINTIME_SEC(fp) ((time_t)(int64_t)(fp))
#define _BINTIME_FRAC(fp) ((uint64_t)((fp - (int64_t)(fp)) * (1ULL << 63) * 2))

#define BINTIME(fp)                                                            \
  (bintime_t) {                                                                \
    .sec = _BINTIME_SEC(fp), .frac = _BINTIME_FRAC(fp)                         \
  }

#define HZ2BT(hz)                                                              \
  (bintime_t) {                                                                \
    .sec = 0, .frac = ((1ULL << 63) / (hz)) << 1                               \
  }

static inline systime_t bt2st(bintime_t *bt) {
  return bt->sec * 1000 + (((uint64_t)1000 * (uint32_t)(bt->frac >> 32)) >> 32);
}

static inline timespec_t bt2ts(bintime_t bt) {
  uint32_t nsec = ((uint64_t)1000000000 * (uint32_t)(bt.frac >> 32)) >> 32;
  return (timespec_t){.tv_sec = bt.sec, .tv_nsec = nsec};
}

static inline bintime_t ts2bt(timespec_t ts) {
  /* 1ns = (2^64) / 1000000000 */
  const uint64_t bintime_scale_ns = 18446744073ULL;
  uint64_t frac = (uint64_t)ts.tv_nsec * bintime_scale_ns;
  return (bintime_t){.sec = ts.tv_sec, .frac = frac};
#undef BINTIME_SCALE_NS
}

/* Operations on timevals. */
#define timerclear(tvp) (tvp)->tv_sec = (tvp)->tv_usec = 0L
#define timerisset(tvp) ((tvp)->tv_sec || (tvp)->tv_usec)
#define timercmp(tvp, uvp, cmp)                                                \
  (((tvp)->tv_sec == (uvp)->tv_sec) ? ((tvp)->tv_usec cmp(uvp)->tv_usec)       \
                                    : ((tvp)->tv_sec cmp(uvp)->tv_sec))
#define timeradd(tvp, uvp, vvp)                                                \
  {                                                                            \
    (vvp)->tv_sec = (tvp)->tv_sec + (uvp)->tv_sec;                             \
    (vvp)->tv_usec = (tvp)->tv_usec + (uvp)->tv_usec;                          \
    if ((vvp)->tv_usec >= 1000000) {                                           \
      (vvp)->tv_sec++;                                                         \
      (vvp)->tv_usec -= 1000000;                                               \
    }                                                                          \
  }
#define timersub(tvp, uvp, vvp)                                                \
  {                                                                            \
    (vvp)->tv_sec = (tvp)->tv_sec - (uvp)->tv_sec;                             \
    (vvp)->tv_usec = (tvp)->tv_usec - (uvp)->tv_usec;                          \
    if ((vvp)->tv_usec < 0) {                                                  \
      (vvp)->tv_sec--;                                                         \
      (vvp)->tv_usec += 1000000;                                               \
    }                                                                          \
  }

/* Operations on bintime. */
#define bintime_cmp(a, b, cmp)                                                 \
  (((a)->sec == (b)->sec) ? (((a)->frac)cmp((b)->frac))                        \
                          : (((a)->sec)cmp((b)->sec)))
#define bintime_isset(bt) ((bt)->sec || (bt)->frac)

static inline void bintime_add(bintime_t *bt, bintime_t *bt2) {
  uint64_t old_frac = bt->frac;
  bt->frac += bt2->frac;
  if (old_frac > bt->frac)
    bt->sec++;
  bt->sec += bt2->sec;
}

static inline void bintime_sub(bintime_t *bt, bintime_t *bt2) {
  uint64_t old_frac = bt->frac;
  bt->frac -= bt2->frac;
  if (old_frac < bt->frac)
    bt->sec--;
  bt->sec -= bt2->sec;
}

static inline void bintime_add_frac(bintime_t *bt, uint64_t x) {
  uint64_t old_frac = bt->frac;
  bt->frac += x;
  if (old_frac > bt->frac)
    bt->sec++;
}

static inline bintime_t bintime_mul(const bintime_t bt, uint32_t x) {
  uint64_t p1 = (bt.frac & 0xffffffffULL) * x;
  uint64_t p2 = (bt.frac >> 32) * x + (p1 >> 32);
  return (bintime_t){.sec = bt.sec * x + (p2 >> 32),
                     .frac = (p2 << 32) | (p1 & 0xffffffffULL)};
}

static inline void bintime_add(bintime_t *bt, bintime_t *bt2) {
  bintime_add_frac(bt, bt2->frac);
  bt->sec += bt2->sec;
}

static inline void bintime_sub(bintime_t *bt, bintime_t *bt2) {
  uint64_t old_frac = bt->frac;
  bt->frac -= bt2->frac;
  if (old_frac < bt->frac)
    bt->sec--;
  bt->sec -= bt2->sec;
}

typedef enum clockid { CLOCK_MONOTONIC = 1, CLOCK_REALTIME = 2 } clockid_t;

/* Operations on timespecs. */
#define timespecclear(tsp) (tsp)->tv_sec = (time_t)((tsp)->tv_nsec = 0L)
#define timespecisset(tsp) ((tsp)->tv_sec || (tsp)->tv_nsec)
#define timespeccmp(tsp, usp, cmp)                                             \
  (((tsp)->tv_sec == (usp)->tv_sec) ? ((tsp)->tv_nsec cmp(usp)->tv_nsec)       \
                                    : ((tsp)->tv_sec cmp(usp)->tv_sec))
#define timespecadd(tsp, usp, vsp)                                             \
  {                                                                            \
    (vsp)->tv_sec = (tsp)->tv_sec + (usp)->tv_sec;                             \
    (vsp)->tv_nsec = (tsp)->tv_nsec + (usp)->tv_nsec;                          \
    if ((vsp)->tv_nsec >= 1000000000L) {                                       \
      (vsp)->tv_sec++;                                                         \
      (vsp)->tv_nsec -= 1000000000L;                                           \
    }                                                                          \
  }
#define timespecsub(tsp, usp, vsp)                                             \
  {                                                                            \
    (vsp)->tv_sec = (tsp)->tv_sec - (usp)->tv_sec;                             \
    (vsp)->tv_nsec = (tsp)->tv_nsec - (usp)->tv_nsec;                          \
    if ((vsp)->tv_nsec < 0) {                                                  \
      (vsp)->tv_sec--;                                                         \
      (vsp)->tv_nsec += 1000000000L;                                           \
    }                                                                          \
  }

/*
 * Names of the interval timers, and structure defining a timer setting.
 */
#define ITIMER_REAL 0
#define ITIMER_VIRTUAL 1
#define ITIMER_PROF 2
#define ITIMER_MONOTONIC 3

struct itimerval {
  struct timeval it_interval; /* timer interval */
  struct timeval it_value;    /* current value */
};

#ifdef _KERNEL

<<<<<<< HEAD
/* Time measured from the start of system. */
bintime_t binuptime(void);
timeval_t microuptime(void);
timespec_t nanouptime(void);

/* UTC/POSIX time */
bintime_t bintime(void);
timeval_t getmicrotime(void);
timespec_t nanotime(void);
=======
/* Get high-fidelity time measured from the start of system. */
bintime_t getbintime(void);
>>>>>>> 2a3a339e

/* System time is measured in ticks (1[ms] by default),
 * and is maintained by system clock. */
systime_t getsystime(void);

int do_clock_gettime(clockid_t clk, timespec_t *tp);

int do_clock_nanosleep(clockid_t clk, int flags, const timespec_t *rqtp,
                       timespec_t *rmtp);

#else /* _KERNEL */

int nanosleep(timespec_t *rqtp, timespec_t *rmtp);

int gettimeofday(timeval_t *tp, void *tzp);

int clock_gettime(clockid_t clk, timespec_t *tp);

int clock_nanosleep(clockid_t clk, int flags, const timespec_t *rqtp,
                    timespec_t *rmtp);

int setitimer(int, const struct itimerval *__restrict,
              struct itimerval *__restrict);

#endif /* !_KERNEL */

#endif /* !_SYS_TIME_H_ */<|MERGE_RESOLUTION|>--- conflicted
+++ resolved
@@ -48,12 +48,12 @@
   }
 
 static inline systime_t bt2st(bintime_t *bt) {
-  return bt->sec * 1000 + (((uint64_t)1000 * (uint32_t)(bt->frac >> 32)) >> 32);
+  return bt->sec * 1000 + ((1000ULL * (uint32_t)(bt->frac >> 32)) >> 32);
 }
 
-static inline timespec_t bt2ts(bintime_t bt) {
-  uint32_t nsec = ((uint64_t)1000000000 * (uint32_t)(bt.frac >> 32)) >> 32;
-  return (timespec_t){.tv_sec = bt.sec, .tv_nsec = nsec};
+static inline void bt2ts(bintime_t *bt, timespec_t *ts) {
+  ts->tv_sec = bt->sec;
+  ts->tv_nsec = (1000000000ULL * (uint32_t)(bt->frac >> 32)) >> 32;
 }
 
 static inline bintime_t ts2bt(timespec_t ts) {
@@ -94,22 +94,6 @@
   (((a)->sec == (b)->sec) ? (((a)->frac)cmp((b)->frac))                        \
                           : (((a)->sec)cmp((b)->sec)))
 #define bintime_isset(bt) ((bt)->sec || (bt)->frac)
-
-static inline void bintime_add(bintime_t *bt, bintime_t *bt2) {
-  uint64_t old_frac = bt->frac;
-  bt->frac += bt2->frac;
-  if (old_frac > bt->frac)
-    bt->sec++;
-  bt->sec += bt2->sec;
-}
-
-static inline void bintime_sub(bintime_t *bt, bintime_t *bt2) {
-  uint64_t old_frac = bt->frac;
-  bt->frac -= bt2->frac;
-  if (old_frac < bt->frac)
-    bt->sec--;
-  bt->sec -= bt2->sec;
-}
 
 static inline void bintime_add_frac(bintime_t *bt, uint64_t x) {
   uint64_t old_frac = bt->frac;
@@ -180,20 +164,11 @@
 
 #ifdef _KERNEL
 
-<<<<<<< HEAD
 /* Time measured from the start of system. */
 bintime_t binuptime(void);
-timeval_t microuptime(void);
-timespec_t nanouptime(void);
 
 /* UTC/POSIX time */
 bintime_t bintime(void);
-timeval_t getmicrotime(void);
-timespec_t nanotime(void);
-=======
-/* Get high-fidelity time measured from the start of system. */
-bintime_t getbintime(void);
->>>>>>> 2a3a339e
 
 /* System time is measured in ticks (1[ms] by default),
  * and is maintained by system clock. */
