--- conflicted
+++ resolved
@@ -61,11 +61,7 @@
 
 unsigned klog_setmask(unsigned newmask);
 
-<<<<<<< HEAD
-void klog_update_mask(void);
-=======
 void klog_config(void);
->>>>>>> e28ffce4
 
 /* Print all logs on screen. */
 void klog_dump(void);
