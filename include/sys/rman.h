#ifndef _SYS_RMAN_H_
#define _SYS_RMAN_H_

#include <sys/cdefs.h>
#include <sys/mutex.h>
#include <sys/queue.h>
#include <machine/bus_defs.h>

<<<<<<< HEAD
typedef enum { RT_UNKNOWN, RT_IOPORTS, RT_MEMORY, RT_IRQ } res_type_t;
typedef uintptr_t rman_addr_t;
=======
>>>>>>> 6da6392f
#define RMAN_ADDR_MAX UINTPTR_MAX
#define RMAN_SIZE_MAX UINTPTR_MAX

typedef uintptr_t rman_addr_t;
typedef struct rman rman_t;
typedef struct resource resource_t;
typedef struct device device_t;
typedef struct bus_space bus_space_t;
typedef struct intr_handler intr_handler_t;
typedef TAILQ_HEAD(res_list, resource) res_list_t;

typedef enum {
  RF_RESERVED = 1,
  RF_ACTIVE = 2,
  /* According to PCI specification prefetchable bit is CLEAR when memory mapped
   * resource contains locations with read side-effects or locations in which
   * the device does not tolerate write merging. */
  RF_PREFETCHABLE = 4,
} res_flags_t;

struct resource {
  bus_space_tag_t r_bus_tag;       /* bus space methods */
  bus_space_handle_t r_bus_handle; /* bus space base address */
  rman_t *r_rman;                  /* resource manager of this resource */
  rman_addr_t r_start;             /* first physical address of the resource */
  rman_addr_t r_end;               /* last (inclusive) physical address */
  /* auxiliary data associated with a resource */
  union {
    intr_handler_t *r_handler;
  };
  res_flags_t r_flags;          /* or'ed RF_* values */
  TAILQ_ENTRY(resource) r_link; /* link on resource manager list */
};

/*! \brief Calculate resource size. */
static inline bus_size_t resource_size(resource_t *r) {
  return r->r_end - r->r_start + 1;
}

#define RESOURCE_DECLARE(name) extern resource_t name[1]

struct rman {
  mtx_t rm_lock;           /* protects all fields of resource manager */
  const char *rm_name;     /* description of the resource manager */
  res_list_t rm_resources; /* resources managed by this resource manager */
};

/* !\brief Allocate resource within given rman.
 *
 * Looks up a region of size `count` between `start` and `end` address.
 * Assigned starting address will be aligned to `alignment` which must be
 * power of 2.
 *
 * \returns NULL if could not allocate a resource
 */
resource_t *rman_reserve_resource(rman_t *rm, rman_addr_t start,
                                  rman_addr_t end, size_t count,
                                  size_t alignment, res_flags_t flags);

/*! \brief Removes a resource from its resource manager and releases memory. */
void rman_release_resource(resource_t *r);

/*! \brief Marks resource as ready to be used with bus_space interface. */
void rman_activate_resource(resource_t *r);

/*! \brief Marks resource as deactivated. */
void rman_deactivate_resource(resource_t *r);

/* !\brief Initializes resource manager for further use. */
void rman_init(rman_t *rm, const char *name);

/* !\brief Initializes resource manager based on supplied resource. */
void rman_init_from_resource(rman_t *rm, const char *name, resource_t *r);

/* !\brief Adds a new region to be managed by a resource manager. */
void rman_manage_region(rman_t *rm, rman_addr_t start, size_t size);

/* !\brief Destroy resource manager and free its memory resources. */
void rman_fini(rman_t *rm);

#endif /* !_SYS_RMAN_H_ */<|MERGE_RESOLUTION|>--- conflicted
+++ resolved
@@ -6,11 +6,6 @@
 #include <sys/queue.h>
 #include <machine/bus_defs.h>
 
-<<<<<<< HEAD
-typedef enum { RT_UNKNOWN, RT_IOPORTS, RT_MEMORY, RT_IRQ } res_type_t;
-typedef uintptr_t rman_addr_t;
-=======
->>>>>>> 6da6392f
 #define RMAN_ADDR_MAX UINTPTR_MAX
 #define RMAN_SIZE_MAX UINTPTR_MAX
 
