#ifndef _SYS_PROC_H_
#define _SYS_PROC_H_

#include <sys/cdefs.h>
#include <sys/queue.h>
#include <sys/mutex.h>
#include <sys/condvar.h>
#include <sys/signal.h>
#include <sys/vm_map.h>
#include <sys/cred.h>
#include <sys/syslimits.h>
#include <sys/uio.h>
#include <sys/time.h>

typedef struct thread thread_t;
typedef struct proc proc_t;
typedef struct pgrp pgrp_t;
typedef struct fdtab fdtab_t;
typedef struct vnode vnode_t;
typedef struct tty tty_t;
typedef TAILQ_HEAD(, proc) proc_list_t;
typedef TAILQ_HEAD(, pgrp) pgrp_list_t;
typedef TAILQ_HEAD(, session) session_list_t;

<<<<<<< HEAD
extern mtx_t *all_proc_mtx;
=======
extern mtx_t all_proc_mtx;
>>>>>>> dda5463d
extern proc_list_t proc_list, zombie_list;

/*! \brief Called during kernel initialization. */
void init_proc(void);

/*! \brief Initialize kernel process. */
void init_proc0(void);

extern proc_t proc0;

/*! \brief Structure allocated per session (group of process groups)
 *
 * Field markings and the corresponding locks:
 *  (a) all_proc_mtx
 *  (!) read-only access, do not modify!
 */
typedef struct session {
  TAILQ_ENTRY(session) s_hash;  /* (a) link on sid hash chain */
  proc_t *s_leader;             /* (a) Session leader */
  int s_count;                  /* (a) Count of pgrps in session */
  sid_t s_sid;                  /* (!) PID of session leader */
  tty_t *s_tty;                 /* (a) Controlling terminal (if any) */
  char s_login[LOGIN_NAME_MAX]; /* (a) Login name set by setlogin() */
} session_t;

/*! \brief Structure allocated per process group.
 *
 * Field markings and the corresponding locks:
 *  (a) all_proc_mtx
 *  (@) pgrp_t::pg_lock
 *  (!) read-only access, do not modify!
 *  When two locks are specified (see pg_members), either one suffices
 *  for reading, but both must be held for writing.
 *  NOTE: You can acquire multiple pg_locks, but only if you're already holding
 *  all_proc_mtx.
 */
typedef struct pgrp {
  mtx_t pg_lock;
  TAILQ_ENTRY(pgrp) pg_hash;     /* (a) link on pgid hash chain */
  TAILQ_HEAD(, proc) pg_members; /* (@ + a) members of process group */
  session_t *pg_session;         /* (!) pointer to session */
  int pg_jobc;                   /* (a) jobc counter, see `pgrp_adjust_jobc` */
  pgid_t pg_id;                  /* (!) process group id */
} pgrp_t;

typedef enum { PS_NORMAL, PS_STOPPED, PS_DYING, PS_ZOMBIE } proc_state_t;

typedef enum {
  /* Cleared when continued or reported by wait4. */
  PF_STATE_CHANGED = 0x1,       /* Set when stopped or continued */
  PF_CHILD_STATE_CHANGED = 0x2, /* Child state changed, recheck children */
} proc_flags_t;

/*! \brief Process structure
 *
 * Field markings and the corresponding locks:
 *  (a) all_proc_mtx
 *  (@) proc_t::p_lock
 *  (g) p_pgrp->pg_lock
 *  (!) read-only access, do not modify!
 *  (~) always safe to access
 *  ($) use only from the same process/thread
 *  (*) safe to dereference from owner process
 *  When two locks are specified (see p_parent), either one suffices
 *  for reading, but both must be held for writing.
 *  NOTE: You can acquire the parent's p_lock while holding the child's p_lock,
 *        but not the other way around!
 */
struct proc {
  mtx_t p_lock;               /* Process lock */
  TAILQ_ENTRY(proc) p_all;    /* (a) link on all processes list */
  TAILQ_ENTRY(proc) p_zombie; /* (a) link on zombie process list */
  TAILQ_ENTRY(proc) p_child;  /* (a) link on parent's children list */
  TAILQ_ENTRY(proc) p_hash;   /* (a) link on pid hash chain */
  thread_t *p_thread;         /* (@) the only thread running in this process */
  pid_t p_pid;                /* (!) Process ID */
  cred_t p_cred;              /* (@, *) Process credentials */
  char *p_elfpath;            /* (!) path of loaded elf file */
  TAILQ_ENTRY(proc) p_pglist; /* (g + a) link on pg_members list */
  pgrp_t *p_pgrp;             /* (@ + a) process group */
  volatile proc_state_t p_state;  /* (@) process state */
  proc_t *p_parent;               /* (@ + a) parent process */
  proc_list_t p_children;         /* (a) child processes, including zombies */
  vm_map_t *p_uspace;             /* ($) process' user space map */
  fdtab_t *p_fdtable;             /* ($) file descriptors table */
  sigaction_t p_sigactions[NSIG]; /* (@) description of signal actions */
  signo_t p_stopsig;              /* (@) signal that stopped the process */
  condvar_t p_waitcv;             /* (a) processes waiting for this one */
  int p_exitstatus;               /* (@) exit code to be returned to parent */
  volatile proc_flags_t p_flags;  /* (@) PF_* flags */
  vnode_t *p_cwd;                 /* ($) current working directory */
  mode_t p_cmask;                 /* ($) mask for file creation */
  kitimer_t p_itimer;             /* (@) interval timer state  */
  /* program segments */
  vm_segment_t *p_sbrk; /* ($) The entry where brk segment resides in. */
  vaddr_t p_sbrk_end;   /* ($) Current end of brk segment. */
  /* XXX: process resource usage stats */
};

/*! \brief Get a process that currently running thread belongs to. */
proc_t *proc_self(void);

/*! \brief Acquire p::p_lock non-recursive mutex. */
void proc_lock(proc_t *p);

/*! \brief Release p::p_lock non-recursive mutex. */
void proc_unlock(proc_t *p);

DEFINE_CLEANUP_FUNCTION(proc_t *, proc_unlock);

#define WITH_PROC_LOCK(proc)                                                   \
  WITH_STMT(proc_t, proc_lock, CLEANUP_FUNCTION(proc_unlock), proc)

/*! \brief Creates a process and populates it with thread \a td.
 * If parent is not NULL then newly created process becomes its child.
 * Created process should be added using proc_add */
proc_t *proc_create(thread_t *td, proc_t *parent);

/*! \brief Adds created process to global data structures.
 * Must be called with all_proc_mtx held. */
void proc_add(proc_t *p);

/*! \brief Searches for a process with the given PID and PS_NORMAL state.
 * \returns locked process or NULL if not found */
proc_t *proc_find(pid_t pid);

/*! \brief Sends signal to process group or process.
 * Signal is send on behalf of the current process. Performs privilege checks.
 * (pid > 0) sends signal to the process with the ID specified by pid.
 * (pid = 0) sends signal to processes in process group of the calling process.
 * (pid <-1) sends signal to processes in process group with ID equal (-pid). */
int proc_sendsig(pid_t pid, signo_t sig);

/*! \brief Gets process group ID of the process specified by pid. */
int proc_getpgid(pid_t pid, pgid_t *pgidp);

/*! \brief Called by a processes that wishes to terminate its life.
 * \note Exit status shoud be created using MAKE_STATUS macros from wait.h */
__noreturn void proc_exit(int exitstatus);

/*! \brief Moves process with pid target to the process group with ID specified
 * by pgid. If such process group does not exist then it creates one. */
int pgrp_enter(proc_t *curp, pid_t target, pgid_t pgid);

/* \brief Finds process group with the ID specified by pgid or returns NULL.
 *
 * Must be called with all_proc_mtx held. */
pgrp_t *pgrp_lookup(pgid_t pgid);

/*! \brief Makes process p the session leader of a new session. */
int session_enter(proc_t *p);

/*!\brief Get the SID of the process with PID `pid`.
 * The SID is returned in `*sidp`. */
int proc_getsid(pid_t pid, sid_t *sidp);

/*!\brief Get the SID of the process with PID `pid`.
 * The SID is returned in `*sidp`. */
int proc_getsid(pid_t pid, sid_t *sidp);

/*! \brief Wake up the parent process when child's state changes.
 *
 * Must be called with parent::p_lock held. */
void proc_wakeup_parent(proc_t *parent);

/*! \brief Stop the current process in response to the signal `sig`.
 *
 * Must be called with the current process's p_lock held. */
void proc_stop(signo_t sig);

/*! \brief Continue a stopped process.
 *
 * Must be called with p::p_lock held. */
void proc_continue(proc_t *p);

int do_fork(void (*start)(void *), void *arg, pid_t *cldpidp);

/*! \brief Set login name associated with current session. */
int do_setlogin(const char *name);

static inline bool proc_is_alive(proc_t *p) {
  return (p->p_state == PS_NORMAL || p->p_state == PS_STOPPED);
}

static inline bool proc_is_session_leader(proc_t *p) {
  return (p->p_pid == p->p_pgrp->pg_session->s_sid);
}

#endif /* !_SYS_PROC_H_ */<|MERGE_RESOLUTION|>--- conflicted
+++ resolved
@@ -22,11 +22,7 @@
 typedef TAILQ_HEAD(, pgrp) pgrp_list_t;
 typedef TAILQ_HEAD(, session) session_list_t;
 
-<<<<<<< HEAD
-extern mtx_t *all_proc_mtx;
-=======
 extern mtx_t all_proc_mtx;
->>>>>>> dda5463d
 extern proc_list_t proc_list, zombie_list;
 
 /*! \brief Called during kernel initialization. */
