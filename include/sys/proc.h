#ifndef _SYS_PROC_H_
#define _SYS_PROC_H_

#include <sys/cdefs.h>
#include <sys/queue.h>
#include <sys/mutex.h>
#include <sys/condvar.h>
#include <sys/signal.h>
#include <sys/vm_map.h>
#include <sys/cred.h>

typedef struct thread thread_t;
typedef struct proc proc_t;
typedef struct cred cred_t;
typedef struct pgrp pgrp_t;
typedef struct fdtab fdtab_t;
typedef struct vnode vnode_t;
typedef TAILQ_HEAD(, proc) proc_list_t;
typedef TAILQ_HEAD(, pgrp) pgrp_list_t;
typedef TAILQ_HEAD(, session) session_list_t;

extern mtx_t *all_proc_mtx;

<<<<<<< HEAD
/*! \brief Structure allocated per session (group of process groups)
 *
 * Field markings and the corresponding locks:
 *  (a) all_proc_mtx
 *  (!) read-only access, do not modify!
 */
typedef struct session {
  TAILQ_ENTRY(session) s_hash; /* (a) link on sid hash chain */
  proc_t *s_leader;            /* (a) Session leader */
  int s_count;                 /* (a) Count of pgrps in session */
  sid_t s_sid;                 /* (!) PID of session leader */
} session_t;
=======
/*! \brief Called during kernel initialization. */
void init_proc(void);
>>>>>>> 12d47fe6

/*! \brief Structure allocated per process group.
 *
 * Field markings and the corresponding locks:
 *  (a) all_proc_mtx
 *  (!) read-only access, do not modify!
 */
typedef struct pgrp {
  TAILQ_ENTRY(pgrp) pg_hash;     /* (a) link on pgid hash chain */
  TAILQ_HEAD(, proc) pg_members; /* (a) members of process group */
  session_t *pg_session;         /* (a) pointer to session */
  int pg_jobc;                   /* (a) jobc counter, see `pgrp_adjust_jobc` */
  pgid_t pg_id;                  /* (!) process group id */
} pgrp_t;

typedef enum { PS_NORMAL, PS_STOPPED, PS_DYING, PS_ZOMBIE } proc_state_t;

typedef enum {
  /* Cleared when continued or reported by wait4. */
  PF_STOPPED = 0x1,   /* Set on stopping */
  PF_CONTINUED = 0x2, /* Set when continued */
} proc_flags_t;

/*! \brief Process structure
 *
 * Field markings and the corresponding locks:
 *  (a) all_proc_mtx
 *  (@) proc_t::p_lock
 *  (!) read-only access, do not modify!
 *  (~) always safe to access
 *  ($) use only from the same process/thread
 *  (*) safe to dereference from owner process
 */
struct proc {
  mtx_t p_lock;               /* Process lock */
  TAILQ_ENTRY(proc) p_all;    /* (a) link on all processes list */
  TAILQ_ENTRY(proc) p_zombie; /* (a) link on zombie process list */
  TAILQ_ENTRY(proc) p_child;  /* (a) link on parent's children list */
  TAILQ_ENTRY(proc) p_hash;   /* (a) link on pid hash chain */
  thread_t *p_thread;         /* (@) the only thread running in this process */
  pid_t p_pid;                /* (!) Process ID */
  cred_t p_cred;              /* (@) Process credentials */
  char *p_elfpath;            /* (!) path of loaded elf file */
  TAILQ_ENTRY(proc) p_pglist; /* (a) link on pg_members list */
  pgrp_t *p_pgrp;             /* (a,*) process group */
  volatile proc_state_t p_state;  /* (@) process state */
  proc_t *p_parent;               /* (a) parent process */
  proc_list_t p_children;         /* (a) child processes, including zombies */
  vm_map_t *p_uspace;             /* ($) process' user space map */
  fdtab_t *p_fdtable;             /* ($) file descriptors table */
  sigaction_t p_sigactions[NSIG]; /* (@) description of signal actions */
  condvar_t p_waitcv;             /* (a) processes waiting for this one */
  int p_exitstatus;               /* (@) exit code to be returned to parent */
  volatile proc_flags_t p_flags;  /* (a) PF_* flags */
  vnode_t *p_cwd;                 /* ($) current working directory */
  mode_t p_cmask;                 /* ($) mask for file creation */
  /* program segments */
  vm_segment_t *p_sbrk; /* ($) The entry where brk segment resides in. */
  vaddr_t p_sbrk_end;   /* ($) Current end of brk segment. */
  /* XXX: process resource usage stats */
};

/*! \brief Get a process that currently running thread belongs to. */
proc_t *proc_self(void);

/*! \brief Acquire p::p_lock non-recursive mutex. */
void proc_lock(proc_t *p);

/*! \brief Release p::p_lock non-recursive mutex. */
void proc_unlock(proc_t *p);

DEFINE_CLEANUP_FUNCTION(proc_t *, proc_unlock);

#define WITH_PROC_LOCK(proc)                                                   \
  WITH_STMT(proc_t, proc_lock, CLEANUP_FUNCTION(proc_unlock), proc)

/*! \brief Creates a process and populates it with thread \a td.
 * If parent is not NULL then newly created process becomes its child.
 * Created process should be added using proc_add */
proc_t *proc_create(thread_t *td, proc_t *parent);

/*! \brief Adds created process to global data structures. */
void proc_add(proc_t *p);

/*! \brief Searches for a process with the given PID and PS_NORMAL state.
 * \returns locked process or NULL if not found */
proc_t *proc_find(pid_t pid);

/*! \brief Sends signal to process group or process.
 * (pid > 0) sends signal to the process with the ID specified by pid.
 * (pid = 0) sends signal to processes in process group of the calling process.
 * (pid <-1) sends signal to processes in process group with ID equal (-pid). */
int proc_sendsig(pid_t pid, signo_t sig);

/*! \brief Gets process group ID of the process specified by pid. */
int proc_getpgid(pid_t pid, pgid_t *pgidp);

/*! \brief Called by a processes that wishes to terminate its life.
 * \note Exit status shoud be created using MAKE_STATUS macros from wait.h */
__noreturn void proc_exit(int exitstatus);

/*! \brief Moves process p to the process group with ID specified by pgid.
 * If such process group does not exist then it creates one.
 * If mksess is true, p becomes the session leader of a new session.
 * mksess may be true only when creating a new process group. */
int _pgrp_enter(proc_t *p, pgid_t pgid, bool mksess);

#define pgrp_enter(p, pgid) _pgrp_enter((p), (pgid), false)
#define session_enter(p, pgid) _pgrp_enter((p), (pgid), true)

/*!\brief Get the SID of the process with PID `pid`.
 * The SID is returned in `*sidp`. */
int proc_getsid(pid_t pid, sid_t *sidp);

int do_fork(pid_t *cldpidp);

static inline bool proc_is_alive(proc_t *p) {
  return (p->p_state == PS_NORMAL || p->p_state == PS_STOPPED);
}

#endif /* !_SYS_PROC_H_ */<|MERGE_RESOLUTION|>--- conflicted
+++ resolved
@@ -21,7 +21,9 @@
 
 extern mtx_t *all_proc_mtx;
 
-<<<<<<< HEAD
+/*! \brief Called during kernel initialization. */
+void init_proc(void);
+
 /*! \brief Structure allocated per session (group of process groups)
  *
  * Field markings and the corresponding locks:
@@ -34,10 +36,6 @@
   int s_count;                 /* (a) Count of pgrps in session */
   sid_t s_sid;                 /* (!) PID of session leader */
 } session_t;
-=======
-/*! \brief Called during kernel initialization. */
-void init_proc(void);
->>>>>>> 12d47fe6
 
 /*! \brief Structure allocated per process group.
  *
