--- conflicted
+++ resolved
@@ -18,7 +18,6 @@
 
 extern mtx_t *all_proc_mtx;
 
-<<<<<<< HEAD
 /*! \brief Structure allocated per session (group of process groups)
  *
  * All accesses must be protected by all_proc_mtx. */
@@ -28,8 +27,6 @@
   pid_t s_sid;      /* PID of session leader */
 } session_t;
 
-=======
->>>>>>> 2a5f08de
 /*! \brief Structure allocated per process group.
  *
  * Field markings and the corresponding locks:
@@ -46,20 +43,11 @@
 
 typedef enum { PS_NORMAL, PS_STOPPED, PS_DYING, PS_ZOMBIE } proc_state_t;
 
-<<<<<<< HEAD
-/* Process flags */
-
-/* Set on stopping, cleared when continued or reported by wait4. */
-#define PFA_STOPPED 0x1
-/* Set when continued, cleared when stopped or reported by wait4. */
-#define PFA_CONTINUED 0x2
-=======
 typedef enum {
   /* Cleared when continued or reported by wait4. */
   PF_STOPPED = 0x1,   /* Set on stopping */
   PF_CONTINUED = 0x2, /* Set when continued */
 } proc_flags_t;
->>>>>>> 2a5f08de
 
 /*! \brief Process structure
  *
@@ -89,11 +77,7 @@
   sigaction_t p_sigactions[NSIG]; /* (@) description of signal actions */
   condvar_t p_waitcv;             /* (a) processes waiting for this one */
   int p_exitstatus;               /* (@) exit code to be returned to parent */
-<<<<<<< HEAD
-  volatile uint32_t p_aflags;     /* (a) PFA_* flags */
-=======
   volatile proc_flags_t p_flags;  /* (a) PF_* flags */
->>>>>>> 2a5f08de
   vnode_t *p_cwd;                 /* ($) current working directory */
   mode_t p_cmask;                 /* ($) mask for file creation */
   /* program segments */
