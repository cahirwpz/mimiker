#ifndef _SYS_RINGBUF_H_
#define _SYS_RINGBUF_H_

#include <sys/cdefs.h>
#include <stdbool.h>

typedef struct uio uio_t;

typedef struct ringbuf {
  size_t head;   /*!< producing data moves head forward */
  size_t tail;   /*!< consuming data moves tail forward */
  size_t count;  /*!< number of bytes currently stored in the buffer */
  size_t size;   /*!< total size of the buffer */
  uint8_t *data; /*!< buffer that stores data */
} ringbuf_t;

static inline bool ringbuf_empty(ringbuf_t *buf) {
  return buf->count == 0;
}

static inline bool ringbuf_full(ringbuf_t *buf) {
  return buf->count == buf->size;
}

void ringbuf_init(ringbuf_t *rb, void *buf, size_t size);
bool ringbuf_putb(ringbuf_t *buf, uint8_t byte);
/*! \brief Put exactly n bytes into buf if there's enough space. */
bool ringbuf_putnb(ringbuf_t *buf, uint8_t *data, size_t n);
bool ringbuf_getb(ringbuf_t *buf, uint8_t *byte_p);
<<<<<<< HEAD
=======
/*! \brief Get exactly n bytes from buf if there's enough data. */
>>>>>>> 99bfe9e9
bool ringbuf_getnb(ringbuf_t *buf, uint8_t *data, size_t n);
int ringbuf_read(ringbuf_t *buf, uio_t *uio);
int ringbuf_write(ringbuf_t *buf, uio_t *uio);
void ringbuf_reset(ringbuf_t *buf);

#endif /* !_SYS_RINGBUF_H_ */<|MERGE_RESOLUTION|>--- conflicted
+++ resolved
@@ -27,10 +27,7 @@
 /*! \brief Put exactly n bytes into buf if there's enough space. */
 bool ringbuf_putnb(ringbuf_t *buf, uint8_t *data, size_t n);
 bool ringbuf_getb(ringbuf_t *buf, uint8_t *byte_p);
-<<<<<<< HEAD
-=======
 /*! \brief Get exactly n bytes from buf if there's enough data. */
->>>>>>> 99bfe9e9
 bool ringbuf_getnb(ringbuf_t *buf, uint8_t *data, size_t n);
 int ringbuf_read(ringbuf_t *buf, uio_t *uio);
 int ringbuf_write(ringbuf_t *buf, uio_t *uio);
