#ifndef _SYS_CPU_H_
#define _SYS_CPU_H_

/*! \file sys/cpu.h */

#include <stdbool.h>
#include <sys/cdefs.h>

/*! \brief Disables local CPU interrupts.
 *
 * \warning Do not use these if you don't know what you're doing!
 * Use \a intr_disable instead.
 *
 * \see intr_enable
 * \see intr_disable
 */
<<<<<<< HEAD
void cpu_intr_disable(void) __no_instrument_kgprof;

/*! \brief Enables local CPU interrupts. */
void cpu_intr_enable(void) __no_instrument_kgprof;

/*! \brief Check if local CPU interrupts are disabled. */
bool cpu_intr_disabled(void) __no_instrument_kgprof;
=======
void cpu_intr_disable(void) __no_profile;

/*! \brief Enables local CPU interrupts. */
void cpu_intr_enable(void) __no_profile;

/*! \brief Check if local CPU interrupts are disabled. */
bool cpu_intr_disabled(void) __no_profile;
>>>>>>> 2050f254

#endif /* !_SYS_CPU_H_ */<|MERGE_RESOLUTION|>--- conflicted
+++ resolved
@@ -14,15 +14,6 @@
  * \see intr_enable
  * \see intr_disable
  */
-<<<<<<< HEAD
-void cpu_intr_disable(void) __no_instrument_kgprof;
-
-/*! \brief Enables local CPU interrupts. */
-void cpu_intr_enable(void) __no_instrument_kgprof;
-
-/*! \brief Check if local CPU interrupts are disabled. */
-bool cpu_intr_disabled(void) __no_instrument_kgprof;
-=======
 void cpu_intr_disable(void) __no_profile;
 
 /*! \brief Enables local CPU interrupts. */
@@ -30,6 +21,5 @@
 
 /*! \brief Check if local CPU interrupts are disabled. */
 bool cpu_intr_disabled(void) __no_profile;
->>>>>>> 2050f254
 
 #endif /* !_SYS_CPU_H_ */