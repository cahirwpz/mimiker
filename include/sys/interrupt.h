--- conflicted
+++ resolved
@@ -27,15 +27,6 @@
  *
  * \sa preempt_disable()
  */
-<<<<<<< HEAD
-void intr_disable(void) __no_instrument_kgprof;
-
-/*! \brief Enables interrupts. */
-void intr_enable(void) __no_instrument_kgprof;
-
-/*! \brief Checks if interrupts are disabled now. */
-bool intr_disabled(void) __no_instrument_kgprof;
-=======
 void intr_disable(void) __no_profile;
 
 /*! \brief Enables interrupts. */
@@ -43,7 +34,6 @@
 
 /*! \brief Checks if interrupts are disabled now. */
 bool intr_disabled(void) __no_profile;
->>>>>>> 2050f254
 
 /* Two following functions are workaround to make interrupt disabling work with
  * scoped and with statement. */
@@ -105,10 +95,6 @@
 void intr_root_claim(intr_root_filter_t filter, device_t *dev);
 void intr_root_handler(ctx_t *ctx) __no_profile;
 
-<<<<<<< HEAD
-void intr_root_claim(intr_root_filter_t filter, device_t *dev, void *arg);
-void intr_root_handler(ctx_t *ctx) __no_instrument_kgprof;
-=======
 /*
  * Interrupt controller interface.
  */
@@ -186,6 +172,5 @@
  *  - -1: the FDT interrupt resource is invalid
  */
 int pic_map_intr(device_t *dev, fdt_intr_t *intr);
->>>>>>> 2050f254
 
 #endif /* !_SYS_INTERRUPT_H_ */