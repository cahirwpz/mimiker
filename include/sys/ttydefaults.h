/*	$NetBSD: ttydefaults.h,v 1.16 2008/05/24 14:06:39 yamt Exp $	*/

/*-
 * Copyright (c) 1982, 1986, 1993
 *	The Regents of the University of California.  All rights reserved.
 * (c) UNIX System Laboratories, Inc.
 * All or some portions of this file are derived from material licensed
 * to the University of California by American Telephone and Telegraph
 * Co. or Unix System Laboratories, Inc. and are reproduced herein with
 * the permission of UNIX System Laboratories, Inc.
 *
 * Redistribution and use in source and binary forms, with or without
 * modification, are permitted provided that the following conditions
 * are met:
 * 1. Redistributions of source code must retain the above copyright
 *    notice, this list of conditions and the following disclaimer.
 * 2. Redistributions in binary form must reproduce the above copyright
 *    notice, this list of conditions and the following disclaimer in the
 *    documentation and/or other materials provided with the distribution.
 * 3. Neither the name of the University nor the names of its contributors
 *    may be used to endorse or promote products derived from this software
 *    without specific prior written permission.
 *
 * THIS SOFTWARE IS PROVIDED BY THE REGENTS AND CONTRIBUTORS ``AS IS'' AND
 * ANY EXPRESS OR IMPLIED WARRANTIES, INCLUDING, BUT NOT LIMITED TO, THE
 * IMPLIED WARRANTIES OF MERCHANTABILITY AND FITNESS FOR A PARTICULAR PURPOSE
 * ARE DISCLAIMED.  IN NO EVENT SHALL THE REGENTS OR CONTRIBUTORS BE LIABLE
 * FOR ANY DIRECT, INDIRECT, INCIDENTAL, SPECIAL, EXEMPLARY, OR CONSEQUENTIAL
 * DAMAGES (INCLUDING, BUT NOT LIMITED TO, PROCUREMENT OF SUBSTITUTE GOODS
 * OR SERVICES; LOSS OF USE, DATA, OR PROFITS; OR BUSINESS INTERRUPTION)
 * HOWEVER CAUSED AND ON ANY THEORY OF LIABILITY, WHETHER IN CONTRACT, STRICT
 * LIABILITY, OR TORT (INCLUDING NEGLIGENCE OR OTHERWISE) ARISING IN ANY WAY
 * OUT OF THE USE OF THIS SOFTWARE, EVEN IF ADVISED OF THE POSSIBILITY OF
 * SUCH DAMAGE.
 *
 *	@(#)ttydefaults.h	8.4 (Berkeley) 1/21/94
 */

/*
 * System wide defaults for terminal state.
 */
#ifndef _SYS_TTYDEFAULTS_H_
#define _SYS_TTYDEFAULTS_H_

#include <sys/termios.h>

/*
 * Defaults on "first" open.
 * Stolen from FreeBSD.
 * Unsupported flags are commented out.
 */
<<<<<<< HEAD
#define TTYDEF_IFLAG (/* BRKINT | */ ICRNL | IMAXBEL /* | IXON | IXANY */)
#define TTYDEF_OFLAG (OPOST | ONLCR /* | OXTABS */)
#define TTYDEF_LFLAG                                                           \
  (ECHO | ICANON /* | ISIG | IEXTEN */ | ECHOE | ECHOKE | ECHOCTL)
#define TTYDEF_CFLAG (CREAD | CS8 /* | HUPCL */)
=======
#define TTYDEF_IFLAG (/* BRKINT |  */ ICRNL | IMAXBEL | /* IXON |  */ IXANY)
#define TTYDEF_OFLAG (OPOST | ONLCR /* | OXTABS */)
#define TTYDEF_LFLAG                                                           \
  0 /* (ECHO | ICANON | ISIG | IEXTEN | ECHOE | ECHOKE | ECHOCTL) */
#define TTYDEF_CFLAG (CREAD | CS8 | HUPCL)
>>>>>>> b840595a
#define TTYDEF_SPEED (B9600)

/*
 * Control Character Defaults
 */
#define CTRL(x) (x & 037)
#define CEOF CTRL('d')
#define CEOL ((unsigned char)'\377') /* XXX avoid _POSIX_VDISABLE */
#define CERASE 0177
#define CINTR CTRL('c')
#define CSTATUS CTRL('t')
#define CKILL CTRL('u')
#define CMIN 1
#define CQUIT 034 /* FS, ^\ */
#define CSUSP CTRL('z')
#define CTIME 0
#define CDSUSP CTRL('y')
#define CSTART CTRL('q')
#define CSTOP CTRL('s')
#define CLNEXT CTRL('v')
#define CDISCARD CTRL('o')
#define CWERASE CTRL('w')
#define CREPRINT CTRL('r')
#define CEOT CEOF
/* compat */
#define CBRK CEOL
#define CRPRNT CREPRINT
#define CFLUSH CDISCARD

/* PROTECTED INCLUSION ENDS HERE */
#endif /* !_SYS_TTYDEFAULTS_H_ */

/*
 * #define TTYDEFCHARS to include an array of default control characters.
 */
#ifdef _KERNEL
#ifdef TTYDEFCHARS
const cc_t ttydefchars[NCCS] = {
  [VEOF] = CEOF,         [VEOL] = CEOL,
  [VEOL2] = CEOL,        [VERASE] = CERASE,
  [VWERASE] = CWERASE,   [VKILL] = CKILL,
  [VREPRINT] = CREPRINT, [7] = _POSIX_VDISABLE, /* spare */
  [VINTR] = CINTR,       [VQUIT] = CQUIT,
  [VSUSP] = CSUSP,       [VDSUSP] = CDSUSP,
  [VSTART] = CSTART,     [VSTOP] = CSTOP,
  [VLNEXT] = CLNEXT,     [VDISCARD] = CDISCARD,
  [VMIN] = CMIN,         [VTIME] = CTIME,
  [VSTATUS] = CSTATUS,   [19] = _POSIX_VDISABLE, /* spare */
};
#undef TTYDEFCHARS
#else
extern const cc_t ttydefchars[NCCS];
#endif
#endif /* _KERNEL */<|MERGE_RESOLUTION|>--- conflicted
+++ resolved
@@ -49,19 +49,11 @@
  * Stolen from FreeBSD.
  * Unsupported flags are commented out.
  */
-<<<<<<< HEAD
 #define TTYDEF_IFLAG (/* BRKINT | */ ICRNL | IMAXBEL /* | IXON | IXANY */)
 #define TTYDEF_OFLAG (OPOST | ONLCR /* | OXTABS */)
 #define TTYDEF_LFLAG                                                           \
   (ECHO | ICANON /* | ISIG | IEXTEN */ | ECHOE | ECHOKE | ECHOCTL)
 #define TTYDEF_CFLAG (CREAD | CS8 /* | HUPCL */)
-=======
-#define TTYDEF_IFLAG (/* BRKINT |  */ ICRNL | IMAXBEL | /* IXON |  */ IXANY)
-#define TTYDEF_OFLAG (OPOST | ONLCR /* | OXTABS */)
-#define TTYDEF_LFLAG                                                           \
-  0 /* (ECHO | ICANON | ISIG | IEXTEN | ECHOE | ECHOKE | ECHOCTL) */
-#define TTYDEF_CFLAG (CREAD | CS8 | HUPCL)
->>>>>>> b840595a
 #define TTYDEF_SPEED (B9600)
 
 /*
@@ -91,28 +83,4 @@
 #define CRPRNT CREPRINT
 #define CFLUSH CDISCARD
 
-/* PROTECTED INCLUSION ENDS HERE */
-#endif /* !_SYS_TTYDEFAULTS_H_ */
-
-/*
- * #define TTYDEFCHARS to include an array of default control characters.
- */
-#ifdef _KERNEL
-#ifdef TTYDEFCHARS
-const cc_t ttydefchars[NCCS] = {
-  [VEOF] = CEOF,         [VEOL] = CEOL,
-  [VEOL2] = CEOL,        [VERASE] = CERASE,
-  [VWERASE] = CWERASE,   [VKILL] = CKILL,
-  [VREPRINT] = CREPRINT, [7] = _POSIX_VDISABLE, /* spare */
-  [VINTR] = CINTR,       [VQUIT] = CQUIT,
-  [VSUSP] = CSUSP,       [VDSUSP] = CDSUSP,
-  [VSTART] = CSTART,     [VSTOP] = CSTOP,
-  [VLNEXT] = CLNEXT,     [VDISCARD] = CDISCARD,
-  [VMIN] = CMIN,         [VTIME] = CTIME,
-  [VSTATUS] = CSTATUS,   [19] = _POSIX_VDISABLE, /* spare */
-};
-#undef TTYDEFCHARS
-#else
-extern const cc_t ttydefchars[NCCS];
-#endif
-#endif /* _KERNEL */+#endif /* !_SYS_TTYDEFAULTS_H_ */