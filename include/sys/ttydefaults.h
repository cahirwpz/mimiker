--- conflicted
+++ resolved
@@ -42,26 +42,14 @@
 #ifndef _SYS_TTYDEFAULTS_H_
 #define _SYS_TTYDEFAULTS_H_
 
-#include <sys/termios.h>
-
 /*
  * Defaults on "first" open.
- * Stolen from FreeBSD.
- * Unsupported flags are commented out.
  */
-<<<<<<< HEAD
 #define TTYDEF_IFLAG (/* BRKINT | */ ICRNL | IMAXBEL /* | IXON | IXANY */)
 #define TTYDEF_OFLAG (OPOST | ONLCR /* | OXTABS */)
 #define TTYDEF_LFLAG                                                           \
   (ECHO | ICANON /* | ISIG | IEXTEN */ | ECHOE | ECHOKE | ECHOCTL)
 #define TTYDEF_CFLAG (CREAD | CS8 /* | HUPCL */)
-=======
-#define TTYDEF_IFLAG (/* BRKINT |  */ ICRNL | IMAXBEL | /* IXON |  */ IXANY)
-#define TTYDEF_OFLAG (OPOST | ONLCR /* | OXTABS */)
-#define TTYDEF_LFLAG                                                           \
-  0 /* (ECHO | ICANON | ISIG | IEXTEN | ECHOE | ECHOKE | ECHOCTL) */
-#define TTYDEF_CFLAG (CREAD | CS8 | HUPCL)
->>>>>>> f4d2c83a
 #define TTYDEF_SPEED (B9600)
 
 /*
