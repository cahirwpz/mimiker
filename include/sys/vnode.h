#ifndef _SYS_VNODE_H_
#define _SYS_VNODE_H_

#include <sys/errno.h>
#include <sys/mutex.h>
#include <sys/uio.h>
#include <sys/refcnt.h>

/* Forward declarations */
typedef struct vnode vnode_t;
typedef struct vattr vattr_t;
typedef struct mount mount_t;
typedef struct file file_t;
typedef struct dirent dirent_t;
typedef struct stat stat_t;
typedef struct componentname componentname_t;

#define VNOVAL (-1)

/* vnode access modes */
typedef enum { VEXEC = 1, VWRITE = 2, VREAD = 4 } accmode_t;

typedef enum {
  V_NONE,
  V_REG,
  V_DIR,
  V_DEV,
} vnodetype_t;

typedef int vnode_lookup_t(vnode_t *dv, componentname_t *cn, vnode_t **vp);
typedef int vnode_readdir_t(vnode_t *dv, uio_t *uio, void *state);
typedef int vnode_open_t(vnode_t *v, int mode, file_t *fp);
typedef int vnode_close_t(vnode_t *v, file_t *fp);
typedef int vnode_read_t(vnode_t *v, uio_t *uio);
typedef int vnode_write_t(vnode_t *v, uio_t *uio);
typedef int vnode_seek_t(vnode_t *v, off_t oldoff, off_t newoff, void *state);
typedef int vnode_getattr_t(vnode_t *v, vattr_t *va);
typedef int vnode_create_t(vnode_t *dv, const char *name, vattr_t *va,
                           vnode_t **vp);
typedef int vnode_remove_t(vnode_t *dv, vnode_t *v, const char *name);
typedef int vnode_mkdir_t(vnode_t *dv, const char *name, vattr_t *va,
                          vnode_t **vp);
typedef int vnode_rmdir_t(vnode_t *dv, vnode_t *v, const char *name);
typedef int vnode_access_t(vnode_t *v, accmode_t mode);
typedef int vnode_ioctl_t(vnode_t *v, u_long cmd, void *data);
typedef int vnode_reclaim_t(vnode_t *v);

typedef struct vnodeops {
  vnode_lookup_t *v_lookup;
  vnode_readdir_t *v_readdir;
  vnode_open_t *v_open;
  vnode_close_t *v_close;
  vnode_read_t *v_read;
  vnode_write_t *v_write;
  vnode_seek_t *v_seek;
  vnode_getattr_t *v_getattr;
  vnode_create_t *v_create;
  vnode_remove_t *v_remove;
  vnode_mkdir_t *v_mkdir;
  vnode_rmdir_t *v_rmdir;
  vnode_access_t *v_access;
  vnode_ioctl_t *v_ioctl;
  vnode_reclaim_t *v_reclaim;
} vnodeops_t;

/* Fill missing entries with default vnode operation. */
void vnodeops_init(vnodeops_t *vops);

typedef struct vnode {
  vnodetype_t v_type;        /* Vnode type, see above */
  TAILQ_ENTRY(vnode) v_list; /* Entry on the mount vnodes list */

  vnodeops_t *v_ops; /* Vnode operations */
  void *v_data;      /* Filesystem-specific arbitrary data */

  mount_t *v_mount; /* Pointer to the mount we are in */

  /* Type-specific fields */
  union {
    mount_t *v_mountedhere; /* The mount covering this vnode */
  };

  refcnt_t v_usecnt;
  mtx_t v_mtx;
} vnode_t;

static inline bool is_mountpoint(vnode_t *v) {
  return v->v_mountedhere != NULL;
}

typedef struct vattr {
  mode_t va_mode;   /* files access mode and type */
  nlink_t va_nlink; /* number of references to file */
<<<<<<< HEAD
  ino_t va_ino;
=======
  ino_t va_ino;     /* file id */
>>>>>>> ce78f15b
  uid_t va_uid;     /* owner user id */
  gid_t va_gid;     /* owner group id */
  size_t va_size;   /* file size in bytes */
} vattr_t;

void va_convert(vattr_t *va, stat_t *sb);

#define VOP_CALL(op, v, ...)                                                   \
  ((v)->v_ops->v_##op) ? ((v)->v_ops->v_##op(v, ##__VA_ARGS__)) : ENOTSUP

static inline int VOP_LOOKUP(vnode_t *dv, componentname_t *cn, vnode_t **vp) {
  return VOP_CALL(lookup, dv, cn, vp);
}

static inline int VOP_READDIR(vnode_t *dv, uio_t *uio, void *data) {
  return VOP_CALL(readdir, dv, uio, data);
}

static inline int VOP_OPEN(vnode_t *v, int mode, file_t *fp) {
  return VOP_CALL(open, v, mode, fp);
}

static inline int VOP_CLOSE(vnode_t *v, file_t *fp) {
  return VOP_CALL(close, v, fp);
}

static inline int VOP_READ(vnode_t *v, uio_t *uio) {
  return VOP_CALL(read, v, uio);
}

static inline int VOP_WRITE(vnode_t *v, uio_t *uio) {
  return VOP_CALL(write, v, uio);
}

static inline int VOP_SEEK(vnode_t *v, off_t oldoff, off_t newoff,
                           void *state) {
  return VOP_CALL(seek, v, oldoff, newoff, state);
}

static inline int VOP_GETATTR(vnode_t *v, vattr_t *va) {
  return VOP_CALL(getattr, v, va);
}

static inline int VOP_CREATE(vnode_t *dv, const char *name, vattr_t *va,
                             vnode_t **vp) {
  return VOP_CALL(create, dv, name, va, vp);
}

static inline int VOP_REMOVE(vnode_t *dv, vnode_t *v, const char *name) {
  return VOP_CALL(remove, dv, v, name);
}

static inline int VOP_MKDIR(vnode_t *dv, const char *name, vattr_t *va,
                            vnode_t **vp) {
  return VOP_CALL(mkdir, dv, name, va, vp);
}

static inline int VOP_RMDIR(vnode_t *dv, vnode_t *v, const char *name) {
  return VOP_CALL(rmdir, dv, v, name);
}

static inline int VOP_ACCESS(vnode_t *v, mode_t mode) {
  return VOP_CALL(access, v, mode);
}

static inline int VOP_IOCTL(vnode_t *v, u_long cmd, void *data) {
  return VOP_CALL(ioctl, v, cmd, data);
}

static inline int VOP_RECLAIM(vnode_t *v) {
  return VOP_CALL(reclaim, v);
}

#undef VOP_CALL

/* Allocates and initializes a new vnode */
vnode_t *vnode_new(vnodetype_t type, vnodeops_t *ops, void *data);

/* Lock and unlock vnode's mutex.
 * Call vnode_lock whenever you're about to use vnode's contents. */
void vnode_lock(vnode_t *v);
void vnode_unlock(vnode_t *v);

/* Increase and decrease the use counter.
 * Call vnode_ref if you don't want the vnode to be recycled. */
void vnode_hold(vnode_t *v);
void vnode_drop(vnode_t *v);

/* Unlock and release the reference. */
void vnode_put(vnode_t *v);

/* Convenience function with default vnode operation implementation. */
int vnode_open_generic(vnode_t *v, int mode, file_t *fp);
int vnode_seek_generic(vnode_t *v, off_t oldoff, off_t newoff, void *state);
int vnode_access_generic(vnode_t *v, accmode_t mode);

uint8_t vnode_to_dt(vnode_t *v);

#define DIRENT_DOT ((void *)-2)
#define DIRENT_DOTDOT ((void *)-1)
#define DIRENT_EOF NULL

typedef struct readdir_ops {
  /* take next directory entry */
  void *(*next)(vnode_t *dir, void *entry);
  /* filename size (to calc. dirent size) */
  size_t (*namlen_of)(vnode_t *dir, void *entry);
  /* make dirent based on entry */
  void (*convert)(vnode_t *dir, void *entry, dirent_t *dirent);
} readdir_ops_t;

int readdir_generic(vnode_t *v, uio_t *uio, readdir_ops_t *ops);

#endif /* !_SYS_VNODE_H_ */<|MERGE_RESOLUTION|>--- conflicted
+++ resolved
@@ -91,11 +91,7 @@
 typedef struct vattr {
   mode_t va_mode;   /* files access mode and type */
   nlink_t va_nlink; /* number of references to file */
-<<<<<<< HEAD
-  ino_t va_ino;
-=======
   ino_t va_ino;     /* file id */
->>>>>>> ce78f15b
   uid_t va_uid;     /* owner user id */
   gid_t va_gid;     /* owner group id */
   size_t va_size;   /* file size in bytes */
