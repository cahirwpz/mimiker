--- conflicted
+++ resolved
@@ -25,10 +25,7 @@
   DIF_PCI_BUS,
   DIF_UART,
   DIF_EMMC,
-<<<<<<< HEAD
-=======
   DIF_USBHC,
->>>>>>> dc4eced6
   DIF_COUNT /* this must be the last item */
 } drv_if_t;
 
@@ -67,10 +64,7 @@
   DEV_BUS_PCI,
   DEV_BUS_ISA,
   DEV_BUS_EMMC,
-<<<<<<< HEAD
-=======
   DEV_BUS_USB,
->>>>>>> dc4eced6
 } device_bus_t;
 
 struct device {
