--- conflicted
+++ resolved
@@ -24,10 +24,7 @@
   DIF_BUS,
   DIF_PCI_BUS,
   DIF_UART,
-<<<<<<< HEAD
-=======
   DIF_EMMC,
->>>>>>> 60656d5d
   DIF_USBHC,
   DIF_COUNT /* this must be the last item */
 } drv_if_t;
@@ -66,10 +63,7 @@
   DEV_BUS_NONE,
   DEV_BUS_PCI,
   DEV_BUS_ISA,
-<<<<<<< HEAD
-=======
   DEV_BUS_EMMC,
->>>>>>> 60656d5d
   DEV_BUS_USB,
 } device_bus_t;
 
