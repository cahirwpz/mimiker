#ifndef _SYS_DEVICE_H_
#define _SYS_DEVICE_H_

#include <sys/queue.h>
#include <sys/malloc.h>
#include <sys/linker_set.h>
#include <sys/rman.h>

typedef struct devclass devclass_t;
typedef struct device device_t;
typedef struct driver driver_t;
typedef TAILQ_HEAD(, device) device_list_t;
typedef SLIST_HEAD(, resource) resource_list_t;

/* Driver that returns the highest value from its probe action
 * will be selected for attach action. */
typedef int (*d_probe_t)(device_t *dev);
/* Returns value from <errno.h> on failure, 0 on success. */
typedef int (*d_attach_t)(device_t *dev);
typedef int (*d_detach_t)(device_t *dev);

/* Update this section if you add any new driver interface */
typedef enum {
  DIF_BUS,
  DIF_PCI_BUS,
<<<<<<< HEAD
  DIF_BLOCK_MEM,
  DIF_EMMC,
=======
  DIF_UART,
>>>>>>> bfe3aea8
  DIF_COUNT /* this must be the last item */
} drv_if_t;

/* During kernel initialization the device tree is scanned multiple times.
 * Each scan we can detect new devices and attach drivers to existing or new
 * devices. Each driver is assigned a pass number. A driver may only probe and
 * attach to a device if driver's pass number is not greater than
 * `current_pass` counter.
 * Pass description:
 * - FIRST_PASS: devoted for drivers that require the most basic kernel APIs
 *   to be in working state (i.e. memory allocation, resource management,
 *   interrupt management). The main goal of this pass is to initialize enough
 *   drivers to clock subsystem (and thus scheduler & callouts) and console.
 * - SECOND_PASS: during this pass following kernel APIs are available:
 *   callouts, kernel threads, devfs.
 * If extra pass is needed, please add a coresponding description here and
 * explain what kernel APIs are required. */
typedef enum {
  FIRST_PASS,
  SECOND_PASS,
  PASS_COUNT /* this must be the last item */
} drv_pass_t;

struct driver {
  const char *desc;            /* short driver description */
  size_t size;                 /* device->state object size */
  drv_pass_t pass;             /* device tree pass number */
  d_probe_t probe;             /* probe for specific device(s) */
  d_attach_t attach;           /* attach device to system */
  d_detach_t detach;           /* detach device from system */
  void *interfaces[DIF_COUNT]; /* pointers to device methods structures */
};

typedef enum {
  DEV_BUS_NONE,
  DEV_BUS_PCI,
  DEV_BUS_ISA,
  DEV_BUS_EMMC,
} device_bus_t;

struct device {
  /* Device hierarchy. */
  device_t *parent; /* parent node (bus?) or null (root or pseudo-dev) */
  TAILQ_ENTRY(device) link; /* node on list of siblings */
  device_list_t children;   /* head of children devices */

  /* Device information and state. */
  device_bus_t bus; /* (for children) type of bus we're attached to */
  driver_t *driver;
  devclass_t *devclass; /* (for buses) device class of children */
  int unit;
  void *instance;            /* used by bus driver to store data in children */
  void *state;               /* memory requested by driver for its state */
  resource_list_t resources; /* used by driver, assigned by parent bus */
};

/*! \brief Check whether a device is a bus or a regular device. */
static inline bool device_bus(device_t *dev) {
  return dev->devclass != NULL;
}

device_t *device_alloc(int unit);
device_t *device_add_child(device_t *parent, int unit);
int device_probe(device_t *dev);
int device_attach(device_t *dev);
int device_detach(device_t *dev);

/*! \brief Add a resource entry to resource list. */
void device_add_resource(device_t *dev, res_type_t type, int rid,
                         rman_addr_t start, rman_addr_t end, size_t size,
                         rman_flags_t flags);

#define device_add_memory(dev, rid, start, size)                               \
  device_add_resource((dev), RT_MEMORY, (rid), (start), (start) + (size)-1,    \
                      (size), 0)

#define device_add_ioports(dev, rid, start, size)                              \
  device_add_resource((dev), RT_IOPORTS, (rid), (start), (start) + (size)-1,   \
                      (size), 0)

#define device_add_irq(dev, rid, irq)                                          \
  device_add_resource((dev), RT_IRQ, (rid), (irq), (irq), 1, RF_SHAREABLE)

/*! \brief Take a resource which is assigned to device by parent bus. */
resource_t *device_take_resource(device_t *dev, res_type_t type, int rid,
                                 rman_flags_t flags);

#define device_take_memory(dev, rid, flags)                                    \
  device_take_resource((dev), RT_MEMORY, (rid), (flags))

#define device_take_ioports(dev, rid, flags)                                   \
  device_take_resource((dev), RT_IOPORTS, (rid), (flags))

#define device_take_irq(dev, rid, flags)                                       \
  device_take_resource((dev), RT_IRQ, (rid), (flags))

/* A universal memory pool to be used by all drivers. */
KMALLOC_DECLARE(M_DEV);

/* Finds a device that implements a method for given interface */
/* As for now this actually returns a child of the bus, not the bus itself.
 * This is consistent with the current method semantics. Hopefully the
 * signatures will change in a future PR to be more suited for dispatching.
 * Currently the information about the caller is lost as the `dev` argument is
 * not guarenteed to be the caller, it's just a child of the bus. It just so
 * happens that the current scenarios in which we'll need the dispatching
 * don't require to know anything about the caller. Again, this will hopefully
 * change thanks to future extension of method semantics. */
device_t *device_method_provider(device_t *dev, drv_if_t iface,
                                 ptrdiff_t method_offset);

#endif /* !_SYS_DEVICE_H_ */<|MERGE_RESOLUTION|>--- conflicted
+++ resolved
@@ -23,12 +23,9 @@
 typedef enum {
   DIF_BUS,
   DIF_PCI_BUS,
-<<<<<<< HEAD
   DIF_BLOCK_MEM,
   DIF_EMMC,
-=======
   DIF_UART,
->>>>>>> bfe3aea8
   DIF_COUNT /* this must be the last item */
 } drv_if_t;
 
