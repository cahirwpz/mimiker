#ifndef _SYS_DEVICE_H_
#define _SYS_DEVICE_H_

#include <sys/queue.h>
#include <sys/malloc.h>
#include <sys/linker_set.h>
#include <sys/fdt.h>
#include <sys/rman.h>

typedef struct devclass devclass_t;
typedef struct device device_t;
typedef struct driver driver_t;
typedef TAILQ_HEAD(, device) device_list_t;
typedef SLIST_HEAD(, resource) resource_list_t;

/* Driver that returns the highest value from its probe action
 * will be selected for attach action. */
typedef int (*d_probe_t)(device_t *dev);
/* Returns value from <errno.h> on failure, 0 on success. */
typedef int (*d_attach_t)(device_t *dev);
typedef int (*d_detach_t)(device_t *dev);

/* Update this section if you add any new driver interface */
typedef enum {
  DIF_BUS,
  DIF_PIC,
  DIF_PCI_BUS,
  DIF_IC,
  DIF_UART,
  DIF_EMMC,
  DIF_USBHC,
  DIF_USB,
  DIF_COUNT /* this must be the last item */
} drv_if_t;

/* During kernel initialization the device tree is scanned multiple times.
 * Each scan we can detect new devices and attach drivers to existing or new
 * devices. Each driver is assigned a pass number. A driver may only probe and
 * attach to a device if driver's pass number is not greater than
 * `current_pass` counter.
 * Pass description:
 * - FIRST_PASS: devoted for drivers that require the most basic kernel APIs
 *   to be in working state (i.e. memory allocation, resource management,
 *   interrupt management). The main goal of this pass is to initialize enough
 *   drivers to clock subsystem (and thus scheduler & callouts) and console.
 * - SECOND_PASS: during this pass following kernel APIs are available:
 *   callouts, kernel threads, devfs.
 * If extra pass is needed, please add a coresponding description here and
 * explain what kernel APIs are required. */
typedef enum {
  FIRST_PASS,
  SECOND_PASS,
  PASS_COUNT /* this must be the last item */
} drv_pass_t;

struct driver {
  const char *desc;            /* short driver description */
  size_t size;                 /* device->state object size */
  drv_pass_t pass;             /* device tree pass number */
  d_probe_t probe;             /* probe for specific device(s) */
  d_attach_t attach;           /* attach device to system */
  d_detach_t detach;           /* detach device from system */
  void *interfaces[DIF_COUNT]; /* pointers to device methods structures */
};

typedef enum {
  DEV_BUS_NONE,
  DEV_BUS_PCI,
  DEV_BUS_ISA,
  DEV_BUS_EMMC,
  DEV_BUS_USB,
} device_bus_t;

struct device {
  /* Device hierarchy. */
  device_t *parent; /* parent node (bus?) or null (root or pseudo-dev) */
<<<<<<< HEAD
  device_t *ic;     /* device's interrupt controller */
=======
  device_t *pic;    /* device's interrupt controller */
>>>>>>> e3638562
  TAILQ_ENTRY(device) link; /* node on list of siblings */
  device_list_t children;   /* head of children devices */

  /* Device information and state. */
  device_bus_t bus; /* (for children) type of bus we're attached to */
  driver_t *driver;
  devclass_t *devclass; /* (for buses) device class of children */
  int unit;
  phandle_t node;            /* FDT device node offset */
  void *instance;            /* used by bus driver to store data in children */
  void *state;               /* memory requested by driver for its state */
  resource_list_t resources; /* used by driver, assigned by parent bus */
};

/*! \brief Check whether a device is a bus or a regular device. */
static inline bool device_bus(device_t *dev) {
  return dev->devclass != NULL;
}

device_t *device_alloc(int unit);
device_t *device_add_child(device_t *parent, int unit);
void device_remove_child(device_t *parent, device_t *dev);
int device_probe(device_t *dev);
int device_attach(device_t *dev);
int device_detach(device_t *dev);

/*! \brief Add a resource entry to resource list. */
void device_add_resource(device_t *dev, res_type_t type, int rid,
                         rman_addr_t start, rman_addr_t end, size_t size,
                         rman_flags_t flags);

#define device_add_memory(dev, rid, start, size)                               \
  device_add_resource((dev), RT_MEMORY, (rid), (start), (start) + (size)-1,    \
                      (size), 0)

#define device_add_ioports(dev, rid, start, size)                              \
  device_add_resource((dev), RT_IOPORTS, (rid), (start), (start) + (size)-1,   \
                      (size), 0)

#define device_add_irq(dev, rid, irq)                                          \
  device_add_resource((dev), RT_IRQ, (rid), (irq), (irq), 1, RF_SHAREABLE)

/*! \brief Take a resource which is assigned to device by parent bus. */
resource_t *device_take_resource(device_t *dev, res_type_t type, int rid,
                                 rman_flags_t flags);

#define device_take_memory(dev, rid, flags)                                    \
  device_take_resource((dev), RT_MEMORY, (rid), (flags))

#define device_take_ioports(dev, rid, flags)                                   \
  device_take_resource((dev), RT_IOPORTS, (rid), (flags))

#define device_take_irq(dev, rid, flags)                                       \
  device_take_resource((dev), RT_IRQ, (rid), (flags))

/* A universal memory pool to be used by all drivers. */
KMALLOC_DECLARE(M_DEV);

/* Finds a device that implements a method for given interface */
/* As for now this actually returns a child of the bus, not the bus itself.
 * This is consistent with the current method semantics. Hopefully the
 * signatures will change in a future PR to be more suited for dispatching.
 * Currently the information about the caller is lost as the `dev` argument is
 * not guarenteed to be the caller, it's just a child of the bus. It just so
 * happens that the current scenarios in which we'll need the dispatching
 * don't require to know anything about the caller. Again, this will hopefully
 * change thanks to future extension of method semantics. */
device_t *device_method_provider(device_t *dev, drv_if_t iface,
                                 ptrdiff_t method_offset);

#endif /* !_SYS_DEVICE_H_ */<|MERGE_RESOLUTION|>--- conflicted
+++ resolved
@@ -25,7 +25,6 @@
   DIF_BUS,
   DIF_PIC,
   DIF_PCI_BUS,
-  DIF_IC,
   DIF_UART,
   DIF_EMMC,
   DIF_USBHC,
@@ -74,11 +73,7 @@
 struct device {
   /* Device hierarchy. */
   device_t *parent; /* parent node (bus?) or null (root or pseudo-dev) */
-<<<<<<< HEAD
-  device_t *ic;     /* device's interrupt controller */
-=======
   device_t *pic;    /* device's interrupt controller */
->>>>>>> e3638562
   TAILQ_ENTRY(device) link; /* node on list of siblings */
   device_list_t children;   /* head of children devices */
 
