--- conflicted
+++ resolved
@@ -75,11 +75,7 @@
 struct device {
   /* Device hierarchy. */
   device_t *parent; /* parent node (bus?) or null (root or pseudo-dev) */
-<<<<<<< HEAD
-  device_t *ic;     /* device's interrupt controller */
-=======
   device_t *pic;    /* device's interrupt controller */
->>>>>>> 9d9e5a9e
   TAILQ_ENTRY(device) link; /* node on list of siblings */
   device_list_t children;   /* head of children devices */
 
