--- conflicted
+++ resolved
@@ -115,12 +115,8 @@
 
 static inline bool pci_device_match(pci_device_t *pcid, uint16_t vendor_id,
                                     uint16_t device_id) {
-<<<<<<< HEAD
-  return (pcid->vendor_id == vendor_id) && (pcid->device_id == device_id);
-=======
   return (pcid != NULL) && (pcid->vendor_id == vendor_id) &&
          (pcid->device_id == device_id);
->>>>>>> 2e3e8252
 }
 
 #endif /* !_SYS_PCI_H_ */