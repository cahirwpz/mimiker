#ifndef _SYS_CDEFS_H_
#define _SYS_CDEFS_H_

#include <machine/cdefs.h>

/*
 * To be used when an empty body is required like:
 *
 * #ifdef DEBUG
 * # define dprintf(a) printf(a)
 * #else
 * # define dprintf(a) __nothing
 * #endif
 *
 * We use ((void)0) instead of do {} while (0) so that it
 * works on , expressions.
 */
#define __nothing (/*LINTED*/ (void)0)

#ifndef __BEGIN_DECLS
#ifdef __cplusplus
#define __BEGIN_DECLS extern "C" {
#define __END_DECLS }
#define __static_cast(x, y) static_cast<x>(y)
#else
#define __BEGIN_DECLS
#define __END_DECLS
#define __static_cast(x, y) ((x)(y))
#endif
#endif

#define __dso_public __attribute__((__visibility__("default")))
#define __dso_hidden __attribute__((__visibility__("hidden")))

/* Generic preprocessor macros */
#define __STRING(x) #x
#define __CONCAT1(x, y) x##y
#define __CONCAT(x, y) __CONCAT1(x, y)
#define __UNIQUE(x) __CONCAT(x, __LINE__)

#define __USE(a) ((void)(a))

/* Check if source code is compiled with giver GCC version. */
#define __GNUC_PREREQ__(x, y)                                                  \
  ((__GNUC__ == (x) && __GNUC_MINOR__ >= (y)) || (__GNUC__ > (x)))

/* Wrapper for various GCC attributes */
#define __nonnull(x) __attribute__((__nonnull__(x)))
#define __section(s) __attribute__((__section__(s)))
#ifndef __unused
#define __unused __attribute__((__unused__))
#endif
#define __used __attribute__((__used__))
#define __always_inline __attribute__((always_inline))
#define __returns_twice __attribute__((__returns_twice__))
#define __noreturn __attribute__((__noreturn__))
#define __aligned(x) __attribute__((__aligned__(x)))
#define __noinline __attribute__((noinline))
#define __packed __attribute__((__packed__))
#define __warn_unused __attribute__((warn_unused_result));
#define __unreachable() __builtin_unreachable()
#define __pure __attribute__((__pure__))
#define __constfunc __attribute__((__const__))
#define __alias(x) __attribute__((alias(#x)))
#define __cleanup(func) __attribute__((__cleanup__(func)))
#define __caller(x) (__builtin_return_address(x) - 8)
#define __likely(x) __builtin_expect((x), 1)
#define __unlikely(x) __builtin_expect((x), 0)
#define __restrict restrict
#ifdef __mips__
#define __long_call __attribute__((long_call))
#else
#define __long_call
#endif
#define __transparent_union __attribute__((__transparent_union__))
#define __no_sanitize                                                          \
  __attribute__((no_sanitize("address", "thread", "undefined")))
#define __no_instrument_function __attribute__((no_instrument_function))
<<<<<<< HEAD
=======
#define __no_instrument_kgprof __no_instrument_function
>>>>>>> d470b2bb

/* Clang introduces support for the fallthrough attribute in C2x. */
#ifdef __clang__
#define __fallthrough
#else
#define __fallthrough __attribute__((fallthrough))
#endif

/* Static assertion (introduced by C11 standard) */
#if !defined(static_assert) && !defined(__cplusplus)
#define static_assert _Static_assert
#endif

/*
 * Compiler-dependent macros to declare that functions take printf-like
 * or scanf-like arguments.  They are null except for versions of gcc
 * that are known to support the features properly (old versions of gcc-2
 * didn't permit keeping the keywords out of the application namespace).
 */
#define __printflike(fmtarg, firstvararg)                                      \
  __attribute__((__format__(__printf__, fmtarg, firstvararg)))
#define __scanflike(fmtarg, firstvararg)                                       \
  __attribute__((__format__(__scanf__, fmtarg, firstvararg)))
#define __format_arg(fmtarg) __attribute__((__format_arg__(fmtarg)))

#ifndef __syslog_attribute__
#define __syslog__ __printf__
#endif
#define __sysloglike(fmtarg, firstvararg)                                      \
  __attribute__((__format__(__syslog__, fmtarg, firstvararg)))

#define __strong_alias(alias, sym)                                             \
  extern __typeof(alias) alias __attribute__((__alias__(#sym)))
#define __weak_alias(alias, sym)                                               \
  __strong_alias(alias, sym) __attribute__((__weak__))

/*
 * The following macro is used to remove const cast-away warnings
 * from gcc -Wcast-qual; it should be used with caution because it
 * can hide valid errors; in particular most valid uses are in
 * situations where the API requires it, not to cast away string
 * constants. We don't use *intptr_t on purpose here and we are
 * explicit about unsigned long so that we don't have additional
 * dependencies.
 */
#define __UNCONST(a) ((void *)(unsigned long)(const void *)(a))

/*
 * The following macro is used to remove the volatile cast-away warnings
 * from gcc -Wcast-qual; as above it should be used with caution
 * because it can hide valid errors or warnings.  Valid uses include
 * making it possible to pass a volatile pointer to memset().
 * For the same reasons as above, we use unsigned long and not intptr_t.
 */
#define __UNVOLATILE(a) ((void *)(unsigned long)(volatile void *)(a))

/*
 * GNU C version 2.96 adds explicit branch prediction so that
 * the CPU back-end can hint the processor and also so that
 * code blocks can be reordered such that the predicted path
 * sees a more linear flow, thus improving cache behavior, etc.
 *
 * The following two macros provide us with a way to use this
 * compiler feature.  Use __predict_true() if you expect the expression
 * to evaluate to true, and __predict_false() if you expect the
 * expression to evaluate to false.
 *
 * A few notes about usage:
 *
 *       * Generally, __predict_false() error condition checks(unless
 *         you have some _strong_ reason to do otherwise, in which case
 *         document it), and/or __predict_true() `no-error' condition
 *         checks, assuming you want to optimize for the no-error case.
 *
 *       * Other than that, if you don't know the likelihood of atest
 *         succeeding from empirical or other `hard' evidence, don't
 *         make predictions.
 *
 *       * These are meant to be used in places that are run `a lot'.
 *         It is wasteful to make predictions in code that is run
 *         seldomly (e.g. at subsystem initialization time) as the
 *         basic block reordering that this affects can often generate
 *         larger code.
 */
#define __predict_true(exp) __builtin_expect((exp) != 0, 1)
#define __predict_false(exp) __builtin_expect((exp) != 0, 0)

/*
 * Return the natural alignment in bytes for the given type
 */
#define __alignof(__t) __alignof__(__t)

/*
 * Return the number of elements in a statically-allocated array __x.
 */
#define __arraycount(__x) (sizeof(__x) / sizeof(__x[0]))

#endif /* !_SYS_CDEFS_H */<|MERGE_RESOLUTION|>--- conflicted
+++ resolved
@@ -76,10 +76,7 @@
 #define __no_sanitize                                                          \
   __attribute__((no_sanitize("address", "thread", "undefined")))
 #define __no_instrument_function __attribute__((no_instrument_function))
-<<<<<<< HEAD
-=======
 #define __no_instrument_kgprof __no_instrument_function
->>>>>>> d470b2bb
 
 /* Clang introduces support for the fallthrough attribute in C2x. */
 #ifdef __clang__
