#ifndef _SYS_KTEST_H_
#define _SYS_KTEST_H_

#ifndef KL_LOG
#define KL_LOG KL_TEST
#endif

#include <sys/linker_set.h>
#include <sys/libkern.h>
#include <sys/malloc.h>
#include <stdbool.h>

<<<<<<< HEAD
#define KTEST_SUCCESS 0
#define KTEST_FAILURE 1

/* Signifies that a test does not return. */
#define KTEST_FLAG_NORETURN 0x01
/* Signifies that a test irreversibly breaks internal kernel state, and any
   further test done without restarting the kernel will be inconclusive. */
#define KTEST_FLAG_DIRTY 0x02
/* Indicates that a test enters usermode. */
#define KTEST_FLAG_USERMODE 0x04
/* Excludes the test from being run in auto mode. This flag is only useful for
   temporarily marking some tests while debugging the testing framework. */
#define KTEST_FLAG_BROKEN 0x08
/* Marks that the test wishes to receive a random integer as an argument. */
#define KTEST_FLAG_RANDINT 0x10
=======
#define KTEST_NAME_MAX 50

typedef enum test_result {
  KTEST_SUCCESS = 0,
  KTEST_FAILURE = 1,
} test_result_t;

typedef enum test_flag {
  /* Indicates that a test enters usermode. */
  KTEST_FLAG_USERMODE = 1,
  /* Excludes the test from being run in auto mode. This flag is only useful for
   * temporarily marking some tests while debugging the testing framework. */
  KTEST_FLAG_BROKEN = 2,
  /* Marks that the test wishes to receive a random integer as an argument. */
  KTEST_FLAG_RANDINT = 4,
} test_flag_t;
>>>>>>> 4e63688f

typedef struct {
  const char *test_name;
  int (*test_func)(void);
  test_flag_t flags;
  uint32_t randint_max;
} test_entry_t;

__noreturn void ktest_main(const char *test);

#define KTEST_ADD(name, func, flags)                                           \
  test_entry_t name##_test = {#name, func, flags, 0};                          \
  SET_ENTRY(tests, name##_test);

#define KTEST_ADD_RANDINT(name, func, flags, max)                              \
  test_entry_t name##_test = {#name, func, flags | KTEST_FLAG_RANDINT, max};   \
  SET_ENTRY(tests, name##_test);

/* This function is called both by run_test, as well as ktest_assert.
 * It displays some troubleshooting info about the failing test. */
void ktest_log_failure(void);

/*! \brief Attempt to load word from memory without crashing the kernel. */
bool try_load_word(unsigned *ptr, unsigned *val_p);

/*! \brief Attempt to store word to memory without crashing the kernel. */
bool try_store_word(unsigned *ptr, unsigned val);

/*! \brief Memory pool used by tests. */
KMALLOC_DECLARE(M_TEST);

#endif /* !_SYS_KTEST_H_ */<|MERGE_RESOLUTION|>--- conflicted
+++ resolved
@@ -10,23 +10,6 @@
 #include <sys/malloc.h>
 #include <stdbool.h>
 
-<<<<<<< HEAD
-#define KTEST_SUCCESS 0
-#define KTEST_FAILURE 1
-
-/* Signifies that a test does not return. */
-#define KTEST_FLAG_NORETURN 0x01
-/* Signifies that a test irreversibly breaks internal kernel state, and any
-   further test done without restarting the kernel will be inconclusive. */
-#define KTEST_FLAG_DIRTY 0x02
-/* Indicates that a test enters usermode. */
-#define KTEST_FLAG_USERMODE 0x04
-/* Excludes the test from being run in auto mode. This flag is only useful for
-   temporarily marking some tests while debugging the testing framework. */
-#define KTEST_FLAG_BROKEN 0x08
-/* Marks that the test wishes to receive a random integer as an argument. */
-#define KTEST_FLAG_RANDINT 0x10
-=======
 #define KTEST_NAME_MAX 50
 
 typedef enum test_result {
@@ -43,7 +26,6 @@
   /* Marks that the test wishes to receive a random integer as an argument. */
   KTEST_FLAG_RANDINT = 4,
 } test_flag_t;
->>>>>>> 4e63688f
 
 typedef struct {
   const char *test_name;
