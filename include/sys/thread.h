--- conflicted
+++ resolved
@@ -150,11 +150,7 @@
 #endif
 } thread_t;
 
-<<<<<<< HEAD
-thread_t *thread_self(void) __no_instrument_function;
-=======
 thread_t *thread_self(void) __no_instrument_kgprof;
->>>>>>> d470b2bb
 
 /*! \brief Initialize first thread in the system. */
 void init_thread0(void);
