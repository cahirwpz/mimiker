--- conflicted
+++ resolved
@@ -69,17 +69,10 @@
 #define TDF_SLPTIMED 0x00000080 /* sleep with timeout */
 
 typedef enum {
-<<<<<<< HEAD
-  TDP_OLDSIGMASK = 0x01, /* Pass td_oldsigmask as return mask to send_sig(). */
-  TDP_FPCTXSAVED = 0x02, /* The FPU context was saved by `ctx_switch`. */
-  TDP_FPCTXUSED = 0x04   /* The FPU context is used and should be saved &
-                            restored on demand. */
-=======
   TDP_OLDSIGMASK = 0x01,  /* Pass td_oldsigmask as return mask to send_sig(). */
   TDP_FPUCTXSAVED = 0x02, /* FPU context was saved by `ctx_switch`. */
   TDP_FPUINUSE = 0x04     /* FPU is in use and its context should be saved &
                               restored on demand. */
->>>>>>> e5ff2339
 } tdp_flags_t;
 
 /*! \brief Thread structure
