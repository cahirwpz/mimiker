--- conflicted
+++ resolved
@@ -150,11 +150,7 @@
 #endif
 } thread_t;
 
-<<<<<<< HEAD
-thread_t *thread_self(void) __no_instrument_kgprof;
-=======
 thread_t *thread_self(void) __no_profile;
->>>>>>> 2050f254
 
 /*! \brief Initialize first thread in the system. */
 void init_thread0(void);
