--- conflicted
+++ resolved
@@ -315,32 +315,6 @@
 } getsid_args_t;
 
 typedef struct {
-<<<<<<< HEAD
-  uid_t uid;
-} setuid_args_t;
-
-typedef struct {
-  uid_t euid;
-} seteuid_args_t;
-
-typedef struct {
-  uid_t ruid;
-  uid_t euid;
-} setreuid_args_t;
-
-typedef struct {
-  gid_t gid;
-} setgid_args_t;
-
-typedef struct {
-  gid_t egid;
-} setegid_args_t;
-
-typedef struct {
-  gid_t rgid;
-  gid_t egid;
-} setregid_args_t;
-=======
   int which;
   id_t who;
 } getpriority_args_t;
@@ -350,4 +324,29 @@
   id_t who;
   int prio;
 } setpriority_args_t;
->>>>>>> df147dea
+
+typedef struct {
+  uid_t uid;
+} setuid_args_t;
+
+typedef struct {
+  uid_t euid;
+} seteuid_args_t;
+
+typedef struct {
+  uid_t ruid;
+  uid_t euid;
+} setreuid_args_t;
+
+typedef struct {
+  gid_t gid;
+} setgid_args_t;
+
+typedef struct {
+  gid_t egid;
+} setegid_args_t;
+
+typedef struct {
+  gid_t rgid;
+  gid_t egid;
+} setregid_args_t;