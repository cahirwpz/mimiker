#ifndef _SYS_PMAP_H_
#define _SYS_PMAP_H_

#include <stdbool.h>
#include <sys/vm.h>

typedef struct pmap pmap_t;

/*
 * Flags passed to `pmap_kenter` and `pmap_enter`.
 * NOTE: permissions are passed using `vm_prot_t`.
 */

<<<<<<< HEAD
#define PMAP_PROT_MASK VM_PROT_MASK
#define PMAP_CACHE_SHIFT 24

#define PMAP_NOCACHE (1 << PMAP_CACHE_SHIFT)
#define PMAP_WRITE_THROUGH (2 << PMAP_CACHE_SHIFT)
#define PMAP_WRITE_BACK (3 << PMAP_CACHE_SHIFT)
#define PMAP_CACHE_MASK (7 << PMAP_CACHE_SHIFT)
=======
#define PMAP_NOCACHE 1
#define PMAP_WRITE_THROUGH 2
#define PMAP_WRITE_BACK 4
>>>>>>> 0bb017fb

void init_pmap(void);

pmap_t *pmap_new(void);
void pmap_delete(pmap_t *pmap);

void pmap_enter(pmap_t *pmap, vaddr_t va, vm_page_t *pg, vm_prot_t prot,
                unsigned flags);
bool pmap_extract(pmap_t *pmap, vaddr_t va, paddr_t *pap);
void pmap_remove(pmap_t *pmap, vaddr_t start, vaddr_t end);

void pmap_kenter(vaddr_t va, paddr_t pa, vm_prot_t prot, unsigned flags);
bool pmap_kextract(vaddr_t va, paddr_t *pap);
void pmap_kremove(vaddr_t va, size_t size);

void pmap_protect(pmap_t *pmap, vaddr_t start, vaddr_t end, vm_prot_t prot);
void pmap_page_remove(vm_page_t *pg);

void pmap_zero_page(vm_page_t *pg);
void pmap_copy_page(vm_page_t *src, vm_page_t *dst);

bool pmap_clear_modified(vm_page_t *pg);
bool pmap_clear_referenced(vm_page_t *pg);
bool pmap_is_modified(vm_page_t *pg);
bool pmap_is_referenced(vm_page_t *pg);
void pmap_set_referenced(vm_page_t *pg);
void pmap_set_modified(vm_page_t *pg);

/*
 * For address `va` (must not cross two pages) check if access with `prot`
 * permission would succeed and emulate referenced & modified bits.
 *
 * Returns:
 *  - 0: if the access should be permitted
 *  - EFAULT: if `va` is not mapped by current pmap
 *  - EACCESS: if `va` mapping has been found to have insufficient permissions
 *  - EINVAL: if `va` refers to kernel non-pageable memory
 */
int pmap_emulate_bits(pmap_t *pmap, vaddr_t va, vm_prot_t prot);

void pmap_activate(pmap_t *pmap);

pmap_t *pmap_lookup(vaddr_t va);
pmap_t *pmap_kernel(void);
pmap_t *pmap_user(void);

void pmap_growkernel(vaddr_t maxkvaddr);

/*
 * Direct map.
 */
vaddr_t phys_to_dmap(paddr_t addr);

#endif /* !_SYS_PMAP_H_ */<|MERGE_RESOLUTION|>--- conflicted
+++ resolved
@@ -11,19 +11,9 @@
  * NOTE: permissions are passed using `vm_prot_t`.
  */
 
-<<<<<<< HEAD
-#define PMAP_PROT_MASK VM_PROT_MASK
-#define PMAP_CACHE_SHIFT 24
-
-#define PMAP_NOCACHE (1 << PMAP_CACHE_SHIFT)
-#define PMAP_WRITE_THROUGH (2 << PMAP_CACHE_SHIFT)
-#define PMAP_WRITE_BACK (3 << PMAP_CACHE_SHIFT)
-#define PMAP_CACHE_MASK (7 << PMAP_CACHE_SHIFT)
-=======
 #define PMAP_NOCACHE 1
 #define PMAP_WRITE_THROUGH 2
 #define PMAP_WRITE_BACK 4
->>>>>>> 0bb017fb
 
 void init_pmap(void);
 
