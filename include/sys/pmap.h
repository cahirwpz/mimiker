#ifndef _SYS_PMAP_H_
#define _SYS_PMAP_H_

#include <stdbool.h>
#include <sys/vm.h>

typedef struct pmap pmap_t;

/*
 * Flags passed to pmap_enter may contain VM_PROT_* read/write/execute
 * permissions. This information may be used to seed modified/referenced
 * information for the page being mapped, possibly avoiding redundant faults
 * on platforms that track modified/referenced information in software
 * like some MIPS and AArch64 processors.
 *
 * 00000ccc 00000000 00000000 00000ppp
 *
 * (c) cache bits
 * (p) protection bits
 */

#define PMAP_PROT_MASK VM_PROT_MASK
#define PMAP_CACHE_SHIFT 24

#define PMAP_NOCACHE (1 << PMAP_CACHE_SHIFT)
#define PMAP_WRITE_THROUGH (2 << PMAP_CACHE_SHIFT)
#define PMAP_WRITE_BACK (3 << PMAP_CACHE_SHIFT)
#define PMAP_CACHE_MASK (7 << PMAP_CACHE_SHIFT)

bool pmap_address_p(pmap_t *pmap, vaddr_t va);
bool pmap_contains_p(pmap_t *pmap, vaddr_t start, vaddr_t end);
vaddr_t pmap_start(pmap_t *pmap);
vaddr_t pmap_end(pmap_t *pmap);

void init_pmap(void);

pmap_t *pmap_new(void);
void pmap_delete(pmap_t *pmap);

void pmap_enter(pmap_t *pmap, vaddr_t va, vm_page_t *pg, vm_prot_t prot,
                unsigned flags);
bool pmap_extract(pmap_t *pmap, vaddr_t va, paddr_t *pap);
void pmap_remove(pmap_t *pmap, vaddr_t start, vaddr_t end);

void pmap_kenter(vaddr_t va, paddr_t pa, vm_prot_t prot, unsigned flags);
bool pmap_kextract(vaddr_t va, paddr_t *pap);
void pmap_kremove(vaddr_t va, size_t size);

void pmap_protect(pmap_t *pmap, vaddr_t start, vaddr_t end, vm_prot_t prot);
void pmap_page_remove(vm_page_t *pg);

void pmap_zero_page(vm_page_t *pg);
void pmap_copy_page(vm_page_t *src, vm_page_t *dst);

bool pmap_clear_modified(vm_page_t *pg);
bool pmap_clear_referenced(vm_page_t *pg);
bool pmap_is_modified(vm_page_t *pg);
bool pmap_is_referenced(vm_page_t *pg);
void pmap_set_referenced(vm_page_t *pg);
void pmap_set_modified(vm_page_t *pg);

<<<<<<< HEAD
int pmap_emulate_bits(pmap_t *pmap, vaddr_t vaddr, vm_prot_t prot);
=======
/*
 * For address `va` (must not cross two pages) check if access with `prot`
 * permission would succeed and emulate referenced & modified bits.
 *
 * Returns:
 *  - 0: if the access should be permitted
 *  - EFAULT: if `va` is not mapped by current pmap
 *  - EACCESS: if `va` mapping has been found to have insufficient permissions
 *  - EINVAL: if `va` refers to kernel non-pageable memory
 */
int pmap_emulate_bits(pmap_t *pmap, vaddr_t va, vm_prot_t prot);
>>>>>>> 4e63688f

void pmap_activate(pmap_t *pmap);

pmap_t *pmap_lookup(vaddr_t va);
pmap_t *pmap_kernel(void);
pmap_t *pmap_user(void);

#endif /* !_SYS_PMAP_H_ */<|MERGE_RESOLUTION|>--- conflicted
+++ resolved
@@ -59,9 +59,6 @@
 void pmap_set_referenced(vm_page_t *pg);
 void pmap_set_modified(vm_page_t *pg);
 
-<<<<<<< HEAD
-int pmap_emulate_bits(pmap_t *pmap, vaddr_t vaddr, vm_prot_t prot);
-=======
 /*
  * For address `va` (must not cross two pages) check if access with `prot`
  * permission would succeed and emulate referenced & modified bits.
@@ -73,7 +70,6 @@
  *  - EINVAL: if `va` refers to kernel non-pageable memory
  */
 int pmap_emulate_bits(pmap_t *pmap, vaddr_t va, vm_prot_t prot);
->>>>>>> 4e63688f
 
 void pmap_activate(pmap_t *pmap);
 
