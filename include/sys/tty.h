--- conflicted
+++ resolved
@@ -164,7 +164,6 @@
 void tty_detach_driver(tty_t *tty);
 
 /*
-<<<<<<< HEAD
  * If the process is a session leader, the session has no associated terminal,
  * and the terminal has no associated session, make this terminal
  * the controlling terminal for the session.
@@ -173,8 +172,6 @@
 void maybe_assoc_ctty(proc_t *p, tty_t *tty);
 
 /*
-=======
->>>>>>> 4fe42b90
  * Create a TTY device node in devfs.
  */
 int tty_makedev(devfs_node_t *parent, const char *name, tty_t *tty);
@@ -192,11 +189,7 @@
 }
 
 static inline bool tty_detached(tty_t *tty) {
-<<<<<<< HEAD
-  return (tty->t_flags & TF_DRIVER_DETACHED);
-=======
   return (tty->t_flags & TF_DRIVER_DETACHED) != 0;
->>>>>>> 4fe42b90
 }
 
 static inline bool tty_opened(tty_t *tty) {
