#ifndef _SYS_VFS_H_
#define _SYS_VFS_H_

#ifdef _KERNEL

typedef struct uio uio_t;
typedef struct proc proc_t;
typedef struct thread thread_t;
typedef struct vnode vnode_t;
typedef struct stat stat_t;
typedef struct statfs statfs_t;
typedef struct timeval timeval_t;
typedef struct file file_t;

/*
 * vnr (vfs name resolver) is used to convert pathnames to file system vnodes
 * and is loosely based on NetBSD's namei interface. You can find details in
 * NAMEI(9).
 */

typedef enum {
  VNR_LOOKUP = 0,
  VNR_CREATE = 1,
  VNR_DELETE = 2,
  VNR_RENAME = 3,
} vnrop_t;

/* Path name component flags */
#define VNR_ISLASTPC 0x00000001 /* this is last component of pathname */

/*
 * Encapsulation of lookup parameters.
 */
typedef struct componentname {
  uint32_t cn_flags;
  const char *cn_nameptr; /* not NULL-terminated */
  size_t cn_namelen;
} componentname_t;

#define COMPONENTNAME(str)                                                     \
  (componentname_t) {                                                          \
    .cn_flags = 0, .cn_nameptr = str, .cn_namelen = strlen(str)                \
  }

bool componentname_equal(const componentname_t *cn, const char *name);

/* Kernel interface */
int do_open(proc_t *p, char *pathname, int flags, mode_t mode, int *fd);
int do_close(proc_t *p, int fd);
int do_read(proc_t *p, int fd, uio_t *uio);
int do_write(proc_t *p, int fd, uio_t *uio);
int do_lseek(proc_t *p, int fd, off_t offset, int whence, off_t *newoffp);
int do_fstat(proc_t *p, int fd, stat_t *sb);
int do_dup(proc_t *p, int oldfd, int *newfdp);
int do_dup2(proc_t *p, int oldfd, int newfd);
int do_fcntl(proc_t *p, int fd, int cmd, int arg, int *resp);
int do_unlink(proc_t *p, char *path);
int do_mkdir(proc_t *p, char *path, mode_t mode);
int do_rmdir(proc_t *p, char *path);
int do_ftruncate(proc_t *p, int fd, off_t length);
int do_access(proc_t *p, char *path, int amode);
int do_chmod(proc_t *p, char *path, mode_t mode);
int do_chown(proc_t *p, char *path, int uid, int gid);
int do_utimes(proc_t *p, char *path, timeval_t *tptr);
int do_stat(proc_t *p, char *path, stat_t *sb);
int do_symlink(proc_t *p, char *path, char *link);
ssize_t do_readlink(proc_t *p, char *path, char *buf, size_t count);
int do_rename(proc_t *p, char *from, char *to);
int do_chdir(proc_t *p, char *path);
char *do_getcwd(proc_t *p, char *buf, size_t size);
int do_umask(proc_t *p, int newmask, int *oldmaskp);
int do_ioctl(proc_t *p, int fd, u_long cmd, void *data);

/* Mount a new instance of the filesystem named fs at the requested path. */
int do_mount(const char *fs, const char *path);
int do_statfs(proc_t *p, char *path, statfs_t *buf);
int do_getdirentries(proc_t *p, int fd, uio_t *uio, off_t *basep);

/* Finds the vnode corresponding to the given path.
 * Increases use count on returned vnode. */
int vfs_namelookup(const char *path, vnode_t **vp);

/* Finds the parent of vnode corresponding to the given path.
 * Returned vnode is locked and held. */
int vfs_namecreate(const char *path, vnode_t **dvp, componentname_t *cn);

<<<<<<< HEAD
vnode_t *root_vnode(void);
=======
/* Both vnode and its parent is held and locked. */
int vfs_namedelete(const char *path, vnode_t **dvp, vnode_t **vp,
                   componentname_t *cn);
>>>>>>> cd5fdcbe

/* Looks up the vnode corresponding to the pathname and opens it into f. */
int vfs_open(file_t *f, char *pathname, int flags, int mode);

#endif /* !_KERNEL */

#endif /* !_SYS_VFS_H_ */<|MERGE_RESOLUTION|>--- conflicted
+++ resolved
@@ -84,13 +84,11 @@
  * Returned vnode is locked and held. */
 int vfs_namecreate(const char *path, vnode_t **dvp, componentname_t *cn);
 
-<<<<<<< HEAD
 vnode_t *root_vnode(void);
-=======
+
 /* Both vnode and its parent is held and locked. */
 int vfs_namedelete(const char *path, vnode_t **dvp, vnode_t **vp,
                    componentname_t *cn);
->>>>>>> cd5fdcbe
 
 /* Looks up the vnode corresponding to the pathname and opens it into f. */
 int vfs_open(file_t *f, char *pathname, int flags, int mode);
