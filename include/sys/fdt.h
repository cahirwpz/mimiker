/*
 * Based on the following FreeBSD files:
 *  - `sys/dev/fdt/fdt_common.c`,
 *  - `sys/dev/ofw/openfirm.c`,
 *  - `sys/dev/ofw/ofw_fdt.c`.
 *
 * More details regarding most presented functions can be found on appropriate
 * FreeBSD manual pages.
 */
#ifndef _SYS_FDT_H_
#define _SYS_FDT_H_

#include <sys/types.h>

#define FDT_MAX_RSV_MEM_REGS 16
#define FDT_MAX_MEM_REGS 16

typedef uint32_t phandle_t;
typedef uint32_t pcell_t;

<<<<<<< HEAD
typedef struct fdt_header {
  fdt32_t magic;             /* magic word FDT_MAGIC */
  fdt32_t totalsize;         /* total size of DT block */
  fdt32_t off_dt_struct;     /* offset to structure */
  fdt32_t off_dt_strings;    /* offset to strings */
  fdt32_t off_mem_rsvmap;    /* offset to memory reserve map */
  fdt32_t version;           /* format version */
  fdt32_t last_comp_version; /* last compatible version */

  /* version 2 fields below */
  fdt32_t boot_cpuid_phys; /* Which physical CPU id we're
                                                      booting on */
  /* version 3 fields below */
  fdt32_t size_dt_strings; /* size of the strings block */

  /* version 17 fields below */
  fdt32_t size_dt_struct; /* size of the structure block */
} fdt_header_t;

typedef struct fdt_reserve_entry {
  fdt64_t address;
  fdt64_t size;
} fdt_reserve_entry_t;

typedef struct fdt_node_header {
  fdt32_t tag;
  char name[0];
} fdt_node_header_t;

typedef struct fdt_property {
  fdt32_t tag;
  fdt32_t len;
  fdt32_t nameoff;
  char data[0];
} fdt_property_t;

/* FDT values are BIG-ENDIAN, so we need some conversion. */
#define EXTRACT_BYTE(x, n) ((unsigned long long)((uint8_t *)&x)[n])
#define CPU_TO_FDT16(x) ((EXTRACT_BYTE(x, 0) << 8) | EXTRACT_BYTE(x, 1))
#define CPU_TO_FDT32(x)                                                        \
  ((EXTRACT_BYTE(x, 0) << 24) | (EXTRACT_BYTE(x, 1) << 16) |                   \
   (EXTRACT_BYTE(x, 2) << 8) | EXTRACT_BYTE(x, 3))
#define CPU_TO_FDT64(x)                                                        \
  ((EXTRACT_BYTE(x, 0) << 56) | (EXTRACT_BYTE(x, 1) << 48) |                   \
   (EXTRACT_BYTE(x, 2) << 40) | (EXTRACT_BYTE(x, 3) << 32) |                   \
   (EXTRACT_BYTE(x, 4) << 24) | (EXTRACT_BYTE(x, 5) << 16) |                   \
   (EXTRACT_BYTE(x, 6) << 8) | EXTRACT_BYTE(x, 7))

#define FDT_TAGSIZE sizeof(fdt32_t)
#define FDT_ALIGN(x, a) (((x) + (a)-1) & ~((a)-1))
#define FDT_TAGALIGN(x) (FDT_ALIGN((x), FDT_TAGSIZE))

#define FDT_CHECK_HEADER(fdt)                                                  \
  {                                                                            \
    int err_;                                                                  \
    if ((err_ = fdt_check_header(fdt)) != 0)                                   \
      return err_;                                                             \
  }

static inline uint16_t fdt16_to_cpu(fdt16_t x) {
  return (uint16_t)CPU_TO_FDT16(x);
}
static inline fdt16_t cpu_to_fdt16(uint16_t x) {
  return (fdt16_t)CPU_TO_FDT16(x);
}

static inline uint32_t fdt32_to_cpu(fdt32_t x) {
  return (uint32_t)CPU_TO_FDT32(x);
}

static inline fdt32_t cpu_to_fdt32(uint32_t x) {
  return (fdt32_t)CPU_TO_FDT32(x);
}

static inline uint64_t fdt64_to_cpu(fdt64_t x) {
  return (uint64_t)CPU_TO_FDT64(x);
}

static inline fdt64_t cpu_to_fdt64(uint64_t x) {
  return (fdt64_t)CPU_TO_FDT64(x);
}

#undef CPU_TO_FDT64
#undef CPU_TO_FDT32
#undef CPU_TO_FDT16
#undef EXTRACT_BYTE

/* fdt_header_t getters */
#define fdt_get_header(fdt, field)                                             \
  (fdt32_to_cpu(((const struct fdt_header *)(fdt))->field))
#define fdt_magic(fdt) (fdt_get_header(fdt, magic))
#define fdt_totalsize(fdt) (fdt_get_header(fdt, totalsize))
#define fdt_off_dt_struct(fdt) (fdt_get_header(fdt, off_dt_struct))
#define fdt_off_dt_strings(fdt) (fdt_get_header(fdt, off_dt_strings))
#define fdt_off_mem_rsvmap(fdt) (fdt_get_header(fdt, off_mem_rsvmap))
#define fdt_version(fdt) (fdt_get_header(fdt, version))
#define fdt_last_comp_version(fdt) (fdt_get_header(fdt, last_comp_version))
#define fdt_boot_cpuid_phys(fdt) (fdt_get_header(fdt, boot_cpuid_phys))
#define fdt_size_dt_strings(fdt) (fdt_get_header(fdt, size_dt_strings))
#define fdt_size_dt_struct(fdt) (fdt_get_header(fdt, size_dt_struct))

#define FDT_MAGIC 0xd00dfeed /* 4: version, 4: total size */
#define FDT_TAGSIZE sizeof(fdt32_t)

#define FDT_FIRST_SUPPORTED_VERSION 0x02
#define FDT_LAST_SUPPORTED_VERSION 0x11
#define FDT_SW_MAGIC (~FDT_MAGIC)
=======
#define FDT_NODEV ((phandle_t)-1)
>>>>>>> 5e82160e

/*
 * FDT memory region.
 */
typedef struct fdt_mem_reg {
  u_long addr;
  u_long size;
} fdt_mem_reg_t;

/*
 * Early FDT initialization.
 *
 * Must be called during MD bootstrap before the kernel environment is built.
 * This is the first FDT function that gets called.
 *
 * Arguments:
 *  - `pa`: FDT physical address
 *  - `va`: FDT kernel virtual address
 */
void FDT_early_init(paddr_t pa, vaddr_t va);

/*
 * Final FDT initialization.
 *
 * Called during MI kernel bootstrap.
 */
void FDT_init(void);

/*
 * Obtain physical memory boundaries of the FDT blob.
 *
 * Arguments:
 *  - `startp`: dst for the first address
 *  - `endp`: dst for the first address after the blob
 */
void FDT_get_blob_range(paddr_t *startp, paddr_t *endp);

/*
 * Find the package handle of a pointed device in the device tree.
 *
 * Arguments:
 *  - `device`: device path
 *
 * Returns:
 *  - `FDT_NODEV`: the path could not be found
 *  - otherwise: phandle of the requested device
 */
phandle_t FDT_finddevice(const char *device);

/*
 * Obtain the handle of the first child of device node `node`.
 *
 * Returns:
 *  - `FDT_NODEV`: the node doesn't have any subnodes
 *  - otherwise: phandle of the first child
 */
phandle_t FDT_child(phandle_t node);

/*
 * Obtain the handle of the next sibling of device node `node`.
 *
 * `FDT_child` and `FDT_peer` are used to iterate over all children
 * of a given device node. Here is example code:
 *
 *   for (phandle_t child = FDT_child(rsv); child != FDT_NODEV;
 *     child = FDT_peer(child)) {
 *     ...
 *   }
 *
 * Returns:
 *  - `FDT_NODEV`: the node doesn't have any siblings
 *  - otherwise: phandle of the peer
 */
phandle_t FDT_peer(phandle_t node);

/*
 * Get the handle of the parent of device node `node`.
 *
 * Returns
 *  - `FDT_NODEV`: the pointed node or FDT state is invalid
 *  - 0: `node` is the root node
 *  - otherwise: phandle of the parent node
 */
phandle_t FDT_parent(phandle_t node);

/*
 * Obtain the length of the value associated with property `propname`
 * in node `node`.
 *
 * Returns:
 *  - >= 0: the actual length
 *  - -1: the property does not exist in the pointed node
 */
ssize_t FDT_getproplen(phandle_t node, const char *propname);

/*
 * Verify if node `node` has property specified by `propname`.
 *
 * Returns:
 *  - 1: the device node has the `propname` property
 *  - 0: the property does not exist in the pointed node
 */
int FDT_hasprop(phandle_t node, const char *propname);

/*
 * Copy maximum of `buflen` bytes from the value associated with the property
 * `propname` of the device node `node` into the memory specified by `buf`.
 *
 * `buflen` is specified in bytes not in cells.
 *
 * Returns:
 *  - >= 0: actual size of the property in bytes
 *  - -1: the property does not exist in the pointed node
 */
ssize_t FDT_getprop(phandle_t node, const char *propname, pcell_t *buf,
                    size_t buflen);

/*
 * The same as `FDT_getprop` but the copied cells are converted
 * from big-endian to host byte order.
 *
 * `buflen` must be divisible by 4 (`sizeof(pcell_t)`),
 * otherwise -1 is returned.
 */
ssize_t FDT_getencprop(phandle_t node, const char *propname, pcell_t *buf,
                       size_t buflen);

/*
 * Obtain the "#address-cells" and "#size-cells" properties
 * of device node `node`.
 *
 * Arguments:
 *  - `addr_cellsp`: dst of the "#address-cells" property value
 *  - `size_cellsp`: dst of the "#size-cells" property value
 *
 * Returns
 *  - 0: success
 *  - `ERANGE`: either "#address-cells" or "#size-cells" specifies a value
 *     that cannot be handled by the FDT module
 */
int FDT_addrsize_cells(phandle_t node, int *addr_cellsp, int *size_cellsp);

/*
 * Convert a 32- or 64-bit value contained in cell buffer `data`
 * into an unsigned long host value.
 *
 * Arguments:
 *  - `cells`: specified the size of the value contained in `data`
 *     (`sizeof(uint32_t)` or `sizeof(uint64_t)`)
 */
u_long FDT_data_get(pcell_t *data, int cells);

/*
 * Convert an (addr, size) property contained in `data` to host unsigned long
 * values.
 *
 * Arguments:
 *  - `addr_cells`: size of the address portion
 *  - `size_cells`: size of the size portion
 *  - `addrp`: dst for the converted address
 *  - `sizep`: dst for the converted size
 *
 * Returns:
 *  - 0: success
 *  - `ERANGE`: the property is too big to be handled by the FDT module
 */
int FDT_data_to_res(pcell_t *data, int addr_cells, int size_cells,
                    u_long *addrp, u_long *sizep);

/*
 * Obtain reserved memory regions of the FDT.
 *
 * The FDT module handles up to `FDT_MAX_RSV_MEM_REGS` reserved memory regions.
 * It is assumed that the length of provided memory region buffer `mrs`
 * is at least `FDT_MAX_RSV_MEM_REGS`.
 *
 * Arguments:
 *  - `mrs`: FDT memory region buffer. This will be populated by the call.
 *  - `cntp`: The number of reserved memory regions contained in the FDT.
 *
 * Returns:
 *  - 0: success
 *  - `ENXIO`: the "/reserved-memory" device node could not be found
 *  - `ERANGE`: subnodes of the "/reserved-memory" node are too big
 *    to be handled by the FDT module, or there is too much of them
 */
int FDT_get_reserved_mem(fdt_mem_reg_t *mrs, size_t *cntp);

/*
 * Obtain physical memory regions of the FDT.
 *
 * The FDT module handles up to `FDT_MAX_MEM_REGS` reserved memory regions.
 * It is assumed that the length of provided memory region buffer `mrs`
 * is at least `FDT_MAX_MEM_REGS`.
 *
 * Arguments:
 *  - `mrs`: FDT memory region buffer. This will be populated by the call.
 *  - `cntp`: The number of memory regions contained in the FDT.
 *  - `sizep`: Total size of all physical memory regions.
 *
 * Returns:
 *  - 0: success
 *  - `ENXIO`: the "/memory" device node could not be found or it does not
 *    contend a region property
 *  - `ERANGE`: the region property is too big or  the totalsize of
 *    physical memory is zero
 */
int FDT_get_mem(fdt_mem_reg_t *mrs, size_t *cntp, size_t *sizep);

/*
 * Obtain the boundaries of the initial ramdisk specified in the "/chosen"
 * device node.
 *
 * Arguments:
 *  - `mr`: FDT memory region to fill by the call
 *
 * Returns:
 *  - 0: success
 *  - `ENXIO`: the "/chosen" node could not be found or the initrd boundaries
 *    are not included in the node
 *  - `ERANGE`: either start address of end address property is too big
 *    to be handled by the FDT module
 */
int FDT_get_chosen_initrd(fdt_mem_reg_t *mr);

/*
 * Obtain the bootargs property of the "/chosen" node.
 *
 * Arguments:
 *  - `bootargsp`: dst for the address of the bootargs property in the FDT blob
 *
 * Returns:
 *  - 0: success
 *  - `ENXIO`: the "/chosen" node could not be found or the bootargs property
 *    is not included
 */
int FDT_get_chosen_bootargs(const char **bootargsp);

#endif /* !_SYS_FDT_H_ */<|MERGE_RESOLUTION|>--- conflicted
+++ resolved
@@ -18,117 +18,7 @@
 typedef uint32_t phandle_t;
 typedef uint32_t pcell_t;
 
-<<<<<<< HEAD
-typedef struct fdt_header {
-  fdt32_t magic;             /* magic word FDT_MAGIC */
-  fdt32_t totalsize;         /* total size of DT block */
-  fdt32_t off_dt_struct;     /* offset to structure */
-  fdt32_t off_dt_strings;    /* offset to strings */
-  fdt32_t off_mem_rsvmap;    /* offset to memory reserve map */
-  fdt32_t version;           /* format version */
-  fdt32_t last_comp_version; /* last compatible version */
-
-  /* version 2 fields below */
-  fdt32_t boot_cpuid_phys; /* Which physical CPU id we're
-                                                      booting on */
-  /* version 3 fields below */
-  fdt32_t size_dt_strings; /* size of the strings block */
-
-  /* version 17 fields below */
-  fdt32_t size_dt_struct; /* size of the structure block */
-} fdt_header_t;
-
-typedef struct fdt_reserve_entry {
-  fdt64_t address;
-  fdt64_t size;
-} fdt_reserve_entry_t;
-
-typedef struct fdt_node_header {
-  fdt32_t tag;
-  char name[0];
-} fdt_node_header_t;
-
-typedef struct fdt_property {
-  fdt32_t tag;
-  fdt32_t len;
-  fdt32_t nameoff;
-  char data[0];
-} fdt_property_t;
-
-/* FDT values are BIG-ENDIAN, so we need some conversion. */
-#define EXTRACT_BYTE(x, n) ((unsigned long long)((uint8_t *)&x)[n])
-#define CPU_TO_FDT16(x) ((EXTRACT_BYTE(x, 0) << 8) | EXTRACT_BYTE(x, 1))
-#define CPU_TO_FDT32(x)                                                        \
-  ((EXTRACT_BYTE(x, 0) << 24) | (EXTRACT_BYTE(x, 1) << 16) |                   \
-   (EXTRACT_BYTE(x, 2) << 8) | EXTRACT_BYTE(x, 3))
-#define CPU_TO_FDT64(x)                                                        \
-  ((EXTRACT_BYTE(x, 0) << 56) | (EXTRACT_BYTE(x, 1) << 48) |                   \
-   (EXTRACT_BYTE(x, 2) << 40) | (EXTRACT_BYTE(x, 3) << 32) |                   \
-   (EXTRACT_BYTE(x, 4) << 24) | (EXTRACT_BYTE(x, 5) << 16) |                   \
-   (EXTRACT_BYTE(x, 6) << 8) | EXTRACT_BYTE(x, 7))
-
-#define FDT_TAGSIZE sizeof(fdt32_t)
-#define FDT_ALIGN(x, a) (((x) + (a)-1) & ~((a)-1))
-#define FDT_TAGALIGN(x) (FDT_ALIGN((x), FDT_TAGSIZE))
-
-#define FDT_CHECK_HEADER(fdt)                                                  \
-  {                                                                            \
-    int err_;                                                                  \
-    if ((err_ = fdt_check_header(fdt)) != 0)                                   \
-      return err_;                                                             \
-  }
-
-static inline uint16_t fdt16_to_cpu(fdt16_t x) {
-  return (uint16_t)CPU_TO_FDT16(x);
-}
-static inline fdt16_t cpu_to_fdt16(uint16_t x) {
-  return (fdt16_t)CPU_TO_FDT16(x);
-}
-
-static inline uint32_t fdt32_to_cpu(fdt32_t x) {
-  return (uint32_t)CPU_TO_FDT32(x);
-}
-
-static inline fdt32_t cpu_to_fdt32(uint32_t x) {
-  return (fdt32_t)CPU_TO_FDT32(x);
-}
-
-static inline uint64_t fdt64_to_cpu(fdt64_t x) {
-  return (uint64_t)CPU_TO_FDT64(x);
-}
-
-static inline fdt64_t cpu_to_fdt64(uint64_t x) {
-  return (fdt64_t)CPU_TO_FDT64(x);
-}
-
-#undef CPU_TO_FDT64
-#undef CPU_TO_FDT32
-#undef CPU_TO_FDT16
-#undef EXTRACT_BYTE
-
-/* fdt_header_t getters */
-#define fdt_get_header(fdt, field)                                             \
-  (fdt32_to_cpu(((const struct fdt_header *)(fdt))->field))
-#define fdt_magic(fdt) (fdt_get_header(fdt, magic))
-#define fdt_totalsize(fdt) (fdt_get_header(fdt, totalsize))
-#define fdt_off_dt_struct(fdt) (fdt_get_header(fdt, off_dt_struct))
-#define fdt_off_dt_strings(fdt) (fdt_get_header(fdt, off_dt_strings))
-#define fdt_off_mem_rsvmap(fdt) (fdt_get_header(fdt, off_mem_rsvmap))
-#define fdt_version(fdt) (fdt_get_header(fdt, version))
-#define fdt_last_comp_version(fdt) (fdt_get_header(fdt, last_comp_version))
-#define fdt_boot_cpuid_phys(fdt) (fdt_get_header(fdt, boot_cpuid_phys))
-#define fdt_size_dt_strings(fdt) (fdt_get_header(fdt, size_dt_strings))
-#define fdt_size_dt_struct(fdt) (fdt_get_header(fdt, size_dt_struct))
-
-#define FDT_MAGIC 0xd00dfeed /* 4: version, 4: total size */
-#define FDT_TAGSIZE sizeof(fdt32_t)
-
-#define FDT_FIRST_SUPPORTED_VERSION 0x02
-#define FDT_LAST_SUPPORTED_VERSION 0x11
-#define FDT_SW_MAGIC (~FDT_MAGIC)
-=======
 #define FDT_NODEV ((phandle_t)-1)
->>>>>>> 5e82160e
 
 /*
  * FDT memory region.
