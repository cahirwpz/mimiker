#ifndef _SYS_DEVICE_H_
#define _SYS_DEVICE_H_

#include <queue.h>
<<<<<<< HEAD
=======
#include <uio.h>
#include <malloc.h>
>>>>>>> e0bf96b2

typedef struct device device_t;
typedef struct driver driver_t;
typedef TAILQ_HEAD(, device) device_list_t;

typedef void (*d_identify_t)(driver_t *driver, device_t *parent);
typedef int (*d_probe_t)(device_t *dev);
typedef int (*d_attach_t)(device_t *dev);
typedef int (*d_detach_t)(device_t *dev);

struct driver {
  d_identify_t identify; /* add new device to bus */
  d_probe_t probe;       /* probe for specific device(s) */
  d_attach_t attach;     /* attach device to system */
  d_detach_t detach;     /* detach device from system */
  size_t state_size;     /* device->state object size */
};

struct device {
  /* Device hierarchy. */
  device_t *parent;        /* parent node (bus?) or null (root or pseudo-dev) */
  TAILQ_ENTRY(device) all; /* node on list of all devices */
  TAILQ_ENTRY(device) link; /* node on list of siblings */
  device_list_t children;   /* head of children devices */

  /* Device information and state. */
  char *nameunit; /* name+unit e.g. tty0 */
  char *desc;     /* description (set by driver code?) */
  driver_t *driver;
  void *state; /* memory requested by driver */
};

/* A universal memory pool to be used by all drivers. */
MALLOC_DECLARE(M_DEV);

#endif /* _SYS_DEVICE_H_ */<|MERGE_RESOLUTION|>--- conflicted
+++ resolved
@@ -2,11 +2,7 @@
 #define _SYS_DEVICE_H_
 
 #include <queue.h>
-<<<<<<< HEAD
-=======
-#include <uio.h>
 #include <malloc.h>
->>>>>>> e0bf96b2
 
 typedef struct device device_t;
 typedef struct driver driver_t;
