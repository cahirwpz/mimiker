--- conflicted
+++ resolved
@@ -37,15 +37,11 @@
 #ifndef _SYS_SYSLIMITS_H_
 #define _SYS_SYSLIMITS_H_
 
-<<<<<<< HEAD
-#define ARG_MAX 256 /* max bytes for an exec function */
-=======
 #if 0
 #define ARG_MAX 65536 /* max bytes for an exec function */
 #else
 #define ARG_MAX 3072 /* XXX: less than a page until kmalloc is fixed */
 #endif
->>>>>>> 56d2f5ac
 #ifndef CHILD_MAX
 #define CHILD_MAX 40 /* max simultaneous processes */
 #endif
