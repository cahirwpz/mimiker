--- conflicted
+++ resolved
@@ -36,16 +36,13 @@
 
 #define _C_LABEL(x) x
 
-#define _ENTRY(x)                                                              \
+#define _SENTRY(x)                                                             \
   .align 2;                                                                    \
-  .globl x;                                                                    \
   .type x, @function;                                                          \
   x:
-#define _SENTRY(x)                                                             \
-  _TEXT_SECTION;                                                               \
-  _ALIGN_TEXT;                                                                 \
-  .type x, _ASM_TYPE_FUNCTION;                                                 \
-  x:
+#define _ENTRY(x)                                                              \
+  .globl x;                                                                    \
+  _SENTRY(x)
 #define _END(x) .size x, .- x
 
 #ifdef GPROF
@@ -56,29 +53,27 @@
 #define _PROF_PROLOGUE
 #endif
 
+/* Global procedure start. */
 #define ENTRY(y)                                                               \
   .text;                                                                       \
   _ENTRY(_C_LABEL(y));                                                         \
   .cfi_startproc;                                                              \
   _PROF_PROLOGUE
-<<<<<<< HEAD
+/* As above, without profiling. */
 #define ENTRY_NP(y)                                                            \
   .text;                                                                       \
   _ENTRY(_C_LABEL(y));                                                         \
   .cfi_startproc
+/* Local procedure start. */
+#define SENTRY(y)                                                              \
+  .text;                                                                       \
+  _SENTRY(_C_LABEL(y));                                                        \
+  .cfi_startproc;                                                              \
+  _PROF_PROLOGUE
+/* End of any procedure. */
 #define END(y)                                                                 \
   .cfi_endproc;                                                                \
   _END(_C_LABEL(y))
-=======
-#define SENTRY(y)                                                              \
-  _SENTRY(_C_LABEL(y));                                                        \
-  _PROF_PROLOGUE
-#define ENTRY_NP(y) _ENTRY(_C_LABEL(y))
-#define END(y) _END(_C_LABEL(y))
-
-#define ASENTRY(y) _ASENTRY(_ASM_LABEL(y))
-#define ASEND(y) _END(_ASM_LABEL(y))
->>>>>>> e4f2448d
 
 #define fp x29
 #define lr x30
