#ifndef _AARCH64_PMAP_H_
#define _AARCH64_PMAP_H_

#include <stdbool.h>
#include <sys/klog.h>
#include <sys/vm.h>
#include <aarch64/pte.h>

/* Number of page directory entries. */
#define PD_ENTRIES (PAGESIZE / (int)sizeof(pde_t))

/* Number of page table entries. */
#define PT_ENTRIES (PAGESIZE / (int)sizeof(pte_t))

/* XXX Raspberry PI 3 specific! */
#define DMAP_SIZE 0x3c000000
#define DMAP_BASE 0xffffff8000000000 /* last 512GB */

#define DMAP_L3_ENTRIES max(1, DMAP_SIZE / PAGESIZE)
#define DMAP_L2_ENTRIES max(1, DMAP_L3_ENTRIES / PT_ENTRIES)
#define DMAP_L1_ENTRIES max(1, DMAP_L2_ENTRIES / PT_ENTRIES)

#define DMAP_L1_SIZE roundup(DMAP_L1_ENTRIES * sizeof(pde_t), PAGESIZE)
#define DMAP_L2_SIZE roundup(DMAP_L2_ENTRIES * sizeof(pde_t), PAGESIZE)
#define DMAP_L3_SIZE roundup(DMAP_L3_ENTRIES * sizeof(pte_t), PAGESIZE)

#define PA_MASK 0xfffffffff000
#define PTE_FRAME_ADDR(pte) ((pte)&PA_MASK)

#define PAGE_TABLE_DEPTH 4
<<<<<<< HEAD
#define SINGLE_PD 0
=======
#define SHARED_KERNEL_PD 0
>>>>>>> 0bb017fb

#define PTE_SET_ON_REFERENCED ATTR_AF
#define PTE_CLR_ON_REFERENCED 0

#define PTE_SET_ON_MODIFIED 0
#define PTE_CLR_ON_MODIFIED ATTR_AP_RO

#define GROWKERNEL_STRIDE L2_SIZE

typedef struct pmap_md {
} pmap_md_t;

/*
 * Translation structure.
 */

static inline size_t pt_index(unsigned lvl, vaddr_t va) {
  if (lvl == 0)
    return L0_INDEX(va);
  if (lvl == 1)
    return L1_INDEX(va);
  if (lvl == 2)
    return L2_INDEX(va);
  return L3_INDEX(va);
}

/*
 * Page directory.
 */

static inline bool pde_valid_p(pde_t pde) {
  return PTE_FRAME_ADDR(pde) != 0;
}

/*
 * Page table.
 */

static inline bool pte_valid_p(pte_t pte) {
  return PTE_FRAME_ADDR(pte) != 0;
}

static inline bool pte_access(pte_t pte, vm_prot_t prot) {
  switch (prot) {
    case VM_PROT_READ:
      return pte & ATTR_SW_READ;
    case VM_PROT_WRITE:
      return pte & ATTR_SW_WRITE;
    case VM_PROT_EXEC:
      return !(pte & ATTR_SW_NOEXEC);
    default:
      panic("Invalid pte_access invocation (prot=%x)", prot);
  }
}

static inline pte_t pte_empty(bool kernel) {
  return 0;
}

static inline paddr_t pte_frame(pte_t pte) {
  return PTE_FRAME_ADDR(pte);
}

/* MD pmap bootstrap. */
void pmap_bootstrap(paddr_t pd_pa);

#endif /* !_AARCH64_PMAP_H_ */<|MERGE_RESOLUTION|>--- conflicted
+++ resolved
@@ -28,11 +28,7 @@
 #define PTE_FRAME_ADDR(pte) ((pte)&PA_MASK)
 
 #define PAGE_TABLE_DEPTH 4
-<<<<<<< HEAD
-#define SINGLE_PD 0
-=======
 #define SHARED_KERNEL_PD 0
->>>>>>> 0bb017fb
 
 #define PTE_SET_ON_REFERENCED ATTR_AF
 #define PTE_CLR_ON_REFERENCED 0
