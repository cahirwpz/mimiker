#ifndef _AARCH64_CONTEXT_H_
#define _AARCH64_CONTEXT_H_

#ifndef _MACHDEP
#error "Do not use this header file outside kernel machine dependent code!"
#endif

#include <sys/context.h>
#include <sys/types.h>
#include <stdbool.h>

typedef struct ctx {
<<<<<<< HEAD
  register_t x[30];
  register_t sp, fp, lr;
  register_t pc, spsr;
=======
  uint64_t sp;
  uint64_t lr;
  uint64_t far;
  uint64_t elr;
  uint32_t spsr;
  uint32_t esr;
  uint64_t x[30];
>>>>>>> 91d391c6
} ctx_t;

#endif /* !_AARCH64_CONTEXT_H_ */<|MERGE_RESOLUTION|>--- conflicted
+++ resolved
@@ -10,19 +10,9 @@
 #include <stdbool.h>
 
 typedef struct ctx {
-<<<<<<< HEAD
   register_t x[30];
   register_t sp, fp, lr;
   register_t pc, spsr;
-=======
-  uint64_t sp;
-  uint64_t lr;
-  uint64_t far;
-  uint64_t elr;
-  uint32_t spsr;
-  uint32_t esr;
-  uint64_t x[30];
->>>>>>> 91d391c6
 } ctx_t;
 
 #endif /* !_AARCH64_CONTEXT_H_ */