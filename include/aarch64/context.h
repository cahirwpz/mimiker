--- conflicted
+++ resolved
@@ -11,13 +11,7 @@
 #include <stdbool.h>
 
 typedef struct ctx {
-<<<<<<< HEAD
-  register_t x[30];
-  register_t sp, fp, lr;
-  register_t pc, spsr;
-=======
   __gregset_t __gregs;
->>>>>>> b703c690
 } ctx_t;
 
 #define _REG(ctx, n) ((ctx)->__gregs[_REG_##n])
