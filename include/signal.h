#ifndef _SYS_SIGNAL_H_
#define _SYS_SIGNAL_H_

typedef enum {
  SIGINT = 1,
  SIGILL,
  SIGABRT,
  SIGFPE,
  SIGSEGV,
  SIGKILL,
  SIGTERM,
  SIGCHLD,
  SIGUSR1,
  SIGUSR2,
  NSIG = 32
} signo_t;

<<<<<<< HEAD
typedef void (sighandler_t)(int);
=======
typedef void sighandler_t(int);
>>>>>>> 216b817a

#define SIG_DFL (sighandler_t *)0x00
#define SIG_IGN (sighandler_t *)0x01

typedef struct sigaction {
  sighandler_t *sa_handler;
  void *sa_restorer;
} sigaction_t;

<<<<<<< HEAD
#ifndef _KERNELSPACE
=======
>>>>>>> 216b817a
#include <unistd.h>

int sigaction(int signum, const sigaction_t *act, sigaction_t *oldact);
void sigreturn();
int kill(int tid, int sig);

static inline int raise(int sig) {
  return kill(getpid(), sig);
}

static inline int signal(int sig, sighandler_t handler) {
  sigaction_t sa = {.sa_handler = handler, .sa_restorer = sigreturn};
  return sigaction(sig, &sa, NULL);
}

/* This is necessary to keep newlib happy. */
typedef sighandler_t _sig_func_ptr;

#else /* _KERNELSPACE */

#include <common.h>
#include <bitstring.h>
#include <queue.h>
#include <mutex.h>

typedef struct proc proc_t;

typedef bitstr_t sigset_t[bitstr_size(NSIG)];

#define SIG_TERM (sighandler_t *)0x02

/* Sends a signal to a process. */
int signal(proc_t *td, signo_t sig);

/* Process signals pending for the thread. If the thread has received a signal
   that should be caught by the user, return the signal number. */
int issignal(thread_t *td);

/* Process user action triggered by a signal. */
void postsig(int sig);

/* Arrange for signal delivery when the thread returns from exception context.
 * This must be called whenever new signals are posted to a thread. */
void signotify(thread_t *td);

int do_kill(pid_t pid, int sig);
int do_sigaction(int sig, const sigaction_t *act, sigaction_t *oldact);
int do_sigreturn();

/* Syscall interface */
typedef struct thread thread_t;
typedef struct syscall_args syscall_args_t;
int sys_kill(thread_t *td, syscall_args_t *args);
int sys_sigaction(thread_t *td, syscall_args_t *args);
int sys_sigreturn(thread_t *td, syscall_args_t *args);
#endif /* !_KERNELSPACE */

#endif /* _SYS_SIGNAL_H_ */<|MERGE_RESOLUTION|>--- conflicted
+++ resolved
@@ -15,11 +15,7 @@
   NSIG = 32
 } signo_t;
 
-<<<<<<< HEAD
-typedef void (sighandler_t)(int);
-=======
 typedef void sighandler_t(int);
->>>>>>> 216b817a
 
 #define SIG_DFL (sighandler_t *)0x00
 #define SIG_IGN (sighandler_t *)0x01
@@ -29,10 +25,7 @@
   void *sa_restorer;
 } sigaction_t;
 
-<<<<<<< HEAD
 #ifndef _KERNELSPACE
-=======
->>>>>>> 216b817a
 #include <unistd.h>
 
 int sigaction(int signum, const sigaction_t *act, sigaction_t *oldact);
