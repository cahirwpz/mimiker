#ifndef _SYS_TIME_H_
#define _SYS_TIME_H_

#ifdef _KERNELSPACE
#include <common.h>

<<<<<<< HEAD
typedef uint32_t systime_t; /* kept in miliseconds */
#endif

=======
>>>>>>> c9068b7b
typedef struct tm {
  int tm_sec;     /* seconds after the minute [0-60] */
  int tm_min;     /* minutes after the hour [0-59] */
  int tm_hour;    /* hours since midnight [0-23] */
  int tm_mday;    /* day of the month [1-31] */
  int tm_mon;     /* months since January [0-11] */
  int tm_year;    /* years since 1900 */
  int tm_wday;    /* days since Sunday [0-6] */
  int tm_yday;    /* days since January 1 [0-365] */
  int tm_isdst;   /* Daylight Savings Time flag */
  long tm_gmtoff; /* offset from UTC in seconds */
  char *tm_zone;  /* timezone abbreviation */
} tm_t;

typedef struct timeval {
  time_t tv_sec;       /* seconds */
  suseconds_t tv_usec; /* microseconds */
} timeval_t;

typedef struct timespec {
  time_t tv_sec; /* seconds */
  long tv_nsec;  /* and nanoseconds */
} timespec_t;

typedef struct bintime {
  time_t sec;    /* second */
  uint64_t frac; /* a fraction of second */
} bintime_t;

#define TIMEVAL(fp)                                                            \
  (timeval_t) {                                                                \
    .tv_sec = (long)((fp)*1000000L) / 1000000L,                                \
    .tv_usec = (long)((fp)*1000000L) % 1000000L                                \
  }

#define BINTIME(fp)                                                            \
  (bintime_t) {                                                                \
    .sec = (time_t)__builtin_floor(fp),                                        \
    .frac = (uint64_t)((fp - __builtin_floor(fp)) * (1ULL << 64))              \
  }

#define HZ2BT(hz)                                                              \
  (bintime_t) {                                                                \
    .sec = 0, .frac = ((1ULL << 63) / (hz)) << 1                               \
  }

static inline timeval_t st2tv(systime_t st) {
  return (timeval_t){.tv_sec = st / 1000, .tv_usec = st % 1000};
}

static inline systime_t tv2st(timeval_t tv) {
  return tv.tv_sec * 1000 + tv.tv_usec / 1000;
}

static inline timeval_t bt2tv(bintime_t bt) {
  uint32_t usec = ((uint64_t)1000000 * (uint32_t)(bt.frac >> 32)) >> 32;
  return (timeval_t){.tv_sec = bt.sec, .tv_usec = usec};
}

/* Operations on timevals. */
static inline void timeval_clear(timeval_t *tvp) {
  *tvp = (timeval_t){.tv_sec = 0, .tv_usec = 0};
}

static inline bool timeval_isset(timeval_t *tvp) {
  return tvp->tv_sec || tvp->tv_usec;
}

#define timeval_cmp(tvp, uvp, cmp)                                             \
  (((tvp)->tv_sec == (uvp)->tv_sec) ? (((tvp)->tv_usec)cmp((uvp)->tv_usec))    \
                                    : (((tvp)->tv_sec)cmp((uvp)->tv_sec)))

static inline timeval_t timeval_add(timeval_t *tvp, timeval_t *uvp) {
  timeval_t res = {.tv_sec = tvp->tv_sec + uvp->tv_sec,
                   .tv_usec = tvp->tv_usec + uvp->tv_usec};
  if (res.tv_usec >= 1000000) {
    res.tv_sec++;
    res.tv_usec -= 1000000;
  }
  return res;
}

static inline timeval_t timeval_sub(timeval_t *tvp, timeval_t *uvp) {
  timeval_t res = {.tv_sec = tvp->tv_sec - uvp->tv_sec,
                   .tv_usec = tvp->tv_usec - uvp->tv_usec};
  if (res.tv_usec < 0) {
    res.tv_sec--;
    res.tv_usec += 1000000;
  }
  return res;
}

/* Operations on bintime. */
#define bintime_cmp(a, b, cmp)                                                 \
  (((a).sec == (b).sec) ? (((a).frac)cmp((b).frac)) : (((a).sec)cmp((b).sec)))

static inline void bintime_add_frac(bintime_t *bt, uint64_t x) {
  uint64_t old_frac = bt->frac;
  bt->frac += x;
  if (old_frac > bt->frac)
    bt->sec++;
}

static inline bintime_t bintime_mul(const bintime_t bt, uint32_t x) {
  uint64_t p1 = (bt.frac & 0xffffffffULL) * x;
  uint64_t p2 = (bt.frac >> 32) * x + (p1 >> 32);
  return (bintime_t){.sec = bt.sec * x + (p2 >> 32),
                     .frac = (p2 << 32) | (p1 & 0xffffffffULL)};
}

#ifdef _KERNELSPACE

/* XXX: Do not use this function, it'll get removed. */
timeval_t get_uptime(void);

/* Get high-fidelity time measured from the start of system. */
bintime_t getbintime(void);

/* System time is measured in ticks (1[ms] by default),
 * and is maintained by system clock. */
systime_t getsystime(void);

/* XXX: Do not use this function, it'll get removed.
 * Raw access to cpu internal timer. */
timeval_t getcputime(void);

typedef enum clockid { CLOCK_MONOTONIC = 1, CLOCK_REALTIME = 2 } clockid_t;

int nanosleep(timespec_t *rqtp, timespec_t *rmtp);

int gettimeofday(timeval_t *tp, void *tzp);

int clock_gettime(clockid_t clk, timespec_t *tp);

int clock_nanosleep(clockid_t clk, int flags, const timespec_t *rqtp,
                    timespec_t *rmtp);

int do_clock_gettime(clockid_t clk, timespec_t *tp);

int do_clock_nanosleep(clockid_t clk, int flags, const timespec_t *rqtp,
                       timespec_t *rmtp);

#endif /* !_KERNELSPACE */

#endif /* !_SYS_TIME_H_ */<|MERGE_RESOLUTION|>--- conflicted
+++ resolved
@@ -3,13 +3,8 @@
 
 #ifdef _KERNELSPACE
 #include <common.h>
-
-<<<<<<< HEAD
-typedef uint32_t systime_t; /* kept in miliseconds */
 #endif
 
-=======
->>>>>>> c9068b7b
 typedef struct tm {
   int tm_sec;     /* seconds after the minute [0-60] */
   int tm_min;     /* minutes after the hour [0-59] */
