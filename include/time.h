<<<<<<< HEAD
#ifndef _SYS_TIME_H_
#define _SYS_TIME_H_

#include <common.h>

typedef uint32_t systime_t; /* kept in miliseconds */

typedef struct tm {
  int tm_sec;     /* seconds after the minute [0-60] */
  int tm_min;     /* minutes after the hour [0-59] */
  int tm_hour;    /* hours since midnight [0-23] */
  int tm_mday;    /* day of the month [1-31] */
  int tm_mon;     /* months since January [0-11] */
  int tm_year;    /* years since 1900 */
  int tm_wday;    /* days since Sunday [0-6] */
  int tm_yday;    /* days since January 1 [0-365] */
  int tm_isdst;   /* Daylight Savings Time flag */
  long tm_gmtoff; /* offset from UTC in seconds */
  char *tm_zone;  /* timezone abbreviation */
} tm_t;

typedef struct timeval {
  time_t tv_sec;       /* seconds */
  suseconds_t tv_usec; /* microseconds */
} timeval_t;

typedef struct timespec {
  time_t tv_sec; /* seconds */
  long tv_nsec;  /* and nanoseconds */
} timespec_t;

typedef struct bintime {
  time_t sec;    /* second */
  uint64_t frac; /* a fraction of second */
} bintime_t;

#define TIMEVAL(fp)                                                            \
  (timeval_t) {                                                                \
    .tv_sec = (long)((fp)*1000000L) / 1000000L,                                \
    .tv_usec = (long)((fp)*1000000L) % 1000000L                                \
  }

#define BINTIME(fp)                                                            \
  (bintime_t) {                                                                \
    .sec = (time_t)__builtin_floor(fp),                                        \
    .frac = (uint64_t)((fp - __builtin_floor(fp)) * (1ULL << 63) * 2)          \
  }

#define HZ2BT(hz)                                                              \
  (bintime_t) {                                                                \
    .sec = 0, .frac = ((1ULL << 63) / (hz)) << 1                               \
  }

static inline timeval_t st2tv(systime_t st) {
  return (timeval_t){.tv_sec = st / 1000, .tv_usec = st % 1000};
}

static inline systime_t tv2st(timeval_t tv) {
  return tv.tv_sec * 1000 + tv.tv_usec / 1000;
}

static inline timeval_t bt2tv(bintime_t bt) {
  uint32_t usec = ((uint64_t)1000000 * (uint32_t)(bt.frac >> 32)) >> 32;
  return (timeval_t){.tv_sec = bt.sec, .tv_usec = usec};
}

/* Operations on timevals. */
static inline void timeval_clear(timeval_t *tvp) {
  *tvp = (timeval_t){.tv_sec = 0, .tv_usec = 0};
}

static inline bool timeval_isset(timeval_t *tvp) {
  return tvp->tv_sec || tvp->tv_usec;
}

#define timeval_cmp(tvp, uvp, cmp)                                             \
  (((tvp)->tv_sec == (uvp)->tv_sec) ? (((tvp)->tv_usec)cmp((uvp)->tv_usec))    \
                                    : (((tvp)->tv_sec)cmp((uvp)->tv_sec)))

static inline timeval_t timeval_add(timeval_t *tvp, timeval_t *uvp) {
  timeval_t res = {.tv_sec = tvp->tv_sec + uvp->tv_sec,
                   .tv_usec = tvp->tv_usec + uvp->tv_usec};
  if (res.tv_usec >= 1000000) {
    res.tv_sec++;
    res.tv_usec -= 1000000;
  }
  return res;
}

static inline timeval_t timeval_sub(timeval_t *tvp, timeval_t *uvp) {
  timeval_t res = {.tv_sec = tvp->tv_sec - uvp->tv_sec,
                   .tv_usec = tvp->tv_usec - uvp->tv_usec};
  if (res.tv_usec < 0) {
    res.tv_sec--;
    res.tv_usec += 1000000;
  }
  return res;
}

/* Operations on bintime. */
#define bintime_cmp(a, b, cmp)                                                 \
  (((a).sec == (b).sec) ? (((a).frac)cmp((b).frac)) : (((a).sec)cmp((b).sec)))

static inline void bintime_add_frac(bintime_t *bt, uint64_t x) {
  uint64_t old_frac = bt->frac;
  bt->frac += x;
  if (old_frac > bt->frac)
    bt->sec++;
}

static inline bintime_t bintime_mul(const bintime_t bt, uint32_t x) {
  uint64_t p1 = (bt.frac & 0xffffffffULL) * x;
  uint64_t p2 = (bt.frac >> 32) * x + (p1 >> 32);
  return (bintime_t){.sec = bt.sec * x + (p2 >> 32),
                     .frac = (p2 << 32) | (p1 & 0xffffffffULL)};
}

/* XXX: Do not use this function, it'll get removed. */
timeval_t get_uptime(void);

/* Get high-fidelity time measured from the start of system. */
bintime_t getbintime(void);

/* System time is measured in ticks (1[ms] by default),
 * and is maintained by system clock. */
systime_t getsystime(void);

/* XXX: Do not use this function, it'll get removed.
 * Raw access to cpu internal timer. */
timeval_t getcputime(void);

#endif /* !_SYS_TIME_H_ */
=======
#ifndef _TIME_H_
#define _TIME_H_

#include <sys/cdefs.h>
#include <sys/time.h>
#include <sys/_clock.h>
#include <_locale.h>

typedef struct __state *timezone_t;

#define CLOCKS_PER_SEC 100

__BEGIN_DECLS
char *asctime(const struct tm *);
clock_t clock(void);
char *ctime(const time_t *);
double difftime(time_t, time_t);
struct tm *gmtime(const time_t *);
struct tm *gmtime_r(const time_t *__restrict, struct tm *__restrict);
struct tm *localtime(const time_t *);
struct tm *localtime_r(const time_t *__restrict, struct tm *__restrict);
time_t time(time_t *);
time_t mktime(struct tm *);
size_t strftime(char *__restrict, size_t, const char *__restrict,
                const struct tm *__restrict)
  __attribute__((__format__(__strftime__, 3, 0)));
char *asctime_r(const struct tm *__restrict, char *__restrict);

time_t mktime_z(timezone_t __restrict, struct tm *__restrict);
time_t timelocal_z(timezone_t __restrict, struct tm *);
size_t strftime_lz(timezone_t __restrict, char *__restrict, size_t,
                   const char *__restrict, const struct tm *__restrict,
                   locale_t) __attribute__((__format__(__strftime__, 4, 0)));
size_t strftime_z(timezone_t __restrict, char *__restrict, size_t,
                  const char *__restrict, const struct tm *__restrict)
  __attribute__((__format__(__strftime__, 4, 0)));
__END_DECLS

#endif /* !_TIME_H_ */
>>>>>>> 7abaf673
<|MERGE_RESOLUTION|>--- conflicted
+++ resolved
@@ -1,137 +1,3 @@
-<<<<<<< HEAD
-#ifndef _SYS_TIME_H_
-#define _SYS_TIME_H_
-
-#include <common.h>
-
-typedef uint32_t systime_t; /* kept in miliseconds */
-
-typedef struct tm {
-  int tm_sec;     /* seconds after the minute [0-60] */
-  int tm_min;     /* minutes after the hour [0-59] */
-  int tm_hour;    /* hours since midnight [0-23] */
-  int tm_mday;    /* day of the month [1-31] */
-  int tm_mon;     /* months since January [0-11] */
-  int tm_year;    /* years since 1900 */
-  int tm_wday;    /* days since Sunday [0-6] */
-  int tm_yday;    /* days since January 1 [0-365] */
-  int tm_isdst;   /* Daylight Savings Time flag */
-  long tm_gmtoff; /* offset from UTC in seconds */
-  char *tm_zone;  /* timezone abbreviation */
-} tm_t;
-
-typedef struct timeval {
-  time_t tv_sec;       /* seconds */
-  suseconds_t tv_usec; /* microseconds */
-} timeval_t;
-
-typedef struct timespec {
-  time_t tv_sec; /* seconds */
-  long tv_nsec;  /* and nanoseconds */
-} timespec_t;
-
-typedef struct bintime {
-  time_t sec;    /* second */
-  uint64_t frac; /* a fraction of second */
-} bintime_t;
-
-#define TIMEVAL(fp)                                                            \
-  (timeval_t) {                                                                \
-    .tv_sec = (long)((fp)*1000000L) / 1000000L,                                \
-    .tv_usec = (long)((fp)*1000000L) % 1000000L                                \
-  }
-
-#define BINTIME(fp)                                                            \
-  (bintime_t) {                                                                \
-    .sec = (time_t)__builtin_floor(fp),                                        \
-    .frac = (uint64_t)((fp - __builtin_floor(fp)) * (1ULL << 63) * 2)          \
-  }
-
-#define HZ2BT(hz)                                                              \
-  (bintime_t) {                                                                \
-    .sec = 0, .frac = ((1ULL << 63) / (hz)) << 1                               \
-  }
-
-static inline timeval_t st2tv(systime_t st) {
-  return (timeval_t){.tv_sec = st / 1000, .tv_usec = st % 1000};
-}
-
-static inline systime_t tv2st(timeval_t tv) {
-  return tv.tv_sec * 1000 + tv.tv_usec / 1000;
-}
-
-static inline timeval_t bt2tv(bintime_t bt) {
-  uint32_t usec = ((uint64_t)1000000 * (uint32_t)(bt.frac >> 32)) >> 32;
-  return (timeval_t){.tv_sec = bt.sec, .tv_usec = usec};
-}
-
-/* Operations on timevals. */
-static inline void timeval_clear(timeval_t *tvp) {
-  *tvp = (timeval_t){.tv_sec = 0, .tv_usec = 0};
-}
-
-static inline bool timeval_isset(timeval_t *tvp) {
-  return tvp->tv_sec || tvp->tv_usec;
-}
-
-#define timeval_cmp(tvp, uvp, cmp)                                             \
-  (((tvp)->tv_sec == (uvp)->tv_sec) ? (((tvp)->tv_usec)cmp((uvp)->tv_usec))    \
-                                    : (((tvp)->tv_sec)cmp((uvp)->tv_sec)))
-
-static inline timeval_t timeval_add(timeval_t *tvp, timeval_t *uvp) {
-  timeval_t res = {.tv_sec = tvp->tv_sec + uvp->tv_sec,
-                   .tv_usec = tvp->tv_usec + uvp->tv_usec};
-  if (res.tv_usec >= 1000000) {
-    res.tv_sec++;
-    res.tv_usec -= 1000000;
-  }
-  return res;
-}
-
-static inline timeval_t timeval_sub(timeval_t *tvp, timeval_t *uvp) {
-  timeval_t res = {.tv_sec = tvp->tv_sec - uvp->tv_sec,
-                   .tv_usec = tvp->tv_usec - uvp->tv_usec};
-  if (res.tv_usec < 0) {
-    res.tv_sec--;
-    res.tv_usec += 1000000;
-  }
-  return res;
-}
-
-/* Operations on bintime. */
-#define bintime_cmp(a, b, cmp)                                                 \
-  (((a).sec == (b).sec) ? (((a).frac)cmp((b).frac)) : (((a).sec)cmp((b).sec)))
-
-static inline void bintime_add_frac(bintime_t *bt, uint64_t x) {
-  uint64_t old_frac = bt->frac;
-  bt->frac += x;
-  if (old_frac > bt->frac)
-    bt->sec++;
-}
-
-static inline bintime_t bintime_mul(const bintime_t bt, uint32_t x) {
-  uint64_t p1 = (bt.frac & 0xffffffffULL) * x;
-  uint64_t p2 = (bt.frac >> 32) * x + (p1 >> 32);
-  return (bintime_t){.sec = bt.sec * x + (p2 >> 32),
-                     .frac = (p2 << 32) | (p1 & 0xffffffffULL)};
-}
-
-/* XXX: Do not use this function, it'll get removed. */
-timeval_t get_uptime(void);
-
-/* Get high-fidelity time measured from the start of system. */
-bintime_t getbintime(void);
-
-/* System time is measured in ticks (1[ms] by default),
- * and is maintained by system clock. */
-systime_t getsystime(void);
-
-/* XXX: Do not use this function, it'll get removed.
- * Raw access to cpu internal timer. */
-timeval_t getcputime(void);
-
-#endif /* !_SYS_TIME_H_ */
-=======
 #ifndef _TIME_H_
 #define _TIME_H_
 
@@ -170,5 +36,4 @@
   __attribute__((__format__(__strftime__, 4, 0)));
 __END_DECLS
 
-#endif /* !_TIME_H_ */
->>>>>>> 7abaf673
+#endif /* !_TIME_H_ */