--- conflicted
+++ resolved
@@ -3,11 +3,6 @@
 
 #include <common.h>
 #include <thread.h>
-<<<<<<< HEAD
-
-typedef struct thread thread_t;
-=======
->>>>>>> 1b208bb5
 
 /*! \brief Disables preemption.
  *
@@ -52,13 +47,6 @@
  */
 void sched_wakeup(thread_t *td);
 
-<<<<<<< HEAD
-void sched_lend_prio(thread_t *td, td_prio_t prio);
-
-void sched_unlend_prio(thread_t *td, td_prio_t prio);
-
-/*! \brief Takes care of run-time accounting for current thread. */
-=======
 /*! \brief Lend a priority to a thread.
  *
  * The new priority must be higher than the old one.
@@ -81,7 +69,6 @@
  *
  * \note Must be called from interrupt context.
  */
->>>>>>> 1b208bb5
 void sched_clock(void);
 
 /*! \brief Switch out to another thread.
