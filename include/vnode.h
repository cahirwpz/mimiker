#ifndef _SYS_VNODE_H_
#define _SYS_VNODE_H_

#include <mutex.h>
#include <uio.h>
#include <malloc.h>

MALLOC_DECLARE(M_VFS);

/* Forward declarations */
typedef struct vnode vnode_t;
typedef struct vattr vattr_t;
typedef struct mount mount_t;
typedef struct file file_t;
typedef struct dirent dirent_t;

typedef enum {
  V_NONE,
  V_REG,
  V_DIR,
  V_DEV,
} vnodetype_t;

typedef int vnode_lookup_t(vnode_t *dv, const char *name, vnode_t **vp);
typedef int vnode_readdir_t(vnode_t *dv, uio_t *uio, void *state);
typedef int vnode_open_t(vnode_t *v, int mode, file_t *fp);
typedef int vnode_close_t(vnode_t *v, file_t *fp);
typedef int vnode_read_t(vnode_t *v, uio_t *uio);
typedef int vnode_write_t(vnode_t *v, uio_t *uio);
typedef int vnode_seek_t(vnode_t *v, off_t oldoff, off_t newoff, void *state);
typedef int vnode_getattr_t(vnode_t *v, vattr_t *va);
typedef int vnode_create_t(vnode_t *dv, const char *name, vattr_t *va,
                           vnode_t **vp);
typedef int vnode_remove_t(vnode_t *dv, const char *name);
typedef int vnode_mkdir_t(vnode_t *dv, const char *name, vattr_t *va,
                          vnode_t **vp);
typedef int vnode_rmdir_t(vnode_t *dv, const char *name);

typedef struct vnodeops {
  vnode_lookup_t *v_lookup;
  vnode_readdir_t *v_readdir;
  vnode_open_t *v_open;
  vnode_close_t *v_close;
  vnode_read_t *v_read;
  vnode_write_t *v_write;
  vnode_seek_t *v_seek;
  vnode_getattr_t *v_getattr;
  vnode_create_t *v_create;
  vnode_remove_t *v_remove;
  vnode_mkdir_t *v_mkdir;
  vnode_rmdir_t *v_rmdir;
} vnodeops_t;

/* Fill missing entries with default vnode operation. */
void vnodeops_init(vnodeops_t *vops);

typedef struct vnode {
  vnodetype_t v_type;        /* Vnode type, see above */
  TAILQ_ENTRY(vnode) v_list; /* Entry on the mount vnodes list */

  vnodeops_t *v_ops; /* Vnode operations */
  void *v_data;      /* Filesystem-specific arbitrary data */

  mount_t *v_mount; /* Pointer to the mount we are in */

  /* Type-specific fields */
  union {
    mount_t *v_mountedhere; /* The mount covering this vnode */
  };

  int v_usecnt;
  mtx_t v_mtx;
} vnode_t;

static inline bool is_mountpoint(vnode_t *v) {
  return v->v_mountedhere != NULL;
}

typedef struct vattr {
  mode_t va_mode;   /* files access mode and type */
  nlink_t va_nlink; /* number of references to file */
  uid_t va_uid;     /* owner user id */
  gid_t va_gid;     /* owner group id */
  size_t va_size;   /* file size in bytes */
} vattr_t;

static inline int VOP_LOOKUP(vnode_t *dv, const char *name, vnode_t **vp) {
  return dv->v_ops->v_lookup(dv, name, vp);
}

static inline int VOP_READDIR(vnode_t *dv, uio_t *uio, void *data) {
  return dv->v_ops->v_readdir(dv, uio, data);
}

static inline int VOP_OPEN(vnode_t *v, int mode, file_t *fp) {
  return v->v_ops->v_open(v, mode, fp);
}

static inline int VOP_CLOSE(vnode_t *v, file_t *fp) {
  return v->v_ops->v_close(v, fp);
}

static inline int VOP_READ(vnode_t *v, uio_t *uio) {
  return v->v_ops->v_read(v, uio);
}

static inline int VOP_WRITE(vnode_t *v, uio_t *uio) {
  return v->v_ops->v_write(v, uio);
}

static inline int VOP_SEEK(vnode_t *v, off_t oldoff, off_t newoff,
                           void *state) {
  return v->v_ops->v_seek(v, oldoff, newoff, state);
}

static inline int VOP_GETATTR(vnode_t *v, vattr_t *va) {
  return v->v_ops->v_getattr(v, va);
}

static inline int VOP_CREATE(vnode_t *dv, const char *name, vattr_t *va,
                             vnode_t **vp) {
  return dv->v_ops->v_create(dv, name, va, vp);
}

static inline int VOP_REMOVE(vnode_t *dv, const char *name) {
  return dv->v_ops->v_remove(dv, name);
}

static inline int VOP_MKDIR(vnode_t *dv, const char *name, vattr_t *va,
                            vnode_t **vp) {
  return dv->v_ops->v_mkdir(dv, name, va, vp);
}

static inline int VOP_RMDIR(vnode_t *dv, const char *name) {
  return dv->v_ops->v_rmdir(dv, name);
}

/* Allocates and initializes a new vnode */
vnode_t *vnode_new(vnodetype_t type, vnodeops_t *ops);

/* Lock and unlock vnode's mutex.
 * Call vnode_lock whenever you're about to use vnode's contents. */
void vnode_lock(vnode_t *v);
void vnode_unlock(vnode_t *v);

/* Increase and decrease the use counter.
 * Call vnode_ref if you don't want the vnode to be recycled. */
void vnode_ref(vnode_t *v);
void vnode_unref(vnode_t *v);

<<<<<<< HEAD
/* Convenience function for filling in not supported vnodeops */
int vnode_lookup_nop(vnode_t *dv, const char *name, vnode_t **vp);
int vnode_readdir_nop(vnode_t *dv, uio_t *uio, void *state);
int vnode_open_nop(vnode_t *v, int mode, file_t *fp);
int vnode_close_nop(vnode_t *v, file_t *fp);
int vnode_read_nop(vnode_t *v, uio_t *uio);
int vnode_write_nop(vnode_t *v, uio_t *uio);
int vnode_seek_nop(vnode_t *v, off_t oldoff, off_t newoff, void *state);
int vnode_getattr_nop(vnode_t *v, vattr_t *va);
int vnode_create_nop(vnode_t *dv, const char *name, vattr_t *va, vnode_t **vp);
int vnode_remove_nop(vnode_t *dv, const char *name);
int vnode_mkdir_nop(vnode_t *dv, const char *name, vattr_t *va, vnode_t **vp);
int vnode_rmdir_nop(vnode_t *dv, const char *name);

=======
/* Convenience function with default vnode operation implementation. */
>>>>>>> 0bb05a09
int vnode_open_generic(vnode_t *v, int mode, file_t *fp);
int vnode_seek_generic(vnode_t *v, off_t oldoff, off_t newoff, void *state);

#define DIRENT_DOT ((void *)-2)
#define DIRENT_DOTDOT ((void *)-1)
#define DIRENT_EOF NULL

typedef struct readdir_ops {
  /* take next directory entry */
  void *(*next)(vnode_t *dir, void *entry);
  /* filename size (to calc. dirent size) */
  size_t (*namlen_of)(vnode_t *dir, void *entry);
  /* make dirent based on entry */
  void (*convert)(vnode_t *dir, void *entry, dirent_t *dirent);
} readdir_ops_t;

int readdir_generic(vnode_t *v, uio_t *uio, readdir_ops_t *ops);

#endif /* !_SYS_VNODE_H_ */<|MERGE_RESOLUTION|>--- conflicted
+++ resolved
@@ -148,24 +148,7 @@
 void vnode_ref(vnode_t *v);
 void vnode_unref(vnode_t *v);
 
-<<<<<<< HEAD
-/* Convenience function for filling in not supported vnodeops */
-int vnode_lookup_nop(vnode_t *dv, const char *name, vnode_t **vp);
-int vnode_readdir_nop(vnode_t *dv, uio_t *uio, void *state);
-int vnode_open_nop(vnode_t *v, int mode, file_t *fp);
-int vnode_close_nop(vnode_t *v, file_t *fp);
-int vnode_read_nop(vnode_t *v, uio_t *uio);
-int vnode_write_nop(vnode_t *v, uio_t *uio);
-int vnode_seek_nop(vnode_t *v, off_t oldoff, off_t newoff, void *state);
-int vnode_getattr_nop(vnode_t *v, vattr_t *va);
-int vnode_create_nop(vnode_t *dv, const char *name, vattr_t *va, vnode_t **vp);
-int vnode_remove_nop(vnode_t *dv, const char *name);
-int vnode_mkdir_nop(vnode_t *dv, const char *name, vattr_t *va, vnode_t **vp);
-int vnode_rmdir_nop(vnode_t *dv, const char *name);
-
-=======
 /* Convenience function with default vnode operation implementation. */
->>>>>>> 0bb05a09
 int vnode_open_generic(vnode_t *v, int mode, file_t *fp);
 int vnode_seek_generic(vnode_t *v, off_t oldoff, off_t newoff, void *state);
 
