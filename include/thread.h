#ifndef _SYS_THREAD_H_
#define _SYS_THREAD_H_

#include <common.h>
#include <queue.h>
#include <context.h>
#include <exception.h>
#include <sleepq.h>
#include <mutex.h>
#include <condvar.h>

typedef uint8_t td_prio_t;
typedef uint32_t tid_t;
typedef struct vm_page vm_page_t;
typedef struct vm_map vm_map_t;
typedef struct fdtab fdtab_t;
typedef struct proc proc_t;

#define TD_NAME_MAX 32

#define TDF_SLICEEND 0x00000001   /* run out of time slice */
#define TDF_NEEDSWITCH 0x00000002 /* must switch on next opportunity */

typedef struct thread {
  /* Locks */
  mtx_t td_lock;
  condvar_t td_waitcv; /* CV for thread exit, used by join */
  /* List links */
  TAILQ_ENTRY(thread) td_all;     /* a link on all threads list */
  TAILQ_ENTRY(thread) td_runq;    /* a link on run queue */
  TAILQ_ENTRY(thread) td_sleepq;  /* a link on sleep queue */
  TAILQ_ENTRY(thread) td_zombieq; /* a link on zombie queue */
  TAILQ_ENTRY(thread) td_procq;   /* a link on process threads queue */
  /* Properties */
  proc_t *td_proc; /* Parent process, NULL for kernel threads. */
  char *td_name;
  tid_t td_tid;
  /* thread state */
  enum { TDS_INACTIVE = 0x0, TDS_WAITING, TDS_READY, TDS_RUNNING } td_state;
  uint32_t td_flags;           /* TDF_* flags */
  volatile uint32_t td_csnest; /* critical section nest level */
  int td_exitcode;
  /* thread context */
  exc_frame_t td_uctx;    /* user context (always exception) */
  fpu_ctx_t td_uctx_fpu;  /* user FPU context (always exception) */
  exc_frame_t *td_kframe; /* kernel context (last exception frame) */
  ctx_t td_kctx;          /* kernel context (switch) */
  intptr_t td_onfault;    /* program counter for copyin/copyout faults */
  vm_page_t *td_kstack_obj;
  stack_t td_kstack;
<<<<<<< HEAD
  /* file descriptors table */
  fdtab_t *td_fdtable;
=======
  vm_map_t *td_uspace; /* thread's user space map */
>>>>>>> 13429649
  /* waiting channel */
  sleepq_t *td_sleepqueue;
  void *td_wchan;
  const char *td_wmesg;
  /* scheduler part */
  td_prio_t td_prio;
  int td_slice;
} thread_t;

void thread_init();

thread_t *thread_self();
thread_t *thread_create(const char *name, void (*fn)(void *), void *arg);
void thread_delete(thread_t *td);

/* Exit from a kernel thread. Thread becomes zombie which resources will
 * eventually be recycled. */
noreturn void thread_exit(int exitcode);

/* Debugging utility that prints out the summary of all_threads contents. */
void thread_dump_all();

/* Returns the thread matching the given ID, or null if none found. */
thread_t *thread_get_by_tid(tid_t id);

/* Joins the specified thread, effectively waiting until it exits. */
void thread_join(thread_t *td);

/* Reaps zombie threads. You do not need to call this function on your own,
   reaping will automatically take place when convenient. The reason this
   function is exposed is because some tests need to explicitly wait until
   threads are reaped before they can verify test success. */
void thread_reap();

#endif /* _SYS_THREAD_H_ */<|MERGE_RESOLUTION|>--- conflicted
+++ resolved
@@ -48,12 +48,6 @@
   intptr_t td_onfault;    /* program counter for copyin/copyout faults */
   vm_page_t *td_kstack_obj;
   stack_t td_kstack;
-<<<<<<< HEAD
-  /* file descriptors table */
-  fdtab_t *td_fdtable;
-=======
-  vm_map_t *td_uspace; /* thread's user space map */
->>>>>>> 13429649
   /* waiting channel */
   sleepq_t *td_sleepqueue;
   void *td_wchan;
