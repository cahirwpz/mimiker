#ifndef _SYS_THREAD_H_
#define _SYS_THREAD_H_

#include <common.h>
#include <queue.h>
#include <context.h>
#include <exception.h>
#include <sleepq.h>
#include <mutex.h>
#include <condvar.h>
<<<<<<< HEAD
#include <clock.h>
=======
#include <signal.h>
>>>>>>> c1b5d2a5

typedef uint8_t td_prio_t;
typedef struct vm_page vm_page_t;
typedef struct vm_map vm_map_t;
typedef struct fdtab fdtab_t;
typedef struct proc proc_t;

#define TD_NAME_MAX 32

#define TDF_SLICEEND 0x00000001   /* run out of time slice */
#define TDF_NEEDSWITCH 0x00000002 /* must switch on next opportunity */
#define TDF_NEEDSIGCHK 0x00000004 /* signals were posted for delivery */

typedef struct thread {
  /* Locks */
  mtx_t td_lock;
  condvar_t td_waitcv; /* CV for thread exit, used by join */
  /* List links */
  TAILQ_ENTRY(thread) td_all;     /* a link on all threads list */
  TAILQ_ENTRY(thread) td_runq;    /* a link on run queue */
  TAILQ_ENTRY(thread) td_sleepq;  /* a link on sleep queue */
  TAILQ_ENTRY(thread) td_zombieq; /* a link on zombie queue */
  TAILQ_ENTRY(thread) td_procq;   /* a link on process threads queue */
  /* Properties */
  proc_t *td_proc; /* Parent process, NULL for kernel threads. */
  char *td_name;
  tid_t td_tid;
  /* thread state */
  enum { TDS_INACTIVE = 0x0, TDS_WAITING, TDS_READY, TDS_RUNNING } td_state;
  uint32_t td_flags;           /* TDF_* flags */
  volatile uint32_t td_csnest; /* critical section nest level */
  /* thread context */
  exc_frame_t td_uctx;    /* user context (always exception) */
  fpu_ctx_t td_uctx_fpu;  /* user FPU context (always exception) */
  exc_frame_t *td_kframe; /* kernel context (last exception frame) */
  ctx_t td_kctx;          /* kernel context (switch) */
  intptr_t td_onfault;    /* program counter for copyin/copyout faults */
  vm_page_t *td_kstack_obj;
  stack_t td_kstack;
  /* waiting channel */
  sleepq_t *td_sleepqueue;
  void *td_wchan;
  const char *td_wmesg;
  /* scheduler part */
  td_prio_t td_prio;
  int td_slice;
<<<<<<< HEAD
  uint32_t td_rtime;          /* ticks spent running */
  realtime_t td_last_rtime;   /* time of last switch to running state */
  uint32_t td_slptime;        /* ticks spent sleeping */
  realtime_t td_last_slptime; /* time of last switch to sleep state */
  uint64_t td_nctxsw;         /* total number of context switches */
=======
  sigset_t td_sigpend; /* Pending signals for this thread. */
  /* TODO: Signal mask, sigsuspend. */
>>>>>>> c1b5d2a5
} thread_t;

thread_t *thread_self();
thread_t *thread_create(const char *name, void (*fn)(void *), void *arg);
void thread_delete(thread_t *td);

/* Exit from a kernel thread. Thread becomes zombie which resources will
 * eventually be recycled. */
noreturn void thread_exit();

/* Debugging utility that prints out the summary of all_threads contents. */
void thread_dump_all();

/* Returns the thread matching the given ID, or null if none found. */
thread_t *thread_get_by_tid(tid_t id);

/* Joins the specified thread, effectively waiting until it exits. */
void thread_join(thread_t *td);

/* Reaps zombie threads. You do not need to call this function on your own,
   reaping will automatically take place when convenient. The reason this
   function is exposed is because some tests need to explicitly wait until
   threads are reaped before they can verify test success. */
void thread_reap();

#endif /* _SYS_THREAD_H_ */<|MERGE_RESOLUTION|>--- conflicted
+++ resolved
@@ -8,11 +8,8 @@
 #include <sleepq.h>
 #include <mutex.h>
 #include <condvar.h>
-<<<<<<< HEAD
 #include <clock.h>
-=======
 #include <signal.h>
->>>>>>> c1b5d2a5
 
 typedef uint8_t td_prio_t;
 typedef struct vm_page vm_page_t;
@@ -59,16 +56,13 @@
   /* scheduler part */
   td_prio_t td_prio;
   int td_slice;
-<<<<<<< HEAD
-  uint32_t td_rtime;          /* ticks spent running */
-  realtime_t td_last_rtime;   /* time of last switch to running state */
-  uint32_t td_slptime;        /* ticks spent sleeping */
-  realtime_t td_last_slptime; /* time of last switch to sleep state */
-  uint64_t td_nctxsw;         /* total number of context switches */
-=======
-  sigset_t td_sigpend; /* Pending signals for this thread. */
+  timeval_t td_rtime;        /* ticks spent running */
+  timeval_t td_last_rtime;   /* time of last switch to running state */
+  timeval_t td_slptime;      /* ticks spent sleeping */
+  timeval_t td_last_slptime; /* time of last switch to sleep state */
+  uint64_t td_nctxsw;        /* total number of context switches */
+  sigset_t td_sigpend;       /* Pending signals for this thread. */
   /* TODO: Signal mask, sigsuspend. */
->>>>>>> c1b5d2a5
 } thread_t;
 
 thread_t *thread_self();
