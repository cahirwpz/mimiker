#ifndef _SYS_THREAD_H_
#define _SYS_THREAD_H_

#include <common.h>
#include <queue.h>
#include <exception.h>
#include <mutex.h>
#include <condvar.h>
#include <priority.h>
#include <time.h>
#include <signal.h>
#include <stack.h>
#include <spinlock.h>
#include <mips/ctx.h> /* TODO leaks ctx_t structure because of td_kctx */

/*! \file thread.h */

struct turnstile;
typedef struct turnstile turnstile_t;
typedef struct sleepq sleepq_t;
typedef struct vm_page vm_page_t;
typedef struct vm_map vm_map_t;
typedef struct fdtab fdtab_t;
typedef struct proc proc_t;
typedef void (*entry_fn_t)(void *);

#define TD_NAME_MAX 32

/*! \brief Possible thread states.
 *
 * Possible state transitions look as follows:
 *  - INACTIVE -> READY (parent thread)
 *  - READY -> RUNNING (dispatcher)
 *  - RUNNING -> READY (dispatcher, self)
 *  - RUNNING -> SLEEPING (self)
 *  - RUNNING -> BLOCKED (self)
 *  - SLEEPING -> READY (interrupts, other threads)
 *  - BLOCKED -> READY (other threads)
 *  - * -> DEAD (other threads or self)
 */
typedef enum {
  /*!< thread was created but it has not been run so far */
  TDS_INACTIVE,
  /*!< thread was put onto a run queue and it's ready to be dispatched */
  TDS_READY,
  /*!< thread was removed from a run queue and is being run at the moment */
  TDS_RUNNING,
  /*!< thread is waiting on a resource and it has been put on a sleep queue */
  TDS_SLEEPING,
  /*!< thread is waiting for a lock and it has been put on a turnstile */
  TDS_BLOCKED,
  /*!< thread finished or was terminated by the kernel and awaits recycling */
  TDS_DEAD
} thread_state_t;

#define TDF_SLICEEND 0x00000001   /* run out of time slice */
#define TDF_NEEDSWITCH 0x00000002 /* must switch on next opportunity */
#define TDF_NEEDSIGCHK 0x00000004 /* signals were posted for delivery */
#define TDF_NEEDLOCK 0x00000008   /* acquire td_spin on context switch */
#define TDF_BORROWING 0x00000010  /* priority propagation */
#define TDF_SLEEPY 0x00000020     /* thread is about to go to sleep */
/* TDF_SLP* flags are used internally by sleep queue */
#define TDF_SLPINTR 0x00000040  /* sleep is interruptible */
#define TDF_SLPTIMED 0x00000080 /* sleep with timeout */

/*! \brief Thread structure
 *
 * UP = uniprocessor
 * MP = multiprocessor
 *
 * Field markings and the corresponding locks:
 *  - a: threads_lock
 *  - t: thread_t::td_lock
 *  - p: thread_t::td_proc::p_lock
 *  - @: read-only access
 *  - !: thread_t::td_spin
 *  - ~: always safe to access
 *  - #: UP & no preemption, only use from same thread
 *  - $: UP & no interrupts
 *  - *: only use from same thread, may read from any if thread is asleep
 *
 * Locking order:
 *  threads_lock >> thread_t::td_lock
 */
typedef struct thread {
  /* locks */
  spin_t td_spin;      /*!< (~) synchronizes top & bottom halves */
  mtx_t td_lock;       /*!< (~) protects most fields in this structure */
  condvar_t td_waitcv; /*!< (t) for thread_join */
  /* linked lists */
  TAILQ_ENTRY(thread) td_all;      /* (a) link on all threads list */
  TAILQ_ENTRY(thread) td_runq;     /* ($) link on run queue */
  TAILQ_ENTRY(thread) td_sleepq;   /* ($) link on sleep queue */
  TAILQ_ENTRY(thread) td_blockedq; /* (#) link on turnstile blocked queue */
  TAILQ_ENTRY(thread) td_zombieq;  /* (a) link on zombie queue */
  /* Properties */
  proc_t *td_proc; /*!< (t) parent process (NULL for kernel threads) */
  char *td_name;   /*!< (@) name of thread */
  tid_t td_tid;    /*!< (@) thread identifier */
  /* thread state */
  thread_state_t td_state;    /*!< (!) thread state */
  volatile uint32_t td_flags; /*!< (!) TDF_* flags */
  /* thread context */
<<<<<<< HEAD
  volatile unsigned td_idnest; /*!< (?) interrupt disable nest level */
  volatile unsigned td_pdnest; /*!< (?) preemption disable nest level */
  exc_frame_t *td_uframe;      /* user context (full exception frame) */
  exc_frame_t *td_kframe;      /* kernel context (last cpu exception frame) */
  ctx_t *td_kctx;              /* kernel context (switch) */
  intptr_t td_onfault;         /* program counter for copyin/copyout faults */
  vm_page_t *td_kstack_obj;
  stack_t td_kstack;
=======
  volatile unsigned td_idnest; /*!< (*) interrupt disable nest level */
  volatile unsigned td_pdnest; /*!< (*) preemption disable nest level */
  exc_frame_t *td_uframe;      /*!< (*) user context (full exc. frame) */
  exc_frame_t *td_kframe;      /*!< (*) kernel context (last cpu exc. frame) */
  ctx_t td_kctx;               /*!< (*) kernel context (switch) */
  intptr_t td_onfault;         /*!< (*) PC for copyin/copyout faults */
  vm_page_t *td_kstack_obj;    /*!< (*) page that hold our kernel stack */
  stack_t td_kstack;           /*!< (*) kernel stack structure */
>>>>>>> 53b9d045
  /* waiting channel */
  void *td_wchan;            /*!< (*) memory object on which thread awaits */
  const void *td_waitpt;     /*!< (*) PC where program waits */
  sleepq_t *td_sleepqueue;   /*!< ($) thread's sleepqueue */
  turnstile_t *td_blocked;   /*!< (#) turnstile on which thread is blocked */
  turnstile_t *td_turnstile; /*!< (#) thread's turnstile */
  LIST_HEAD(, turnstile) td_contested; /* (#) turnstiles of locks that we own */
  /* scheduler part */
  prio_t td_base_prio; /*!< ($) base priority */
  prio_t td_prio;      /*!< ($) active priority */
  int td_slice;        /*!< ($) time slice length in system ticks */
  /* thread statistics */
  timeval_t td_rtime;        /*!< (*) time spent running */
  timeval_t td_last_rtime;   /*!< (*) time of last switch to running state */
  timeval_t td_slptime;      /*!< (*) time spent sleeping */
  timeval_t td_last_slptime; /*!< (*) time of last switch to sleep state */
  unsigned td_nctxsw;        /*!< (*) total number of context switches */
  /* signal handling */
  sigset_t td_sigpend; /*!< (p) Pending signals for this thread. */
  /* TODO: Signal mask, sigsuspend. */
} thread_t;

thread_t *thread_self(void);

/*! \brief Create a thread.
 *
 * Create a thread with given @name and priority @prio. The thread will execute
 * function @fn with an argument @arg.
 *
 * Try to follow this naming convention:
 * - use neither the `thread` word nor any synonyms like `td`,
 * - prefix kernel test thread's name with `test`,
 * - prefix user test thread's name with `utest`,
 * - use format [prefix-]module[-name[-number]].
 * Some good examples: `callout`, `test-malloc`, `test-sleepq-waiter-2`.
 */
thread_t *thread_create(const char *name, void (*fn)(void *), void *arg,
                        prio_t prio);

void thread_delete(thread_t *td);

/*! \brief Prepares thread to be launched.
 *
 * Initializes thread context so it can be resumed in such a way,
 * as if @target function was called with @arg argument.
 *
 * Such thread can be resumed either by switch or return from exception.
 */
void thread_entry_setup(thread_t *td, entry_fn_t target, void *arg);

/*! \brief Exit from a thread.
 *
 * Thread becomes zombie which resources will eventually be recycled.
 */
noreturn void thread_exit(void);

/*! \brief Switch voluntarily to another thread. */
void thread_yield(void);

/*! \brief Find thread with matching \a id.
 *
 * \return Returned thread is locked.
 */
thread_t *thread_find(tid_t id);

/* Joins the specified thread, effectively waiting until it exits. */
void thread_join(thread_t *td);

/*! \brief Recycles dead threads.
 *
 * You do not need to call this function on your own, reaping will automatically
 * take place when convenient. The reason this function is exposed is because
 * some tests need to explicitly wait until threads are reaped before they can
 * verify test success. */
void thread_reap(void);

/* Please use following functions to read state of a thread! */
static inline bool td_is_ready(thread_t *td) {
  return td->td_state == TDS_READY;
}

static inline bool td_is_dead(thread_t *td) {
  return td->td_state == TDS_DEAD;
}

static inline bool td_is_blocked(thread_t *td) {
  return td->td_state == TDS_BLOCKED;
}

static inline bool td_is_running(thread_t *td) {
  return td->td_state == TDS_RUNNING;
}

static inline bool td_is_inactive(thread_t *td) {
  return td->td_state == TDS_INACTIVE;
}

static inline bool td_is_sleeping(thread_t *td) {
  return td->td_state == TDS_SLEEPING;
}

static inline bool td_is_interruptible(thread_t *td) {
  return (td->td_state == TDS_SLEEPING) && (td->td_flags & TDF_SLPINTR);
}

static inline bool td_is_borrowing(thread_t *td) {
  return td->td_flags & TDF_BORROWING;
}

#endif /* !_SYS_THREAD_H_ */<|MERGE_RESOLUTION|>--- conflicted
+++ resolved
@@ -101,25 +101,14 @@
   thread_state_t td_state;    /*!< (!) thread state */
   volatile uint32_t td_flags; /*!< (!) TDF_* flags */
   /* thread context */
-<<<<<<< HEAD
-  volatile unsigned td_idnest; /*!< (?) interrupt disable nest level */
-  volatile unsigned td_pdnest; /*!< (?) preemption disable nest level */
-  exc_frame_t *td_uframe;      /* user context (full exception frame) */
-  exc_frame_t *td_kframe;      /* kernel context (last cpu exception frame) */
-  ctx_t *td_kctx;              /* kernel context (switch) */
-  intptr_t td_onfault;         /* program counter for copyin/copyout faults */
-  vm_page_t *td_kstack_obj;
-  stack_t td_kstack;
-=======
   volatile unsigned td_idnest; /*!< (*) interrupt disable nest level */
   volatile unsigned td_pdnest; /*!< (*) preemption disable nest level */
   exc_frame_t *td_uframe;      /*!< (*) user context (full exc. frame) */
   exc_frame_t *td_kframe;      /*!< (*) kernel context (last cpu exc. frame) */
-  ctx_t td_kctx;               /*!< (*) kernel context (switch) */
+  ctx_t *td_kctx;              /*!< (*) kernel context (switch) */
   intptr_t td_onfault;         /*!< (*) PC for copyin/copyout faults */
   vm_page_t *td_kstack_obj;    /*!< (*) page that hold our kernel stack */
   stack_t td_kstack;           /*!< (*) kernel stack structure */
->>>>>>> 53b9d045
   /* waiting channel */
   void *td_wchan;            /*!< (*) memory object on which thread awaits */
   const void *td_waitpt;     /*!< (*) PC where program waits */
