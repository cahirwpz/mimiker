#ifndef _SYS_SLEEPQ_H_
#define _SYS_SLEEPQ_H_

#include <common.h>
#include <queue.h>

typedef struct thread thread_t;
typedef struct sleepq sleepq_t;

<<<<<<< HEAD
// TODO comma before element?
typedef enum {
  SLEEPQ_WKP_REG, /* regular wakeup
                   * keep it as the first entry (because of flags below) */
  SLEEPQ_WKP_INT, /* thread interrupted */
  SLEEPQ_WKP_TIME /* time-out */
} slp_wakeup_t;

#define SLPF_OF_WKP(w) (1 << ((w)-1))

// TODO? rename to sleepq_flags_t
typedef uint8_t sleep_flags_t;
#define SLPF_INT SLPF_OF_WKP(SLEEPQ_WKP_INT)
#define SLPF_TIME SLPF_OF_WKP(SLEEPQ_WKP_TIME)
=======
/* sq_wakeup_t is a subset of sq_flags_t - only one bit may be set */
// TODO sq_flags_t could represent a union of sq_wakeup_t - but is there a
// point?
typedef uint8_t sq_flags_t;
typedef uint8_t sq_wakeup_t;

#define SQ_REGULAR (1 << 0)
#define SQ_INTERRUPTED (1 << 1)
>>>>>>> 2652a6b1

/*! \file sleepq.h */

/*! \brief Initializes sleep queues.
 *
 * \warning To be called only from early kernel initialization! */
void sleepq_init(void);

/*! \brief Allocates sleep queue entry. */
sleepq_t *sleepq_alloc(void);

/*! \brief Deallocates sleep queue entry. */
void sleepq_destroy(sleepq_t *sq);

// TODO how to doxygen?
/*! \brief Blocks the current thread until it is awakened from its sleep queue.
 *
 * \param wchan unique sleep queue identifier
 * \param waitpt caller associated with sleep action
 */
#define sleepq_wait(wchan, waitpt)                                             \
  ((void)sleepq_wait_abortable(wchan, waitpt, 0))

// TODO how to doxygen?
/* \brief Blocks the current thread until it is awakened from its sleep queue or
 *        an event specified in flags occurs.
 *
 * Other threads can interrupt this sleep with `sleepq_abort(thread, reason)`.
 *
 * `SLEEPQ_WKP_REG` is always accepted as a valid reason (because it's used
 * internally for regular wake-up).
 */
sq_wakeup_t sleepq_wait_abortable(void *wchan, const void *waitpt,
                                  sq_flags_t flags);

/*! \brief Wakes up highest priority thread waiting on \a wchan.
 *
 * \param wchan unique sleep queue identifier
 */
bool sleepq_signal(void *wchan);

// TODO how to doxygen
// TODO should we allow trying to abort a non-sleeping thread? At this (some)
//      moment we do (and just return false)
// TODO maybe we should just forbid calling it with reason SLEEPQ_WKP_REG
//      (with some assert)
/* Interrupt some thread's sleep. Returns true on success (false if the thread
 * wasn't sleeping or doesn't accept the reason). The woken up thread will
 * receive the reason as a return value from `sleepq_wait_abortable`.
 *
 * `SLEEPQ_WKP_REG` is always accepted as a valid reason (because it's used
 * internally for regular wake-up) and you probably shouldn't pass it to this
 * function.
 */
bool sleepq_abort(thread_t *td, sq_wakeup_t reason);

/*! \brief Resume all threads sleeping on \a wchan.
 *
 * \param wchan unique sleep queue identifier
 */
bool sleepq_broadcast(void *wchan);

#endif /* !_SYS_SLEEPQ_H_ */<|MERGE_RESOLUTION|>--- conflicted
+++ resolved
@@ -7,22 +7,6 @@
 typedef struct thread thread_t;
 typedef struct sleepq sleepq_t;
 
-<<<<<<< HEAD
-// TODO comma before element?
-typedef enum {
-  SLEEPQ_WKP_REG, /* regular wakeup
-                   * keep it as the first entry (because of flags below) */
-  SLEEPQ_WKP_INT, /* thread interrupted */
-  SLEEPQ_WKP_TIME /* time-out */
-} slp_wakeup_t;
-
-#define SLPF_OF_WKP(w) (1 << ((w)-1))
-
-// TODO? rename to sleepq_flags_t
-typedef uint8_t sleep_flags_t;
-#define SLPF_INT SLPF_OF_WKP(SLEEPQ_WKP_INT)
-#define SLPF_TIME SLPF_OF_WKP(SLEEPQ_WKP_TIME)
-=======
 /* sq_wakeup_t is a subset of sq_flags_t - only one bit may be set */
 // TODO sq_flags_t could represent a union of sq_wakeup_t - but is there a
 // point?
@@ -31,7 +15,7 @@
 
 #define SQ_REGULAR (1 << 0)
 #define SQ_INTERRUPTED (1 << 1)
->>>>>>> 2652a6b1
+#define SQ_TIMED (1 << 2)
 
 /*! \file sleepq.h */
 
