#ifndef _SYS_VFS_H_
#define _SYS_VFS_H_

typedef struct uio uio_t;
typedef struct thread thread_t;
typedef struct vnode vnode_t;
typedef struct stat stat_t;
typedef struct statfs statfs_t;
typedef struct timeval timeval_t;
typedef struct file file_t;

/* Kernel interface */
int do_open(thread_t *td, char *pathname, int flags, mode_t mode, int *fd);
int do_close(thread_t *td, int fd);
int do_read(thread_t *td, int fd, uio_t *uio);
int do_write(thread_t *td, int fd, uio_t *uio);
int do_lseek(thread_t *td, int fd, off_t offset, int whence);
int do_fstat(thread_t *td, int fd, stat_t *sb);
int do_dup(thread_t *td, int old);
int do_dup2(thread_t *td, int old, int new);
int do_unlink(thread_t *td, char *path);
int do_mkdir(thread_t *td, char *path, mode_t mode);
int do_rmdir(thread_t *td, char *path);
<<<<<<< HEAD
=======
int do_ftruncate(thread_t *td, int fd, off_t length);
int do_access(thread_t *td, char *path, int flags);
int do_chmod(thread_t *td, char *path, mode_t mode);
int do_chown(thread_t *td, char *path, int uid, int gid);
int do_utimes(thread_t *td, char *path, timeval_t *tptr);
int do_stat(thread_t *td, char *path, stat_t *ub);
int do_symlink(thread_t *td, char *path, char *link);
ssize_t do_readlink(thread_t *td, char *path, char *buf, size_t count);
int do_rename(thread_t *td, char *from, char *to);
int do_chdir(thread_t *td, char *path);
char *do_getcwd(thread_t *td, char *buf, size_t size);
int do_umask(thread_t *td, int newmask);
>>>>>>> 0bb05a09

/* Mount a new instance of the filesystem named fs at the requested path. */
int do_mount(thread_t *td, const char *fs, const char *path);
int do_statfs(thread_t *td, char *path, statfs_t *buf);
int do_getdirentries(thread_t *td, int fd, uio_t *uio, off_t *basep);

/* Finds the vnode corresponding to the given path.
 * Increases use count on returned vnode. */
int vfs_lookup(const char *pathname, vnode_t **vp);

/* Looks up the vnode corresponding to the pathname and opens it into f. */
int vfs_open(file_t *f, char *pathname, int flags, int mode);

#endif /* !_SYS_VFS_H_ */<|MERGE_RESOLUTION|>--- conflicted
+++ resolved
@@ -21,8 +21,6 @@
 int do_unlink(thread_t *td, char *path);
 int do_mkdir(thread_t *td, char *path, mode_t mode);
 int do_rmdir(thread_t *td, char *path);
-<<<<<<< HEAD
-=======
 int do_ftruncate(thread_t *td, int fd, off_t length);
 int do_access(thread_t *td, char *path, int flags);
 int do_chmod(thread_t *td, char *path, mode_t mode);
@@ -35,7 +33,6 @@
 int do_chdir(thread_t *td, char *path);
 char *do_getcwd(thread_t *td, char *buf, size_t size);
 int do_umask(thread_t *td, int newmask);
->>>>>>> 0bb05a09
 
 /* Mount a new instance of the filesystem named fs at the requested path. */
 int do_mount(thread_t *td, const char *fs, const char *path);
