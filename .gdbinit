# some generic settings
set output-radix 0x10
set pagination off
set confirm off
set verbose off

# make extra commands available
python import os, sys
python sys.path.append(os.path.join(os.getcwd(), 'sys'))
python import debug

# favorite set of breakpoints
break kernel_init
break assert_fail
break panic_fail

<<<<<<< HEAD
=======
# skip by default some non-interesting stuff
skip -function tlb_refill -file ebase.S

# extra commands defined by means of gdb scripts
>>>>>>> b987dd9d
define nextuser
  tbreak user_return
  commands
  silent
  si
  end
  continue
end

document nextuser
Continue until first user-space instruction after exiting kernel-space.
end

# favorite set of debugging printf's
#dprintf proc_lock,"proc_lock(0x%08x)\n",p
#dprintf proc_unlock,"proc_unlock(0x%08x)\n",p

# user space program debugging
#add-symbol-file bin/utest/utest.uelf 0x400000
#break main<|MERGE_RESOLUTION|>--- conflicted
+++ resolved
@@ -14,13 +14,10 @@
 break assert_fail
 break panic_fail
 
-<<<<<<< HEAD
-=======
 # skip by default some non-interesting stuff
 skip -function tlb_refill -file ebase.S
 
 # extra commands defined by means of gdb scripts
->>>>>>> b987dd9d
 define nextuser
   tbreak user_return
   commands
