--- conflicted
+++ resolved
@@ -2,13 +2,8 @@
 
 TOPDIR = $(realpath ..)
 
-<<<<<<< HEAD
-SUBDIR = cat chmod chown date echo kill ksh ln ls lua mandelbrot mish mkdir pwd\
+SUBDIR = cat chmod chown date echo kill ksh ln ls mandelbrot mkdir pwd \
 	 rm rmdir sandbox stty test_kbd test_rtc tetris utest
-=======
-SUBDIR = cat chmod chown date echo kill ksh ln ls mandelbrot mkdir pwd \
-	 rm rmdir sandbox stty test_kbd test_rtc utest
->>>>>>> 46b44c7c
 
 all: build
 
