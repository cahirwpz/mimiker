--- conflicted
+++ resolved
@@ -2,13 +2,28 @@
 
 TOPDIR = $(realpath ..)
 
-<<<<<<< HEAD
-SUBDIR = cat chmod cp date df echo kill ksh ln ls lua mandelbrot mish mkdir mv \
-	 pwd rmdir sandbox test_kbd test_rtc utest
-=======
-SUBDIR = cat chmod chown date echo kill ksh ln ls mandelbrot mkdir pwd \
-	 rm rmdir sandbox stty test_kbd test_rtc utest
->>>>>>> 4e63688f
+SUBDIR = cat \
+	 chmod \
+	 chown \
+	 cp \
+	 date \
+	 df \
+	 echo \
+	 kill \
+	 ksh \
+	 ln \
+	 ls \
+	 mandelbrot \
+	 mkdir \
+	 mv \
+	 pwd \
+	 rm \
+	 rmdir \
+	 sandbox \
+	 stty \
+	 test_kbd \
+	 test_rtc \
+	 utest
 
 all: build
 
