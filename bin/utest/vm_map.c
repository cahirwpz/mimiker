#include "utest.h"

#include <assert.h>
#include <stddef.h>
#include <stdlib.h>
#include <stdio.h>
#include <string.h>
#include <sys/mman.h>
#include <sys/types.h>
#include <sys/wait.h>
#include <unistd.h>

int test_sharing_memory_simple(void) {
  size_t pgsz = getpagesize();
  char *map =
<<<<<<< HEAD
    mmap(NULL, 4096, PROT_READ | PROT_WRITE, MAP_ANON | MAP_SHARED, -1, 0);

=======
    mmap(NULL, pgsz, PROT_READ | PROT_WRITE, MAP_ANON | MAP_SHARED, -1, 0);
>>>>>>> eac7b34d
  assert(map != (char *)MAP_FAILED);

  pid_t pid = fork();
  assert(pid >= 0);

  if (pid == 0) {
    /* child */
    strcpy(map, "Hello, World!");
    exit(0);
  }

  /* parent */
  int status;
  assert(waitpid(-1, &status, 0) == pid);
  assert(WIFEXITED(status));
  assert(strcmp(map, "Hello, World!") == 0);
  assert(munmap(map, pgsz) == 0);
  return 0;
}

int test_sharing_memory_child_and_grandchild(void) {
  size_t pgsz = getpagesize();
  char *map =
<<<<<<< HEAD
    mmap(NULL, 4096, PROT_READ | PROT_WRITE, MAP_ANON | MAP_SHARED, -1, 0);

=======
    mmap(NULL, pgsz, PROT_READ | PROT_WRITE, MAP_ANON | MAP_SHARED, -1, 0);
>>>>>>> eac7b34d
  assert(map != (char *)MAP_FAILED);

  pid_t pid = fork();
  assert(pid >= 0);

  if (pid == 0) {
    /* child */
    pid = fork();
    assert(pid >= 0);

    if (pid == 0) {
      /* grandchild */
      strcpy(map, "Hello from grandchild!");
      exit(0);
    }

    /* child */
    int status;
    assert(waitpid(-1, &status, 0) == pid);
    assert(WIFEXITED(status));
    assert(strcmp(map, "Hello from grandchild!") == 0);
    strcpy(map, "Hello from child!");
    exit(0);
  }

  /* parent */
  int status;
  assert(waitpid(-1, &status, 0) == pid);
  assert(WIFEXITED(status));
  assert(strcmp(map, "Hello from child!") == 0);
  assert(munmap(map, pgsz) == 0);
  return 0;
}

int test_cow_private_simple(void) {
  char *map = mmap(NULL, 4096, PROT_READ | PROT_WRITE, MAP_ANON, -1, 0);

  assert(map != (char *)MAP_FAILED);

  strcpy(map, "Hello, World!");

  pid_t pid = fork();

  assert(pid >= 0);

  if (pid == 0) {
    /* child */
    assert(strcmp(map, "Hello, World!") == 0);
    strcpy(map, "Hello from child!");
    assert(strcmp(map, "Hello from child!") == 0);
    exit(0);
  } else {
    /* parent */
    int status;
    assert(waitpid(-1, &status, 0) == pid);
    assert(WIFEXITED(status));

    assert(strcmp(map, "Hello, World!") == 0);
  }

  assert(munmap(map, 4096) == 0);
  return 0;
}<|MERGE_RESOLUTION|>--- conflicted
+++ resolved
@@ -13,12 +13,8 @@
 int test_sharing_memory_simple(void) {
   size_t pgsz = getpagesize();
   char *map =
-<<<<<<< HEAD
-    mmap(NULL, 4096, PROT_READ | PROT_WRITE, MAP_ANON | MAP_SHARED, -1, 0);
+    mmap(NULL, pgsz, PROT_READ | PROT_WRITE, MAP_ANON | MAP_SHARED, -1, 0);
 
-=======
-    mmap(NULL, pgsz, PROT_READ | PROT_WRITE, MAP_ANON | MAP_SHARED, -1, 0);
->>>>>>> eac7b34d
   assert(map != (char *)MAP_FAILED);
 
   pid_t pid = fork();
@@ -42,12 +38,8 @@
 int test_sharing_memory_child_and_grandchild(void) {
   size_t pgsz = getpagesize();
   char *map =
-<<<<<<< HEAD
-    mmap(NULL, 4096, PROT_READ | PROT_WRITE, MAP_ANON | MAP_SHARED, -1, 0);
+    mmap(NULL, pgsz, PROT_READ | PROT_WRITE, MAP_ANON | MAP_SHARED, -1, 0);
 
-=======
-    mmap(NULL, pgsz, PROT_READ | PROT_WRITE, MAP_ANON | MAP_SHARED, -1, 0);
->>>>>>> eac7b34d
   assert(map != (char *)MAP_FAILED);
 
   pid_t pid = fork();
@@ -83,7 +75,8 @@
 }
 
 int test_cow_private_simple(void) {
-  char *map = mmap(NULL, 4096, PROT_READ | PROT_WRITE, MAP_ANON, -1, 0);
+  size_t pgsz = getpagesize();
+  char *map = mmap(NULL, pgsz, PROT_READ | PROT_WRITE, MAP_ANON, -1, 0);
 
   assert(map != (char *)MAP_FAILED);
 
