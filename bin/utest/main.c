--- conflicted
+++ resolved
@@ -125,13 +125,11 @@
   CHECKRUN_TEST(tty_signals);
 
   CHECKRUN_TEST(procstat);
-
-<<<<<<< HEAD
-  CHECKRUN_TEST(pipe_blocking_flag_manipulation);
-=======
+  
   CHECKRUN_TEST(pipe_parent_signaled);
   CHECKRUN_TEST(pipe_child_signaled);
->>>>>>> f037f534
+  CHECKRUN_TEST(pipe_blocking_flag_manipulation);
+
 
   printf("No user test \"%s\" available.\n", test_name);
   return 1;
