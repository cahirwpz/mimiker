#include "utest.h"

#include <stdio.h>
#include <string.h>

int main(int argc, char **argv) {
  if (argc < 2) {
    printf("Not enough arguments provided to utest.\n");
    return 1;
  }
  char *test_name = argv[1];
  printf("Starting user test \"%s\".\n", test_name);

#define CHECKRUN_TEST(name)                                                    \
  if (strcmp(test_name, #name) == 0)                                           \
    return test_##name();

  /* Linker set in userspace would be quite difficult to set up, and it feels
     like an overkill to me. */
  CHECKRUN_TEST(mmap);
  CHECKRUN_TEST(munmap_sigsegv);
<<<<<<< HEAD
  CHECKRUN_TEST(mprotect);
  CHECKRUN_TEST(mmap_permissions);
=======
  CHECKRUN_TEST(mmap_prot_none);
  CHECKRUN_TEST(mmap_prot_read);
>>>>>>> 4e63688f
  CHECKRUN_TEST(sbrk);
  CHECKRUN_TEST(sbrk_sigsegv);
  CHECKRUN_TEST(misbehave);
  CHECKRUN_TEST(fd_read);
  CHECKRUN_TEST(fd_devnull);
  CHECKRUN_TEST(fd_multidesc);
  CHECKRUN_TEST(fd_readwrite);
  CHECKRUN_TEST(fd_copy);
  CHECKRUN_TEST(fd_bad_desc);
  CHECKRUN_TEST(fd_open_path);
  CHECKRUN_TEST(fd_dup);
  CHECKRUN_TEST(fd_pipe);
  CHECKRUN_TEST(fd_all);
  CHECKRUN_TEST(signal_basic);
  CHECKRUN_TEST(signal_send);
  CHECKRUN_TEST(signal_abort);
  CHECKRUN_TEST(signal_segfault);
  CHECKRUN_TEST(signal_stop);
  CHECKRUN_TEST(signal_cont_masked);
  CHECKRUN_TEST(signal_mask);
  CHECKRUN_TEST(signal_mask_nonmaskable);
  CHECKRUN_TEST(signal_sigsuspend);
  CHECKRUN_TEST(signal_sigsuspend_stop);
  CHECKRUN_TEST(signal_handler_mask);
  CHECKRUN_TEST(fork_wait);
  CHECKRUN_TEST(fork_signal);
  CHECKRUN_TEST(fork_sigchld_ignored);
  CHECKRUN_TEST(lseek_basic);
  CHECKRUN_TEST(lseek_errors);
  CHECKRUN_TEST(access_basic);
  CHECKRUN_TEST(stat);
  CHECKRUN_TEST(fstat);
#ifdef __mips__
  CHECKRUN_TEST(exc_cop_unusable);
  CHECKRUN_TEST(exc_reserved_instruction);
  CHECKRUN_TEST(exc_integer_overflow);
  CHECKRUN_TEST(exc_unaligned_access);
  CHECKRUN_TEST(exc_sigsys);
  CHECKRUN_TEST(syscall_in_bds);
#endif /* !__mips__ */
  CHECKRUN_TEST(setjmp);
  CHECKRUN_TEST(sigaction_with_setjmp);
  CHECKRUN_TEST(sigaction_handler_returns);
  CHECKRUN_TEST(vfs_dir);
  CHECKRUN_TEST(vfs_rw);
  CHECKRUN_TEST(vfs_relative_dir);
  CHECKRUN_TEST(vfs_dot_dot_dir);
  CHECKRUN_TEST(vfs_dot_dir);
  CHECKRUN_TEST(vfs_dot_dot_across_fs);
  CHECKRUN_TEST(vfs_trunc);
  CHECKRUN_TEST(vfs_symlink);
  CHECKRUN_TEST(vfs_link);
  CHECKRUN_TEST(vfs_chmod);
  CHECKRUN_TEST(wait_basic);
  CHECKRUN_TEST(wait_nohang);

  CHECKRUN_TEST(setpgid);
  CHECKRUN_TEST(setpgid_leader);
  CHECKRUN_TEST(setpgid_child);
  CHECKRUN_TEST(kill);
  CHECKRUN_TEST(killpg_same_group);
  CHECKRUN_TEST(killpg_other_group);
  CHECKRUN_TEST(pgrp_orphan);
  CHECKRUN_TEST(session_basic);
  CHECKRUN_TEST(session_login_name);

#ifdef __mips__
  CHECKRUN_TEST(fpu_fcsr);
  CHECKRUN_TEST(fpu_gpr_preservation);
  CHECKRUN_TEST(fpu_cpy_ctx_on_fork);
  CHECKRUN_TEST(fpu_ctx_signals);
#endif /* !__mips__ */

  CHECKRUN_TEST(getcwd);

  CHECKRUN_TEST(gettimeofday);
  CHECKRUN_TEST(nanosleep);

  CHECKRUN_TEST(get_set_uid);
  CHECKRUN_TEST(get_set_gid);
  CHECKRUN_TEST(get_set_groups);

  CHECKRUN_TEST(sharing_memory_simple);
  CHECKRUN_TEST(sharing_memory_child_and_grandchild);

  CHECKRUN_TEST(pty_simple);

  CHECKRUN_TEST(tty_canon);
  CHECKRUN_TEST(tty_echo);
  CHECKRUN_TEST(tty_signals);
  printf("No user test \"%s\" available.\n", test_name);
  return 1;
}<|MERGE_RESOLUTION|>--- conflicted
+++ resolved
@@ -19,13 +19,9 @@
      like an overkill to me. */
   CHECKRUN_TEST(mmap);
   CHECKRUN_TEST(munmap_sigsegv);
-<<<<<<< HEAD
   CHECKRUN_TEST(mprotect);
-  CHECKRUN_TEST(mmap_permissions);
-=======
   CHECKRUN_TEST(mmap_prot_none);
   CHECKRUN_TEST(mmap_prot_read);
->>>>>>> 4e63688f
   CHECKRUN_TEST(sbrk);
   CHECKRUN_TEST(sbrk_sigsegv);
   CHECKRUN_TEST(misbehave);
