#include "utest.h"

#include <stdio.h>
#include <string.h>

int main(int argc, char **argv) {
  if (argc < 2) {
    printf("Not enough arguments provided to utest.\n");
    return 1;
  }
  char *test_name = argv[1];
  printf("Starting user test \"%s\".\n", test_name);

#define CHECKRUN_TEST(name)                                                    \
  if (strcmp(test_name, #name) == 0)                                           \
    return test_##name();

  /* Linker set in userspace would be quite difficult to set up, and it feels
     like an overkill to me. */
  CHECKRUN_TEST(mmap);
  CHECKRUN_TEST(munmap_sigsegv);
  CHECKRUN_TEST(sbrk);
  CHECKRUN_TEST(sbrk_sigsegv);
  CHECKRUN_TEST(misbehave);
  CHECKRUN_TEST(fd_read);
  CHECKRUN_TEST(fd_devnull);
  CHECKRUN_TEST(fd_multidesc);
  CHECKRUN_TEST(fd_readwrite);
  CHECKRUN_TEST(fd_copy);
  CHECKRUN_TEST(fd_bad_desc);
  CHECKRUN_TEST(fd_open_path);
  CHECKRUN_TEST(fd_dup);
  CHECKRUN_TEST(fd_pipe);
  CHECKRUN_TEST(fd_all);
  CHECKRUN_TEST(signal_basic);
  CHECKRUN_TEST(signal_send);
  CHECKRUN_TEST(signal_abort);
  CHECKRUN_TEST(signal_segfault);
  CHECKRUN_TEST(signal_stop);
  CHECKRUN_TEST(signal_cont_masked);
  CHECKRUN_TEST(signal_mask);
  CHECKRUN_TEST(signal_mask_nonmaskable);
  CHECKRUN_TEST(signal_sigsuspend);
  CHECKRUN_TEST(signal_handler_mask);
  CHECKRUN_TEST(fork_wait);
  CHECKRUN_TEST(fork_signal);
  CHECKRUN_TEST(fork_sigchld_ignored);
  CHECKRUN_TEST(lseek_basic);
  CHECKRUN_TEST(lseek_errors);
  CHECKRUN_TEST(access_basic);
  CHECKRUN_TEST(stat);
  CHECKRUN_TEST(fstat);
  CHECKRUN_TEST(exc_cop_unusable);
  CHECKRUN_TEST(exc_reserved_instruction);
  CHECKRUN_TEST(exc_integer_overflow);
  CHECKRUN_TEST(exc_unaligned_access);
  CHECKRUN_TEST(exc_sigsys);
  CHECKRUN_TEST(syscall_in_bds);
  CHECKRUN_TEST(setjmp);
  CHECKRUN_TEST(sigaction_with_setjmp);
  CHECKRUN_TEST(sigaction_handler_returns);
  CHECKRUN_TEST(vfs_dir);
  CHECKRUN_TEST(vfs_rw);
  CHECKRUN_TEST(vfs_relative_dir);
  CHECKRUN_TEST(vfs_dot_dot_dir);
  CHECKRUN_TEST(vfs_dot_dir);
  CHECKRUN_TEST(vfs_dot_dot_across_fs);
  CHECKRUN_TEST(vfs_trunc);
  CHECKRUN_TEST(vfs_symlink);
  CHECKRUN_TEST(vfs_link);
  CHECKRUN_TEST(vfs_chmod);
  CHECKRUN_TEST(wait_basic);
  CHECKRUN_TEST(wait_nohang);

  CHECKRUN_TEST(setpgid);
  CHECKRUN_TEST(kill);
  CHECKRUN_TEST(killpg_same_group);
  CHECKRUN_TEST(killpg_other_group);

  CHECKRUN_TEST(fpu_fcsr);
  CHECKRUN_TEST(fpu_gpr_preservation);
  CHECKRUN_TEST(fpu_cpy_ctx_on_fork);
  CHECKRUN_TEST(fpu_ctx_signals);
  CHECKRUN_TEST(getcwd);

<<<<<<< HEAD
  CHECKRUN_TEST(gettimeofday);
=======
  CHECKRUN_TEST(get_set_uid);
  CHECKRUN_TEST(get_set_gid);
>>>>>>> 2a3a339e

  printf("No user test \"%s\" available.\n", test_name);
  return 1;
}<|MERGE_RESOLUTION|>--- conflicted
+++ resolved
@@ -83,12 +83,10 @@
   CHECKRUN_TEST(fpu_ctx_signals);
   CHECKRUN_TEST(getcwd);
 
-<<<<<<< HEAD
   CHECKRUN_TEST(gettimeofday);
-=======
+
   CHECKRUN_TEST(get_set_uid);
   CHECKRUN_TEST(get_set_gid);
->>>>>>> 2a3a339e
 
   printf("No user test \"%s\" available.\n", test_name);
   return 1;
