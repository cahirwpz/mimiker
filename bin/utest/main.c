#include "utest.h"

#include <stdio.h>
#include <string.h>

int main(int argc, char **argv) {
  if (argc < 2) {
    printf("Not enough arguments provided to utest.\n");
    return 1;
  }
  char *test_name = argv[1];
  printf("Starting user test \"%s\".\n", test_name);

#define CHECKRUN_TEST(name)                                                    \
  if (strcmp(test_name, #name) == 0)                                           \
    return test_##name();

  /* Linker set in userspace would be quite difficult to set up, and it feels
     like an overkill to me. */
  CHECKRUN_TEST(mmap);
  CHECKRUN_TEST(munmap_sigsegv);
  CHECKRUN_TEST(sbrk);
  CHECKRUN_TEST(sbrk_sigsegv);
  CHECKRUN_TEST(misbehave);
  CHECKRUN_TEST(fd_read);
  CHECKRUN_TEST(fd_devnull);
  CHECKRUN_TEST(fd_multidesc);
  CHECKRUN_TEST(fd_readwrite);
  CHECKRUN_TEST(fd_copy);
  CHECKRUN_TEST(fd_bad_desc);
  CHECKRUN_TEST(fd_open_path);
  CHECKRUN_TEST(fd_dup);
  CHECKRUN_TEST(fd_pipe);
  CHECKRUN_TEST(fd_all);
  CHECKRUN_TEST(signal_basic);
  CHECKRUN_TEST(signal_send);
  CHECKRUN_TEST(signal_abort);
  CHECKRUN_TEST(signal_segfault);
  CHECKRUN_TEST(fork_wait);
  CHECKRUN_TEST(fork_signal);
  CHECKRUN_TEST(fork_sigchld_ignored);
  CHECKRUN_TEST(lseek_basic);
  CHECKRUN_TEST(lseek_errors);
  CHECKRUN_TEST(access_basic);
  CHECKRUN_TEST(stat);
  CHECKRUN_TEST(fstat);
  CHECKRUN_TEST(exc_cop_unusable);
  CHECKRUN_TEST(exc_reserved_instruction);
  CHECKRUN_TEST(exc_integer_overflow);
  CHECKRUN_TEST(exc_unaligned_access);
  CHECKRUN_TEST(exc_sigsys);
  CHECKRUN_TEST(syscall_in_bds);
  CHECKRUN_TEST(setjmp);
  CHECKRUN_TEST(sigaction_with_setjmp);
  CHECKRUN_TEST(sigaction_handler_returns);
  CHECKRUN_TEST(vfs_dir);
<<<<<<< HEAD
  CHECKRUN_TEST(vfs_relative_dir);
=======
  CHECKRUN_TEST(vfs_rw);
>>>>>>> 2fcf9a52

  CHECKRUN_TEST(setpgid);
  CHECKRUN_TEST(kill);
  CHECKRUN_TEST(killpg_same_group);
  CHECKRUN_TEST(killpg_other_group);

  CHECKRUN_TEST(fpu_fcsr);
  CHECKRUN_TEST(fpu_gpr_preservation);
  CHECKRUN_TEST(fpu_cpy_ctx_on_fork);
  CHECKRUN_TEST(fpu_ctx_signals);
  CHECKRUN_TEST(getcwd);

  printf("No user test \"%s\" available.\n", test_name);
  return 1;
}<|MERGE_RESOLUTION|>--- conflicted
+++ resolved
@@ -54,11 +54,8 @@
   CHECKRUN_TEST(sigaction_with_setjmp);
   CHECKRUN_TEST(sigaction_handler_returns);
   CHECKRUN_TEST(vfs_dir);
-<<<<<<< HEAD
+  CHECKRUN_TEST(vfs_rw);
   CHECKRUN_TEST(vfs_relative_dir);
-=======
-  CHECKRUN_TEST(vfs_rw);
->>>>>>> 2fcf9a52
 
   CHECKRUN_TEST(setpgid);
   CHECKRUN_TEST(kill);
