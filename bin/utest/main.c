--- conflicted
+++ resolved
@@ -27,93 +27,6 @@
     printf("Not enough arguments provided to utest.\n");
     return 1;
   }
-<<<<<<< HEAD
-  char *test_name = argv[1];
-  printf("Starting user test \"%s\".\n", test_name);
-
-#define CHECKRUN_TEST(name)                                                    \
-  if (strcmp(test_name, #name) == 0)                                           \
-    return test_##name();
-
-  /* Linker set in userspace would be quite difficult to set up, and it feels
-     like an overkill to me. */
-  CHECKRUN_TEST(vmmap_text_access);
-  CHECKRUN_TEST(vmmap_data_access);
-  CHECKRUN_TEST(vmmap_rodata_access);
-  CHECKRUN_TEST(mmap);
-  CHECKRUN_TEST(munmap);
-  CHECKRUN_TEST(munmap_sigsegv);
-  CHECKRUN_TEST(mmap_prot_none);
-  CHECKRUN_TEST(mmap_prot_read);
-  CHECKRUN_TEST(sbrk);
-  CHECKRUN_TEST(sbrk_sigsegv);
-  CHECKRUN_TEST(misbehave);
-  CHECKRUN_TEST(fd_read);
-  CHECKRUN_TEST(fd_devnull);
-  CHECKRUN_TEST(fd_multidesc);
-  CHECKRUN_TEST(fd_readwrite);
-  CHECKRUN_TEST(fd_copy);
-  CHECKRUN_TEST(fd_bad_desc);
-  CHECKRUN_TEST(fd_open_path);
-  CHECKRUN_TEST(fd_dup);
-  CHECKRUN_TEST(fd_pipe);
-  CHECKRUN_TEST(fd_readv);
-  CHECKRUN_TEST(fd_writev);
-  CHECKRUN_TEST(fd_all);
-  CHECKRUN_TEST(signal_basic);
-  CHECKRUN_TEST(signal_send);
-  CHECKRUN_TEST(signal_abort);
-  CHECKRUN_TEST(signal_segfault);
-  CHECKRUN_TEST(signal_stop);
-  CHECKRUN_TEST(signal_cont_masked);
-  CHECKRUN_TEST(signal_mask);
-  CHECKRUN_TEST(signal_mask_nonmaskable);
-  CHECKRUN_TEST(signal_sigtimedwait);
-  CHECKRUN_TEST(signal_sigtimedwait_timeout);
-  CHECKRUN_TEST(signal_sigsuspend);
-  CHECKRUN_TEST(signal_sigsuspend_stop);
-  CHECKRUN_TEST(signal_handler_mask);
-  CHECKRUN_TEST(fork_wait);
-  CHECKRUN_TEST(fork_signal);
-  CHECKRUN_TEST(fork_sigchld_ignored);
-  CHECKRUN_TEST(lseek_basic);
-  CHECKRUN_TEST(lseek_errors);
-  CHECKRUN_TEST(access_basic);
-  CHECKRUN_TEST(stat);
-  CHECKRUN_TEST(fstat);
-#ifdef __mips__
-  CHECKRUN_TEST(exc_cop_unusable);
-  CHECKRUN_TEST(exc_reserved_instruction);
-  CHECKRUN_TEST(exc_integer_overflow);
-  CHECKRUN_TEST(exc_unaligned_access);
-  CHECKRUN_TEST(exc_sigsys);
-  CHECKRUN_TEST(syscall_in_bds);
-#endif /* !__mips__ */
-
-#ifdef __aarch64__
-  CHECKRUN_TEST(exc_unknown_instruction);
-  CHECKRUN_TEST(exc_msr_instruction);
-  CHECKRUN_TEST(exc_mrs_instruction);
-  CHECKRUN_TEST(exc_brk);
-#endif /* !__aarch64__ */
-
-  CHECKRUN_TEST(setjmp);
-  CHECKRUN_TEST(sigaction_with_setjmp);
-  CHECKRUN_TEST(sigaction_handler_returns);
-  CHECKRUN_TEST(vfs_dir);
-  CHECKRUN_TEST(vfs_rw);
-  CHECKRUN_TEST(vfs_relative_dir);
-  CHECKRUN_TEST(vfs_dot_dot_dir);
-  CHECKRUN_TEST(vfs_dot_dir);
-  CHECKRUN_TEST(vfs_dot_dot_across_fs);
-  CHECKRUN_TEST(vfs_trunc);
-  CHECKRUN_TEST(vfs_symlink);
-  CHECKRUN_TEST(vfs_link);
-  CHECKRUN_TEST(vfs_chmod);
-  CHECKRUN_TEST(wait_basic);
-  CHECKRUN_TEST(wait_nohang);
-=======
->>>>>>> 8135252a
 
   char *test_name = argv[1];
   timeval_t tv = timestamp();
