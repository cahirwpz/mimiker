#pragma once

#include <setjmp.h>
#include <signal.h>
#include <stdlib.h>
#include <string.h>
#include <sys/mman.h>

<<<<<<< HEAD
static inline int sigsetequal(sigset_t *a, sigset_t *b) {
  return memcmp(a, b, sizeof(sigset_t)) == 0;
}

/* Wait for a single child process with process id `pid` to exit,
 * and check that its exit code matches the expected value. */
void wait_for_child_exit(int pid, int exit_code);

=======
>>>>>>> e83a2775
/* Do the necessary setup needed to wait for the signal.
 * Must be called before receiving the signal,
 * ideally at the very beginning of the test procedure. */
void signal_setup(int signo);

/* Wait for the delivery of a signal. */
void wait_for_signal(int signo);

/* Create a new pseudoterminal and return file descriptors to the master and
 * slave side. */
void open_pty(int *master_fd, int *slave_fd);

/*
 * Layout of mapped pages:
 * 0       1        2        3        4        5       6
 * +----------------+        +--------+        +-----------------+
 * | first | second |        | fourth |        | sixth | seventh |
 * +----------------+        +--------+        +-----------------+
 */
void *prepare_layout(size_t pgsz, int prot);

extern jmp_buf _expect_signal_ctx;

void _expect_signal_setup(int signo, siginfo_t *siginfop);
void _expect_signal_cleanup(void);

#define EXPECT_SIGNAL(signo, siginfop)                                         \
  for (_expect_signal_setup((signo), (siginfop));                              \
       sigsetjmp(_expect_signal_ctx, 1) == 0; exit(1))

#define CLEANUP_SIGNAL() _expect_signal_cleanup()

#define CHECK_SIGSEGV(si, sig_addr, sig_code)                                  \
  assert((si)->si_signo == SIGSEGV);                                           \
  assert((si)->si_addr == (sig_addr));                                         \
  assert((si)->si_code == (sig_code))

#define CHECK_SIGILL(si, start_addr, end_addr, sig_code)                       \
  assert((si)->si_signo == SIGILL);                                            \
  assert((si)->si_addr >= (start_addr));                                       \
  assert((si)->si_addr <= (end_addr));                                         \
  assert((si)->si_code == (sig_code))

#define CHECK_SIGFPE(si, start_addr, end_addr, sig_code)                       \
  assert((si)->si_signo == SIGFPE);                                            \
  assert((si)->si_addr >= (start_addr));                                       \
  assert((si)->si_addr <= (end_addr));                                         \
  assert((si)->si_code == (sig_code))

#define CHECK_SIGBUS(si, start_addr, end_addr, sig_code)                       \
  assert((si)->si_signo == SIGBUS);                                            \
  assert((si)->si_addr >= (start_addr));                                       \
  assert((si)->si_addr <= (end_addr));                                         \
  assert((si)->si_code == (sig_code))

#ifndef FD_OFFSET
#define FD_OFFSET 0
#endif

#undef assert_open_ok
#define assert_open_ok(fd, file, mode, flag)                                   \
  n = xopen(file, flag, mode);                                                 \
  assert(n == fd + FD_OFFSET);

#undef assert_open_fail
#define assert_open_fail(file, mode, flag, err)                                \
  syscall_fail(open(file, flag, mode), err)

#undef assert_read_ok
#define assert_read_ok(fd, buf, len)                                           \
  n = read(fd + FD_OFFSET, buf, len);                                          \
  assert(n >= 0);

#undef assert_read_equal
#define assert_read_equal(fd, buf, str)                                        \
  {                                                                            \
    int len = strlen(str);                                                     \
    n = read(fd + FD_OFFSET, buf, len);                                        \
    assert(strncmp(str, buf, len) == 0);                                       \
    assert(n >= 0);                                                            \
  }

#undef assert_read_fail
#define assert_read_fail(fd, buf, len, err)                                    \
  syscall_fail(read(fd + FD_OFFSET, buf, len), err)

#undef assert_write_ok
#define assert_write_ok(fd, buf, len)                                          \
  n = write(fd + FD_OFFSET, buf, len);                                         \
  assert(n >= 0);

#undef assert_write_fail
#define assert_write_fail(fd, buf, len, err)                                   \
  syscall_fail(write(fd + FD_OFFSET, buf, len), err)

#undef assert_close_ok
#define assert_close_ok(fd) xclose(fd + FD_OFFSET)

#undef assert_close_fail
#define assert_close_fail(fd, err) syscall_fail(close(fd + FD_OFFSET), err)

#undef assert_lseek_ok
#define assert_lseek_ok(fd, offset, whence)                                    \
  n = lseek(fd + FD_OFFSET, offset, whence);                                   \
  assert(n >= 0);

#define mmap_anon_priv_flags(addr, length, prot, flags)                        \
  mmap((addr), (length), (prot), (flags) | MAP_ANON | MAP_PRIVATE, -1, 0)

#define mmap_anon_priv(addr, length, prot)                                     \
  mmap((addr), (length), (prot), MAP_ANON | MAP_PRIVATE, -1, 0)

#define mmap_anon_prw(addr, length)                                            \
  mmap_anon_priv((addr), (length), PROT_READ | PROT_WRITE)<|MERGE_RESOLUTION|>--- conflicted
+++ resolved
@@ -6,17 +6,10 @@
 #include <string.h>
 #include <sys/mman.h>
 
-<<<<<<< HEAD
 static inline int sigsetequal(sigset_t *a, sigset_t *b) {
   return memcmp(a, b, sizeof(sigset_t)) == 0;
 }
 
-/* Wait for a single child process with process id `pid` to exit,
- * and check that its exit code matches the expected value. */
-void wait_for_child_exit(int pid, int exit_code);
-
-=======
->>>>>>> e83a2775
 /* Do the necessary setup needed to wait for the signal.
  * Must be called before receiving the signal,
  * ideally at the very beginning of the test procedure. */
