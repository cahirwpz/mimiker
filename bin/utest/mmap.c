#include "utest.h"
#include "util.h"

#include <errno.h>
#include <stdio.h>
#include <string.h>
#include <assert.h>
#include <sys/mman.h>
#include <stdint.h>
#include <signal.h>
#include <setjmp.h>
#include <unistd.h>
#include <stdlib.h>

#if __SIZEOF_POINTER__ == 4
#define BAD_ADDR_SPAN 0x7fff0000
#define BAD_ADDR_SPAN_LEN 0x20000
#else
#define BAD_ADDR_SPAN 0x00007fffffff0000L
#define BAD_ADDR_SPAN_LEN 0xfffe800000002000
#endif

#define mmap_anon_priv_flags(addr, length, prot, flags)                        \
  mmap((addr), (length), (prot), (flags) | MAP_ANON | MAP_PRIVATE, -1, 0)

#define mmap_anon_priv(addr, length, prot)                                     \
  mmap((addr), (length), (prot), MAP_ANON | MAP_PRIVATE, -1, 0)

#define mmap_anon_prw(addr, length)                                            \
  mmap_anon_priv((addr), (length), PROT_READ | PROT_WRITE)

static void mmap_no_hint(void) {
  void *addr = mmap_anon_prw(NULL, 12345);
  assert(addr != MAP_FAILED);
  printf("mmap returned pointer: %p\n", addr);
  /* Ensure mapped area is cleared. */
  assert(*(char *)(addr + 10) == 0);
  assert(*(char *)(addr + 1000) == 0);
  /* Check whether writing to area works correctly. */
  memset(addr, -1, 12345);
}

#define TESTADDR (void *)0x12345000
static void mmap_with_hint(void) {
  /* Provide a hint address that is page aligned. */
  void *addr = mmap_anon_prw(TESTADDR, 99);
  assert(addr != MAP_FAILED);
  assert(addr >= TESTADDR);
  printf("mmap returned pointer: %p\n", addr);
  /* Ensure mapped area is cleared. */
  assert(*(char *)(addr + 10) == 0);
  assert(*(char *)(addr + 50) == 0);
  /* Check whether writing to area works correctly. */
  memset(addr, -1, 99);
}
#undef TESTADDR

static void mmap_bad(void) {
  void *addr;
  /* Address range spans user and kernel space. */
  addr = mmap_anon_prw((void *)BAD_ADDR_SPAN, BAD_ADDR_SPAN_LEN);
  assert_fail(addr, EINVAL);
  /* Address lies in low memory, that cannot be mapped. */
  addr = mmap_anon_prw((void *)0x3ff000, 0x1000);
  assert_fail(addr, EINVAL);
  /* Hint address is not page aligned. */
  addr = mmap_anon_prw((void *)0x12345678, 0x1000);
  assert_fail(addr, EINVAL);
}

static void munmap_good(void) {
  void *addr;
  int result;

  /* mmap & munmap one page */
  addr = mmap_anon_prw(NULL, 0x1000);
  result = munmap(addr, 0x1000);
  assert_ok(result);

  /* munmapping again fails */
  result = munmap(addr, 0x1000);
  printf("result: %d\n", result);
  assert(errno == EINVAL);
  // assert_fail(result, EINVAL);

  /* more pages */
  addr = mmap_anon_prw(NULL, 0x3000);
  assert(addr != MAP_FAILED);

  result = munmap(addr + 0x1000, 0x1000);
  assert_ok(result);

  result = munmap(addr, 0x1000);
  assert_ok(result);

  result = munmap(addr + 0x2000, 0x1000);
  assert_ok(result);
}

int test_munmap_sigsegv(void) {
  void *addr = mmap_anon_prw(NULL, 0x4000);
  int res;

  res = munmap(addr, 0x4000);
  assert_ok(res);

  siginfo_t si;
  EXPECT_SIGNAL(SIGSEGV, &si) {
    /* Try to access freed memory. It should raise SIGSEGV */
    int data = *((volatile int *)(addr + 0x2000));
    (void)data;
  }
  CLEANUP_SIGNAL();
  CHECK_SIGSEGV(&si, addr + 0x2000, SEGV_MAPERR);
  return 0;
}

int test_mmap(void) {
  mmap_no_hint();
  mmap_with_hint();
  mmap_bad();
  munmap_good();
  return 0;
}

int test_munmap(void) {
  void *addr;
  int result, child;

  addr =
    mmap(NULL, 0x3000, PROT_READ | PROT_WRITE, MAP_ANON | MAP_PRIVATE, -1, 0);
  assert(addr != MAP_FAILED);

  /* write data to parts which will remain mapped after unmap */
  sprintf(addr, "first");
  sprintf(addr + 0x2000, "second");

  result = munmap(addr + 0x1000, 0x1000);
  assert_ok(result);

  /* Now we have to fork to trigger pagefault on both parts of mapped memory. */
  child = fork();
  if (child == 0) {
    int err;
<<<<<<< HEAD
    err = strncmp(addr, "first", 5);
    assert(err == 0);
    err = strncmp(addr + 0x2000, "second", 6);
    assert(err == 0);
=======
    err = strcmp(addr, "first");
    assert_ok(err);
    err = strcmp(addr + 0x2000, "second");
    assert_ok(err);
>>>>>>> a7ee9e8c
    exit(0);
  }

  wait_for_child_exit(child, 0);

  result = munmap(addr, 0x1000);
  assert_ok(result);

  result = munmap(addr + 0x2000, 0x1000);
  assert_ok(result);
  return 0;
}

#define NPAGES 8

int test_mmap_prot_none(void) {
  size_t pgsz = getpagesize();
  size_t size = pgsz * NPAGES;
  volatile void *addr = mmap_anon_priv(NULL, size, PROT_NONE);
  assert(addr != MAP_FAILED);

  siginfo_t si;
  for (int i = 0; i < NPAGES; i++) {
    volatile uint8_t *ptr = addr + i * pgsz;

    EXPECT_SIGNAL(SIGSEGV, &si) {
      (void)(*ptr == 0);
    }
    CLEANUP_SIGNAL();
    CHECK_SIGSEGV(&si, ptr, SEGV_ACCERR);
  }
  return 0;
}

int test_mmap_prot_read(void) {
  size_t pgsz = getpagesize();
  size_t size = pgsz * NPAGES;
  volatile void *addr = mmap_anon_priv(NULL, size, PROT_READ);
  assert(addr != MAP_FAILED);

  /* Ensure mapped area is cleared. */
  for (size_t i = 0; i < size / sizeof(uint32_t); i++)
    assert(((uint32_t *)addr)[i] == 0);

  siginfo_t si;
  for (int i = 0; i < NPAGES; i++) {
    volatile uint8_t *ptr = addr + i * pgsz;

    EXPECT_SIGNAL(SIGSEGV, &si) {
      *ptr = 42;
    }
    CLEANUP_SIGNAL();
    CHECK_SIGSEGV(&si, ptr, SEGV_ACCERR);
    /* Check if nothing changed */
    assert(*ptr == 0);
  }
  return 0;
}

int test_mmap_fixed(void) {
  size_t pgsz = getpagesize();
  void *addr = mmap_anon_priv(NULL, 3 * pgsz, PROT_READ | PROT_WRITE);
  void *new;
  int res;

  res = munmap(addr + pgsz, pgsz);
<<<<<<< HEAD
  assert(res == 0);
=======
  assert_ok(res);
>>>>>>> a7ee9e8c

  new = mmap_anon_priv_flags(addr + pgsz, pgsz, PROT_READ, MAP_FIXED);
  assert(new == addr + pgsz);

  return 0;
}

int test_mmap_fixed_excl(void) {
  size_t pgsz = getpagesize();
  void *addr = mmap_anon_priv(NULL, 2 * pgsz, PROT_READ);
  void *err;

  err = mmap_anon_priv_flags(addr, pgsz, PROT_READ, MAP_FIXED | MAP_EXCL);
<<<<<<< HEAD
  assert(err == MAP_FAILED && errno == ENOMEM);

  err = mmap_anon_priv_flags(addr, 2 * pgsz, PROT_READ, MAP_FIXED | MAP_EXCL);
  assert(err == MAP_FAILED && errno == ENOMEM);

  err = mmap_anon_priv_flags(addr - pgsz, 3 * pgsz, PROT_READ,
                             MAP_FIXED | MAP_EXCL);
  assert(err == MAP_FAILED && errno == ENOMEM);
=======
  assert_fail(err, ENOMEM);

  err = mmap_anon_priv_flags(addr, 2 * pgsz, PROT_READ, MAP_FIXED | MAP_EXCL);
  assert_fail(err, ENOMEM);

  err = mmap_anon_priv_flags(addr - pgsz, 3 * pgsz, PROT_READ,
                             MAP_FIXED | MAP_EXCL);
  assert_fail(err, ENOMEM);
>>>>>>> a7ee9e8c

  return 0;
}

int test_mmap_fixed_replace(void) {
  size_t pgsz = getpagesize();
  void *addr = mmap_anon_priv(NULL, 2 * pgsz, PROT_READ | PROT_WRITE);
  void *new;
<<<<<<< HEAD
  int err;
=======
>>>>>>> a7ee9e8c

  sprintf(addr, "first");
  sprintf(addr + pgsz, "second");

  new = mmap_anon_priv_flags(addr, pgsz, PROT_READ, MAP_FIXED);
  assert(new == addr);

  /* First page should be replaced with new mapping */
<<<<<<< HEAD
  err = strncmp(addr, "first", 5);
  assert(err != 0);

  /* Second page should remain unchanged */
  err = strncmp(addr + pgsz, "second", 6);
  assert(err == 0);
=======
  STRING_NE(addr, "first");

  /* Second page should remain unchanged */
  STRING_EQ(addr + pgsz, "second");
>>>>>>> a7ee9e8c

  return 0;
}

/*
 * Layout of mapped pages:
 * 0       1        2        3        4        5       6
 * +----------------+        +--------+        +-----------------+
 * | first | second |        | fourth |        | sixth | seventh |
 * +----------------+        +--------+        +-----------------+
 */
static void *prepare_layout(size_t pgsz) {
  void *addr = mmap_anon_priv(NULL, 7 * pgsz, PROT_READ | PROT_WRITE);
  int res;

  res = munmap(addr + 2 * pgsz, pgsz);
<<<<<<< HEAD
  assert(res == 0);

  res = munmap(addr + 4 * pgsz, pgsz);
  assert(res == 0);
=======
  assert_ok(res);

  res = munmap(addr + 4 * pgsz, pgsz);
  assert_ok(res);
>>>>>>> a7ee9e8c

  sprintf(addr, "first");
  sprintf(addr + pgsz, "second");
  sprintf(addr + 3 * pgsz, "fourth");
  sprintf(addr + 5 * pgsz, "sixth");
  sprintf(addr + 6 * pgsz, "seventh");

  return addr;
}

/* This test unmaps entries from prepared layout (second, fourth, sixth) */
int test_munmap_many_1(void) {
  size_t pgsz = getpagesize();
  void *addr = prepare_layout(pgsz);
  int res;

  res = munmap(addr + pgsz, 5 * pgsz);
<<<<<<< HEAD
  assert(res == 0);

  siginfo_t si;
  EXPECT_SIGNAL(SIGSEGV, &si) {
    res = strncmp(addr + pgsz, "second", 6);
=======
  assert_ok(res);

  siginfo_t si;
  EXPECT_SIGNAL(SIGSEGV, &si) {
    strcmp(addr + pgsz, "second");
>>>>>>> a7ee9e8c
  }
  CLEANUP_SIGNAL();
  CHECK_SIGSEGV(&si, addr + pgsz, SEGV_MAPERR);

  EXPECT_SIGNAL(SIGSEGV, &si) {
<<<<<<< HEAD
    res = strncmp(addr + 3 * pgsz, "fourth", 6);
=======
    strcmp(addr + 3 * pgsz, "fourth");
>>>>>>> a7ee9e8c
  }
  CLEANUP_SIGNAL();
  CHECK_SIGSEGV(&si, addr + 3 * pgsz, SEGV_MAPERR);

  EXPECT_SIGNAL(SIGSEGV, &si) {
<<<<<<< HEAD
    res = strncmp(addr + 5 * pgsz, "sixth", 5);
=======
    strcmp(addr + 5 * pgsz, "sixth");
>>>>>>> a7ee9e8c
  }
  CLEANUP_SIGNAL();
  CHECK_SIGSEGV(&si, addr + 5 * pgsz, SEGV_MAPERR);

<<<<<<< HEAD
  res = strncmp(addr, "first", 5);
  assert(res == 0);

  res = strncmp(addr + 6 * pgsz, "seventh", 7);
  assert(res == 0);
=======
  STRING_EQ(addr, "first");
  STRING_EQ(addr + 6 * pgsz, "seventh");
>>>>>>> a7ee9e8c

  return 0;
}

/* This test unmaps all entries from prepared layout */
int test_munmap_many_2(void) {
  size_t pgsz = getpagesize();
  void *addr = prepare_layout(pgsz);
  int res;

  res = munmap(addr, 7 * pgsz);
<<<<<<< HEAD
  assert(res == 0);

  siginfo_t si;
  EXPECT_SIGNAL(SIGSEGV, &si) {
    res = strncmp(addr, "first", 5);
=======
  assert_ok(res);

  siginfo_t si;
  EXPECT_SIGNAL(SIGSEGV, &si) {
    strcmp(addr, "first");
>>>>>>> a7ee9e8c
  }
  CLEANUP_SIGNAL();
  CHECK_SIGSEGV(&si, addr, SEGV_MAPERR);

  EXPECT_SIGNAL(SIGSEGV, &si) {
<<<<<<< HEAD
    res = strncmp(addr + pgsz, "second", 6);
=======
    strcmp(addr + pgsz, "second");
>>>>>>> a7ee9e8c
  }
  CLEANUP_SIGNAL();
  CHECK_SIGSEGV(&si, addr + pgsz, SEGV_MAPERR);

  EXPECT_SIGNAL(SIGSEGV, &si) {
<<<<<<< HEAD
    res = strncmp(addr + 3 * pgsz, "fourth", 6);
=======
    strcmp(addr + 3 * pgsz, "fourth");
>>>>>>> a7ee9e8c
  }
  CLEANUP_SIGNAL();
  CHECK_SIGSEGV(&si, addr + 3 * pgsz, SEGV_MAPERR);

  EXPECT_SIGNAL(SIGSEGV, &si) {
<<<<<<< HEAD
    res = strncmp(addr + 5 * pgsz, "sixth", 5);
=======
    strcmp(addr + 5 * pgsz, "sixth");
>>>>>>> a7ee9e8c
  }
  CLEANUP_SIGNAL();
  CHECK_SIGSEGV(&si, addr + 5 * pgsz, SEGV_MAPERR);

  EXPECT_SIGNAL(SIGSEGV, &si) {
<<<<<<< HEAD
    res = strncmp(addr + 6 * pgsz, "seventh", 7);
=======
    strcmp(addr + 6 * pgsz, "seventh");
>>>>>>> a7ee9e8c
  }
  CLEANUP_SIGNAL();
  CHECK_SIGSEGV(&si, addr + 6 * pgsz, SEGV_MAPERR);

  return 0;
}

/* This test unmaps entries from prepared layout (second, fourth, sixth) */
int test_mmap_fixed_replace_many_1(void) {
  size_t pgsz = getpagesize();
  void *addr = prepare_layout(pgsz);
  void *new;
<<<<<<< HEAD
  int res;
=======
>>>>>>> a7ee9e8c

  new = mmap_anon_priv_flags(addr + pgsz, 5 * pgsz, PROT_READ, MAP_FIXED);
  assert(new == addr + pgsz);

<<<<<<< HEAD
  res = strncmp(addr + pgsz, "second", 6);
  assert(res != 0);

  res = strncmp(addr + 3 * pgsz, "fourth", 6);
  assert(res != 0);

  res = strncmp(addr + 5 * pgsz, "sixth", 5);
  assert(res != 0);

  res = strncmp(addr, "first", 5);
  assert(res == 0);

  res = strncmp(addr + 6 * pgsz, "seventh", 7);
  assert(res == 0);
=======
  STRING_NE(addr + pgsz, "second");
  STRING_NE(addr + 3 * pgsz, "fourth");
  STRING_NE(addr + 5 * pgsz, "sixth");

  STRING_EQ(addr, "first");
  STRING_EQ(addr + 6 * pgsz, "seventh");

>>>>>>> a7ee9e8c
  return 0;
}

/* This test unmaps all entries from prepared layout */
int test_mmap_fixed_replace_many_2(void) {
  size_t pgsz = getpagesize();
  void *addr = prepare_layout(pgsz);
  void *new;
<<<<<<< HEAD
  int res;
=======
>>>>>>> a7ee9e8c

  new = mmap_anon_priv_flags(addr, 7 * pgsz, PROT_READ, MAP_FIXED);
  assert(new == addr);

<<<<<<< HEAD
  res = strncmp(addr, "first", 5);
  assert(res != 0);

  res = strncmp(addr + pgsz, "second", 6);
  assert(res != 0);

  res = strncmp(addr + 3 * pgsz, "fourth", 6);
  assert(res != 0);

  res = strncmp(addr + 5 * pgsz, "sixth", 5);
  assert(res != 0);

  res = strncmp(addr + 6 * pgsz, "seventh", 7);
  assert(res != 0);
  return 0;
}

int test_mprotect_simple(void) {
  size_t pgsz = getpagesize();
  void *addr = mmap_anon_priv(NULL, pgsz, PROT_NONE);
  int res;
  siginfo_t si;

  EXPECT_SIGNAL(SIGSEGV, &si) {
    res = strncmp(addr, "xxx", 6);
  }
  CLEANUP_SIGNAL();
  CHECK_SIGSEGV(&si, addr, SEGV_ACCERR);

  res = mprotect(addr, pgsz, PROT_READ | PROT_WRITE);
  printf("mprotect: %d %d\n", res, errno);
  assert(res == 0);

  sprintf(addr, "first");
  res = strncmp(addr, "first", 5);
  assert(res == 0);
=======
  STRING_NE(addr, "first");
  STRING_NE(addr + pgsz, "second");
  STRING_NE(addr + 3 * pgsz, "fourth");
  STRING_NE(addr + 5 * pgsz, "sixth");
  STRING_NE(addr + 6 * pgsz, "seventh");
>>>>>>> a7ee9e8c

  return 0;
}<|MERGE_RESOLUTION|>--- conflicted
+++ resolved
@@ -142,17 +142,10 @@
   child = fork();
   if (child == 0) {
     int err;
-<<<<<<< HEAD
-    err = strncmp(addr, "first", 5);
-    assert(err == 0);
-    err = strncmp(addr + 0x2000, "second", 6);
-    assert(err == 0);
-=======
     err = strcmp(addr, "first");
     assert_ok(err);
     err = strcmp(addr + 0x2000, "second");
     assert_ok(err);
->>>>>>> a7ee9e8c
     exit(0);
   }
 
@@ -219,11 +212,7 @@
   int res;
 
   res = munmap(addr + pgsz, pgsz);
-<<<<<<< HEAD
-  assert(res == 0);
-=======
-  assert_ok(res);
->>>>>>> a7ee9e8c
+  assert_ok(res);
 
   new = mmap_anon_priv_flags(addr + pgsz, pgsz, PROT_READ, MAP_FIXED);
   assert(new == addr + pgsz);
@@ -237,16 +226,6 @@
   void *err;
 
   err = mmap_anon_priv_flags(addr, pgsz, PROT_READ, MAP_FIXED | MAP_EXCL);
-<<<<<<< HEAD
-  assert(err == MAP_FAILED && errno == ENOMEM);
-
-  err = mmap_anon_priv_flags(addr, 2 * pgsz, PROT_READ, MAP_FIXED | MAP_EXCL);
-  assert(err == MAP_FAILED && errno == ENOMEM);
-
-  err = mmap_anon_priv_flags(addr - pgsz, 3 * pgsz, PROT_READ,
-                             MAP_FIXED | MAP_EXCL);
-  assert(err == MAP_FAILED && errno == ENOMEM);
-=======
   assert_fail(err, ENOMEM);
 
   err = mmap_anon_priv_flags(addr, 2 * pgsz, PROT_READ, MAP_FIXED | MAP_EXCL);
@@ -255,7 +234,6 @@
   err = mmap_anon_priv_flags(addr - pgsz, 3 * pgsz, PROT_READ,
                              MAP_FIXED | MAP_EXCL);
   assert_fail(err, ENOMEM);
->>>>>>> a7ee9e8c
 
   return 0;
 }
@@ -264,10 +242,6 @@
   size_t pgsz = getpagesize();
   void *addr = mmap_anon_priv(NULL, 2 * pgsz, PROT_READ | PROT_WRITE);
   void *new;
-<<<<<<< HEAD
-  int err;
-=======
->>>>>>> a7ee9e8c
 
   sprintf(addr, "first");
   sprintf(addr + pgsz, "second");
@@ -276,19 +250,10 @@
   assert(new == addr);
 
   /* First page should be replaced with new mapping */
-<<<<<<< HEAD
-  err = strncmp(addr, "first", 5);
-  assert(err != 0);
-
-  /* Second page should remain unchanged */
-  err = strncmp(addr + pgsz, "second", 6);
-  assert(err == 0);
-=======
   STRING_NE(addr, "first");
 
   /* Second page should remain unchanged */
   STRING_EQ(addr + pgsz, "second");
->>>>>>> a7ee9e8c
 
   return 0;
 }
@@ -305,17 +270,10 @@
   int res;
 
   res = munmap(addr + 2 * pgsz, pgsz);
-<<<<<<< HEAD
-  assert(res == 0);
+  assert_ok(res);
 
   res = munmap(addr + 4 * pgsz, pgsz);
-  assert(res == 0);
-=======
-  assert_ok(res);
-
-  res = munmap(addr + 4 * pgsz, pgsz);
-  assert_ok(res);
->>>>>>> a7ee9e8c
+  assert_ok(res);
 
   sprintf(addr, "first");
   sprintf(addr + pgsz, "second");
@@ -323,6 +281,12 @@
   sprintf(addr + 5 * pgsz, "sixth");
   sprintf(addr + 6 * pgsz, "seventh");
 
+  sprintf(addr, "first");
+  sprintf(addr + pgsz, "second");
+  sprintf(addr + 3 * pgsz, "fourth");
+  sprintf(addr + 5 * pgsz, "sixth");
+  sprintf(addr + 6 * pgsz, "seventh");
+
   return addr;
 }
 
@@ -333,53 +297,29 @@
   int res;
 
   res = munmap(addr + pgsz, 5 * pgsz);
-<<<<<<< HEAD
-  assert(res == 0);
-
-  siginfo_t si;
-  EXPECT_SIGNAL(SIGSEGV, &si) {
-    res = strncmp(addr + pgsz, "second", 6);
-=======
   assert_ok(res);
 
   siginfo_t si;
   EXPECT_SIGNAL(SIGSEGV, &si) {
     strcmp(addr + pgsz, "second");
->>>>>>> a7ee9e8c
   }
   CLEANUP_SIGNAL();
   CHECK_SIGSEGV(&si, addr + pgsz, SEGV_MAPERR);
 
   EXPECT_SIGNAL(SIGSEGV, &si) {
-<<<<<<< HEAD
-    res = strncmp(addr + 3 * pgsz, "fourth", 6);
-=======
     strcmp(addr + 3 * pgsz, "fourth");
->>>>>>> a7ee9e8c
   }
   CLEANUP_SIGNAL();
   CHECK_SIGSEGV(&si, addr + 3 * pgsz, SEGV_MAPERR);
 
   EXPECT_SIGNAL(SIGSEGV, &si) {
-<<<<<<< HEAD
-    res = strncmp(addr + 5 * pgsz, "sixth", 5);
-=======
     strcmp(addr + 5 * pgsz, "sixth");
->>>>>>> a7ee9e8c
   }
   CLEANUP_SIGNAL();
   CHECK_SIGSEGV(&si, addr + 5 * pgsz, SEGV_MAPERR);
 
-<<<<<<< HEAD
-  res = strncmp(addr, "first", 5);
-  assert(res == 0);
-
-  res = strncmp(addr + 6 * pgsz, "seventh", 7);
-  assert(res == 0);
-=======
   STRING_EQ(addr, "first");
   STRING_EQ(addr + 6 * pgsz, "seventh");
->>>>>>> a7ee9e8c
 
   return 0;
 }
@@ -391,59 +331,35 @@
   int res;
 
   res = munmap(addr, 7 * pgsz);
-<<<<<<< HEAD
-  assert(res == 0);
-
-  siginfo_t si;
-  EXPECT_SIGNAL(SIGSEGV, &si) {
-    res = strncmp(addr, "first", 5);
-=======
   assert_ok(res);
 
   siginfo_t si;
   EXPECT_SIGNAL(SIGSEGV, &si) {
     strcmp(addr, "first");
->>>>>>> a7ee9e8c
   }
   CLEANUP_SIGNAL();
   CHECK_SIGSEGV(&si, addr, SEGV_MAPERR);
 
   EXPECT_SIGNAL(SIGSEGV, &si) {
-<<<<<<< HEAD
-    res = strncmp(addr + pgsz, "second", 6);
-=======
     strcmp(addr + pgsz, "second");
->>>>>>> a7ee9e8c
   }
   CLEANUP_SIGNAL();
   CHECK_SIGSEGV(&si, addr + pgsz, SEGV_MAPERR);
 
   EXPECT_SIGNAL(SIGSEGV, &si) {
-<<<<<<< HEAD
-    res = strncmp(addr + 3 * pgsz, "fourth", 6);
-=======
     strcmp(addr + 3 * pgsz, "fourth");
->>>>>>> a7ee9e8c
   }
   CLEANUP_SIGNAL();
   CHECK_SIGSEGV(&si, addr + 3 * pgsz, SEGV_MAPERR);
 
   EXPECT_SIGNAL(SIGSEGV, &si) {
-<<<<<<< HEAD
-    res = strncmp(addr + 5 * pgsz, "sixth", 5);
-=======
     strcmp(addr + 5 * pgsz, "sixth");
->>>>>>> a7ee9e8c
   }
   CLEANUP_SIGNAL();
   CHECK_SIGSEGV(&si, addr + 5 * pgsz, SEGV_MAPERR);
 
   EXPECT_SIGNAL(SIGSEGV, &si) {
-<<<<<<< HEAD
-    res = strncmp(addr + 6 * pgsz, "seventh", 7);
-=======
     strcmp(addr + 6 * pgsz, "seventh");
->>>>>>> a7ee9e8c
   }
   CLEANUP_SIGNAL();
   CHECK_SIGSEGV(&si, addr + 6 * pgsz, SEGV_MAPERR);
@@ -456,30 +372,10 @@
   size_t pgsz = getpagesize();
   void *addr = prepare_layout(pgsz);
   void *new;
-<<<<<<< HEAD
-  int res;
-=======
->>>>>>> a7ee9e8c
 
   new = mmap_anon_priv_flags(addr + pgsz, 5 * pgsz, PROT_READ, MAP_FIXED);
   assert(new == addr + pgsz);
 
-<<<<<<< HEAD
-  res = strncmp(addr + pgsz, "second", 6);
-  assert(res != 0);
-
-  res = strncmp(addr + 3 * pgsz, "fourth", 6);
-  assert(res != 0);
-
-  res = strncmp(addr + 5 * pgsz, "sixth", 5);
-  assert(res != 0);
-
-  res = strncmp(addr, "first", 5);
-  assert(res == 0);
-
-  res = strncmp(addr + 6 * pgsz, "seventh", 7);
-  assert(res == 0);
-=======
   STRING_NE(addr + pgsz, "second");
   STRING_NE(addr + 3 * pgsz, "fourth");
   STRING_NE(addr + 5 * pgsz, "sixth");
@@ -487,7 +383,6 @@
   STRING_EQ(addr, "first");
   STRING_EQ(addr + 6 * pgsz, "seventh");
 
->>>>>>> a7ee9e8c
   return 0;
 }
 
@@ -496,58 +391,36 @@
   size_t pgsz = getpagesize();
   void *addr = prepare_layout(pgsz);
   void *new;
-<<<<<<< HEAD
-  int res;
-=======
->>>>>>> a7ee9e8c
 
   new = mmap_anon_priv_flags(addr, 7 * pgsz, PROT_READ, MAP_FIXED);
   assert(new == addr);
 
-<<<<<<< HEAD
-  res = strncmp(addr, "first", 5);
-  assert(res != 0);
-
-  res = strncmp(addr + pgsz, "second", 6);
-  assert(res != 0);
-
-  res = strncmp(addr + 3 * pgsz, "fourth", 6);
-  assert(res != 0);
-
-  res = strncmp(addr + 5 * pgsz, "sixth", 5);
-  assert(res != 0);
-
-  res = strncmp(addr + 6 * pgsz, "seventh", 7);
-  assert(res != 0);
-  return 0;
-}
-
-int test_mprotect_simple(void) {
-  size_t pgsz = getpagesize();
-  void *addr = mmap_anon_priv(NULL, pgsz, PROT_NONE);
-  int res;
-  siginfo_t si;
-
-  EXPECT_SIGNAL(SIGSEGV, &si) {
-    res = strncmp(addr, "xxx", 6);
-  }
-  CLEANUP_SIGNAL();
-  CHECK_SIGSEGV(&si, addr, SEGV_ACCERR);
-
-  res = mprotect(addr, pgsz, PROT_READ | PROT_WRITE);
-  printf("mprotect: %d %d\n", res, errno);
-  assert(res == 0);
-
-  sprintf(addr, "first");
-  res = strncmp(addr, "first", 5);
-  assert(res == 0);
-=======
   STRING_NE(addr, "first");
   STRING_NE(addr + pgsz, "second");
   STRING_NE(addr + 3 * pgsz, "fourth");
   STRING_NE(addr + 5 * pgsz, "sixth");
   STRING_NE(addr + 6 * pgsz, "seventh");
->>>>>>> a7ee9e8c
+
+  return 0;
+}
+
+int test_mprotect_simple(void) {
+  size_t pgsz = getpagesize();
+  void *addr = mmap_anon_priv(NULL, pgsz, PROT_NONE);
+  int res;
+  siginfo_t si;
+
+  EXPECT_SIGNAL(SIGSEGV, &si) {
+    strcmp(addr, "xxx");
+  }
+  CLEANUP_SIGNAL();
+  CHECK_SIGSEGV(&si, addr, SEGV_ACCERR);
+
+  res = mprotect(addr, pgsz, PROT_READ | PROT_WRITE);
+  assert_ok(res);
+
+  sprintf(addr, "first");
+  STRING_EQ(addr, "first");
 
   return 0;
 }