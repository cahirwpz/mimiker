--- conflicted
+++ resolved
@@ -5,10 +5,7 @@
 #include <string.h>
 #include <assert.h>
 #include <sys/mman.h>
-<<<<<<< HEAD
-=======
 #include <stdint.h>
->>>>>>> 4e63688f
 #include <signal.h>
 #include <setjmp.h>
 #include <unistd.h>
@@ -116,17 +113,15 @@
 static volatile int sigsegv_handled = 0;
 static jmp_buf return_to;
 static void sigsegv_handler(int signo) {
-<<<<<<< HEAD
-  printf("sigsegv handled!\n");
   sigsegv_handled++;
-  longjmp(return_to, 5);
-}
+  siglongjmp(return_to, 1);
+}
+
 int test_mprotect(void) {
   size_t pgsz = getpagesize();
   signal(SIGSEGV, sigsegv_handler);
   void *addr = mmap(NULL, pgsz * 8, PROT_READ, MAP_ANON | MAP_PRIVATE, -1, 0);
   assert(addr != MAP_FAILED);
-  printf("mmap returned pointer: %p\n", addr);
 
   /* Ensure mapped area is cleared. */
   assert(*(char *)(addr + 100) == 0);
@@ -135,7 +130,6 @@
   sigsegv_handled = 0;
 
   if (setjmp(return_to) == 0) {
-    printf("Try to write to readonly memory\n");
     /* Try to write to readonly memory. It should raise SIGSEGV */
     *(char *)addr = '9';
   }
@@ -147,22 +141,22 @@
   error = mprotect(addr, pgsz, PROT_READ | PROT_WRITE);
   assert(error == 0);
 
-  printf("sigsegv handled = %d\n", sigsegv_handled);
   *(char *)addr = '1';
   assert(*(char *)addr == '1');
   assert(sigsegv_handled == 1);
 
   if (setjmp(return_to) == 0) {
     *(char *)(addr + pgsz + 1) = 7;
-    printf("sigsegv handled = %d\n", sigsegv_handled);
     assert(*(char *)(addr + pgsz + 1) == 0);
     assert(sigsegv_handled == 2);
   }
-=======
-  sigsegv_handled++;
-  siglongjmp(return_to, 1);
-}
-
+  
+    /* restore original behavior */
+  signal(SIGSEGV, SIG_DFL);
+
+  return 0;
+}
+  
 #define NPAGES 8
 
 int test_mmap_prot_none(void) {
@@ -183,7 +177,6 @@
   }
 
   assert(sigsegv_handled == NPAGES);
->>>>>>> 4e63688f
 
   /* restore original behavior */
   signal(SIGSEGV, SIG_DFL);
@@ -191,16 +184,6 @@
   return 0;
 }
 
-<<<<<<< HEAD
-int test_mmap_permissions(void) {
-  void *addr = mmap(NULL, 2355, PROT_READ, MAP_ANON | MAP_PRIVATE, -1, 0);
-  assert(addr != MAP_FAILED);
-
-  /* Try to write to readonly memory. It should raise SIGSEGV */
-  memset(addr, -1, 2355);
-
-  return 1;
-=======
 int test_mmap_prot_read(void) {
   signal(SIGSEGV, sigsegv_handler);
 
@@ -229,5 +212,4 @@
   signal(SIGSEGV, SIG_DFL);
 
   return 0;
->>>>>>> 4e63688f
 }