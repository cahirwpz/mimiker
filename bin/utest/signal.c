--- conflicted
+++ resolved
@@ -75,65 +75,6 @@
   return 0;
 }
 
-<<<<<<< HEAD
-static volatile int parent_pid;
-
-static void bounce_sigusr1(int signo) {
-  kill(parent_pid, SIGUSR1);
-}
-
-static volatile int sigusr2_handled;
-
-static void sigusr2_handler2(int signo) {
-  sigusr2_handled = 1;
-}
-
-int test_signal_mask() {
-  sigusr1_handled = 0;
-  sigusr2_handled = 0;
-  parent_pid = getpid();
-
-  signal(SIGUSR1, bounce_sigusr1);
-  signal(SIGUSR2, sigusr2_handler2);
-
-  int pid = fork();
-  if (pid == 0) {
-    while (!sigusr2_handled) ;
-    return 0;
-  };
-
-  signal(SIGUSR1, sigusr1_handler);
-
-  /* Check that the signal bounces properly. */
-  kill(pid, SIGUSR1);
-  while (!sigusr1_handled);
-
-  sigset_t mask;
-  sigemptyset(&mask);
-  sigaddset(&mask, SIGUSR1);
-
-  /* Mask the signal and make the child send it to us.
-   * The delivery of the signal should be delayed until we unblock it. */
-  assert(sigprocmask(SIG_BLOCK, &mask, NULL) == 0);
-  sigusr1_handled = 0;
-
-  kill(pid, SIGUSR1);
-
-  //sched_yield();
-  for (volatile int i = 0; i < 10000000; i++);
-  assert(!sigusr1_handled);
-
-  /* Unblocking a pending signal should make us handle it immediately. */
-  assert(sigprocmask(SIG_UNBLOCK, &mask, NULL) == 0);
-  assert(sigusr1_handled);
-
-  kill(pid, SIGUSR2);
-  int status;
-  wait(&status);
-  assert(WIFEXITED(status));
-  assert(WEXITSTATUS(status) == 0);
-
-=======
 /* ======= signal_stop ======= */
 static volatile int sigcont_handled = 0;
 static void sigcont_handler(int signo) {
@@ -190,6 +131,52 @@
   wait(&status);
   assert(WIFEXITED(status));
   assert(WEXITSTATUS(status) == 0);
->>>>>>> d5c96039
+  return 0;
+}
+
+/* ======= signal_mask ======= */
+int test_signal_mask() {
+  ppid = getpid();
+  signal(SIGUSR1, signal_parent);
+  signal(SIGCONT, sigcont_handler);
+
+  int pid = fork();
+  if (pid == 0) {
+    while (!sigcont_handled)
+      sched_yield();
+    return 0;
+  }
+
+  /* Check that the signal bounces properly. */
+  kill(pid, SIGUSR1);
+  while (!sigcont_handled)
+    sched_yield();
+
+  sigset_t mask;
+  sigemptyset(&mask);
+  sigaddset(&mask, SIGCONT);
+
+  /* Mask the signal and make the child send it to us.
+   * The delivery of the signal should be delayed until we unblock it. */
+  assert(sigprocmask(SIG_BLOCK, &mask, NULL) == 0);
+  sigcont_handled = 0;
+  kill(pid, SIGUSR1);
+
+  /* Yield a couple times to make sure that the child sends us the signal. */
+  for (int i = 0; i < 3; i++)
+    sched_yield();
+
+  assert(!sigcont_handled);
+
+  /* Unblocking a pending signal should make us handle it immediately. */
+  assert(sigprocmask(SIG_UNBLOCK, &mask, NULL) == 0);
+  assert(sigcont_handled);
+
+  kill(pid, SIGCONT);
+  int status;
+  printf("Waiting for child...\n");
+  wait(&status);
+  assert(WIFEXITED(status));
+  assert(WEXITSTATUS(status) == 0);
   return 0;
 }