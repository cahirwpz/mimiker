#include "utest.h"
#include "util.h"

#include <sched.h>
#include <signal.h>
#include <stdio.h>
<<<<<<< HEAD
#include <errno.h>
#include <unistd.h>
#include <sched.h>
#include <sys/wait.h>

#include "sys/errno.h"
#include "sys/signal.h"
#include "utest.h"
#include "util.h"
=======
#include <sys/wait.h>
#include <unistd.h>
>>>>>>> 8135252a

/* ======= signal_basic ======= */
static volatile int sigusr1_handled = 0;

static void sigusr1_handler(int signo) {
  printf("sigusr1 handled!\n");
  sigusr1_handled = 1;
}

static void sigint_handler(int signo) {
  printf("sigint handled!\n");
  raise(SIGUSR1); /* Recursive signals! */
}

TEST_ADD(signal_basic) {
  signal(SIGINT, sigint_handler);
  signal(SIGUSR1, sigusr1_handler);
  raise(SIGINT);
  assert(sigusr1_handled);

  /* Restore original behavior. */
  signal(SIGINT, SIG_DFL);
  signal(SIGUSR1, SIG_DFL);

  return 0;
}

/* ======= signal_send ======= */
static void sigusr2_handler(int signo) {
  printf("Child process handles sigusr2.\n");
  raise(SIGABRT); /* Terminate self. */
}

/* Test sending a signal to a different thread. */
TEST_ADD(signal_send) {
  /* The child should inherit signal handler configuration. */
  signal(SIGUSR2, sigusr2_handler);
  int pid = fork();
  if (pid == 0) {
    printf("This is child (mypid = %d)\n", getpid());
    /* Wait for signal. */
    while (1)
      sched_yield();
  }

  printf("This is parent (childpid = %d, mypid = %d)\n", pid, getpid());
  kill(pid, SIGUSR2);
  int status;
  printf("Waiting for child...\n");
  wait(&status);
  assert(WIFSIGNALED(status));
  assert(WTERMSIG(status) == SIGABRT);
  printf("Child was stopped by SIGABRT.\n");
  return 0;
}

/* ======= signal_abort ======= */
/* This test shall be considered success if the process gets terminated with
   SIGABRT */
TEST_ADD(signal_abort) {
  siginfo_t si;
  EXPECT_SIGNAL(SIGABRT, &si) {
    raise(SIGABRT);
  }
  assert(si.si_signo == SIGABRT);
  CLEANUP_SIGNAL();
  return 0;
}

/* ======= signal_segfault ======= */
TEST_ADD(signal_segfault) {
  volatile struct { int x; } *ptr = 0x0;

  siginfo_t si;
  EXPECT_SIGNAL(SIGSEGV, &si) {
    ptr->x = 42;
  }
  CLEANUP_SIGNAL();
  CHECK_SIGSEGV(&si, ptr, SEGV_MAPERR);
  return 0;
}

/* ======= signal_stop ======= */
static volatile int sigcont_handled = 0;
static void sigcont_handler(int signo) {
  sigcont_handled = 1;
}

static volatile int ppid;
static void signal_parent(int signo) {
  kill(ppid, SIGCONT);
}

TEST_ADD(signal_stop) {
  ppid = getpid();
  signal(SIGUSR1, SIG_IGN);
  signal(SIGCONT, sigcont_handler);
  int pid = fork();
  if (pid == 0) {
    signal(SIGUSR1, signal_parent);
    /* The child keeps sending SIGUSR1 to the parent. */
    while (!sigcont_handled)
      kill(ppid, SIGUSR1);
    return 0;
  }

  int status;
  signal(SIGUSR1, sigusr1_handler);
  /* Wait for the child to start sending signals */
  while (!sigusr1_handled)
    sched_yield();
  kill(pid, SIGSTOP);
  /* Wait for the child to stop. */
  assert(waitpid(pid, &status, WUNTRACED) == pid);
  assert(WIFSTOPPED(status));
  /* Now we shouldn't be getting any signals from the child. */
  sigusr1_handled = 0;
  /* Yield a couple times to make sure that if the child was runnable,
   * it would send us a signal here. */
  for (int i = 0; i < 3; i++)
    sched_yield();
  assert(!sigusr1_handled);
  /* Stopped processes shouldn't handle incoming signals until they're
   * continued (with SIGKILL and SIGCONT being the only exceptions).
   * Send SIGUSR1 to the stopped child. If the handler runs, it will
   * send us SIGCONT. */
  kill(pid, SIGUSR1);
  for (int i = 0; i < 3; i++)
    sched_yield();
  assert(!sigcont_handled);
  /* Now continue the child process. */
  kill(pid, SIGCONT);
  /* The child's SIGUSR1 handler should now run, and so our SIGCONT handler
   * should run too. */
  while (!sigcont_handled)
    sched_yield();
  /* The child process should exit normally. */
  printf("Waiting for child...\n");
  wait(&status);
  assert(WIFEXITED(status));
  assert(WEXITSTATUS(status) == 0);
  return 0;
}

/* ======= signal_cont_masked ======= */
TEST_ADD(signal_cont_masked) {
  ppid = getpid();
  signal(SIGCONT, sigcont_handler);
  int pid = fork();
  if (pid == 0) {
    /* Block SIGCONT. */
    sigset_t mask, old;
    __sigemptyset(&mask);
    sigaddset(&mask, SIGCONT);
    assert(sigprocmask(SIG_BLOCK, &mask, &old) == 0);
    /* Even though SIGCONT is blocked, it should wake us up, but it
     * should remain pending until we unblock it. */
    raise(SIGSTOP);
    assert(!sigcont_handled);
    /* Unblock SIGCONT: the handler should run immediately after. */
    assert(sigprocmask(SIG_SETMASK, &old, NULL) == 0);
    assert(sigcont_handled);
    return 0;
  }

  int status;
  /* Wait for the child to stop. */
  assert(waitpid(pid, &status, WUNTRACED) == pid);
  assert(WIFSTOPPED(status));

  kill(pid, SIGCONT);
  printf("Waiting for child...\n");
  wait(&status);
  assert(WIFEXITED(status));
  assert(WEXITSTATUS(status) == 0);
  return 0;
}

/* ======= signal_mask ======= */
TEST_ADD(signal_mask) {
  ppid = getpid();
  signal(SIGUSR1, signal_parent);
  signal(SIGCONT, sigcont_handler);

  int pid = fork();
  if (pid == 0) {
    while (!sigcont_handled)
      sched_yield();
    return 0;
  }

  /* Check that the signal bounces properly. */
  kill(pid, SIGUSR1);
  while (!sigcont_handled)
    sched_yield();

  sigset_t mask;
  sigemptyset(&mask);
  sigaddset(&mask, SIGCONT);

  /* Mask the signal and make the child send it to us.
   * The delivery of the signal should be delayed until we unblock it. */
  assert(sigprocmask(SIG_BLOCK, &mask, NULL) == 0);
  sigcont_handled = 0;
  kill(pid, SIGUSR1);

  /* Wait until we get a signal from the child. */
  sigset_t set;
  do {
    sched_yield();
    sigpending(&set);
  } while (!__sigismember(&set, SIGCONT));

  assert(!sigcont_handled);

  /* Unblocking a pending signal should make us handle it immediately. */
  assert(sigprocmask(SIG_UNBLOCK, &mask, NULL) == 0);
  assert(sigcont_handled);

  kill(pid, SIGCONT);
  int status;
  printf("Waiting for child...\n");
  wait(&status);
  assert(WIFEXITED(status));
  assert(WEXITSTATUS(status) == 0);
  return 0;
}

/* ======= signal_mask_nonmaskable ======= */
TEST_ADD(signal_mask_nonmaskable) {
  sigset_t set, old;
  __sigemptyset(&set);
  __sigaddset(&set, SIGSTOP);
  __sigaddset(&set, SIGKILL);
  __sigaddset(&set, SIGUSR1);
  /* The call should succeed, but SIGKILL and SIGSTOP shouldn't be blocked. */
  assert(sigprocmask(SIG_BLOCK, &set, &old) == 0);
  assert(sigprocmask(SIG_BLOCK, NULL, &set) == 0);
  __sigaddset(&old, SIGUSR1);
  assert(__sigsetequal(&set, &old));
  return 0;
}

/* ======= signal_sigsuspend ======= */
TEST_ADD(signal_sigsuspend) {
  pid_t ppid = getpid();
  signal(SIGCONT, sigcont_handler);
  signal(SIGUSR1, sigusr1_handler);
  sigset_t set, old;
  __sigemptyset(&set);
  __sigaddset(&set, SIGCONT);
  __sigaddset(&set, SIGUSR1);
  assert(sigprocmask(SIG_BLOCK, &set, &old) == 0);
  __sigaddset(&old, SIGCONT);
  pid_t cpid = fork();
  if (cpid == 0) {
    for (int i = 0; i < 10; i++) {
      kill(ppid, SIGCONT);
      sched_yield();
    }
    kill(ppid, SIGUSR1);
    return 0;
  }
  /* Go to sleep with SIGCONT blocked and SIGUSR1 unblocked. */
  printf("Calling sigsuspend()...\n");
  sigset_t current;
  sigprocmask(SIG_BLOCK, NULL, &current);
  assert(__sigismember(&current, SIGUSR1));
  assert(!__sigismember(&old, SIGUSR1));
  sigsuspend(&old);
  /* Check if mask is set back after waking up */
  sigprocmask(SIG_BLOCK, NULL, &set);
  assert(__sigsetequal(&set, &current));
  /* SIGUSR1 should have woken us up, but SIGCONT should still be pending. */
  assert(sigusr1_handled);
  assert(!sigcont_handled);
  __sigemptyset(&set);
  __sigaddset(&set, SIGCONT);
  assert(sigprocmask(SIG_UNBLOCK, &set, NULL) == 0);
  assert(sigcont_handled);

  int status;
  printf("Waiting for child...\n");
  wait(&status);
  assert(WIFEXITED(status));
  assert(WEXITSTATUS(status) == 0);
  return 0;
}

/* ======= signal_sigtimedwait ======= */
int test_signal_sigtimedwait(void) {
  pid_t ppid = getpid();
  signal(SIGCONT, sigcont_handler);
  sigset_t set, current, waitset;
  __sigemptyset(&set);
  __sigaddset(&set, SIGUSR1);
  __sigaddset(&set, SIGCONT);
  assert(sigprocmask(SIG_SETMASK, &set, NULL) == 0);
  pid_t cpid = fork();
  if (cpid == 0) {
    // for (int i = 0; i < 10; i++) {
    //   kill(ppid, SIGCONT);
    // }
    // sched_yield();
    kill(ppid, SIGUSR1);
    return 0;
  }

  printf("Calling sigtimedwait()...\n");
  siginfo_t info;
  __sigemptyset(&waitset);
  __sigaddset(&waitset, SIGUSR1);
  assert(sigtimedwait(&waitset, &info, NULL) == SIGUSR1);
  assert(info.si_signo == SIGUSR1);
  sigprocmask(SIG_BLOCK, NULL, &current);
  assert(__sigsetequal(&set, &current));

  printf("Waiting for child...\n");
  int status;
  wait(&status);
  assert(WIFEXITED(status));
  assert(WEXITSTATUS(status) == 0);
  return 0;
}

/* ======= signal_sigtimedwait_timeout ======= */
static int sigusr2_handled = 0;

void sigtimedwait_timeout_sigusr2_handler(int signo) {
  sigusr2_handled = 1;
}

int test_signal_sigtimedwait_timeout(void) {
  pid_t ppid = getpid();
  signal(SIGCONT, sigcont_handler);
  signal(SIGUSR2, sigtimedwait_timeout_sigusr2_handler);
  sigset_t set, waitset;
  __sigemptyset(&set);
  __sigaddset(&set, SIGUSR1);
  assert(sigprocmask(SIG_SETMASK, &set, NULL) == 0);
  pid_t cpid = fork();
  if (cpid == 0) {
    while (!sigusr2_handled) {
      kill(ppid, SIGCONT);
    }
    return 0;
  }

  printf("Calling sigtimedwait()...\n");
  siginfo_t info;
  __sigemptyset(&waitset);
  __sigaddset(&waitset, SIGUSR1);
  timespec_t timeout = {
    .tv_nsec = 10000000,
    .tv_sec = 0,
  };
  assert(sigtimedwait(&waitset, &info, &timeout) == -1);
  assert(errno == EINTR);
  kill(cpid, SIGUSR2);
  nanosleep(&timeout, NULL);
  assert(sigtimedwait(&waitset, &info, &timeout) == -1);
  assert(errno == EAGAIN);

  printf("Waiting for child...\n");
  int status;
  wait(&status);
  assert(WIFEXITED(status));
  assert(WEXITSTATUS(status) == 0);
  return 0;
}

/* ======= signal_sigsuspend_stop ======= */
TEST_ADD(signal_sigsuspend_stop) {
  pid_t ppid = getpid();
  signal(SIGUSR1, sigusr1_handler);
  sigset_t set, old;
  __sigemptyset(&set);
  __sigaddset(&set, SIGUSR1);
  assert(sigprocmask(SIG_BLOCK, &set, &old) == 0);
  pid_t cpid = fork();
  if (cpid == 0) {
    sigsuspend(&old);
    assert(sigusr1_handled);
    kill(ppid, SIGUSR1);
    return 0;
  }
  /* Wait for the child to call sigsuspend().
   * Right now there's no 100% effective way to do this. */
  for (int i = 0; i < 3; i++)
    sched_yield();

  /* Stop the child. */
  kill(cpid, SIGSTOP);
  int status;
  assert(waitpid(cpid, &status, WUNTRACED) == cpid);
  assert(WIFSTOPPED(status));

  /* Continue the child. This should not interrupt the child's sigsuspend(). */
  kill(cpid, SIGCONT);
  /* Give the child a chance to run if it has been resumed
   * (which it shouldn't). */
  for (int i = 0; i < 3; i++)
    sched_yield();

  assert(!sigusr1_handled);

  /* Stop the child again. */
  kill(cpid, SIGSTOP);
  assert(waitpid(cpid, &status, WUNTRACED) == cpid);
  assert(WIFSTOPPED(status));

  /* Send SIGUSR1 to the child. Since it's stopped, it should not interrupt
   * the sigsuspend() yet. */
  kill(cpid, SIGUSR1);
  /* Give the child a chance to run if it has been resumed
   * (which it shouldn't). */
  for (int i = 0; i < 3; i++)
    sched_yield();

  assert(!sigusr1_handled);

  /* Continue the child. Now the SIGUSR1 we sent earlier should interrupt
   * the sigsuspend() call. */
  kill(cpid, SIGCONT);

  /* Wait for the child to send us SIGUSR1. */
  sigsuspend(&old);

  /* Reap the child. */
  wait(&status);
  assert(WIFEXITED(status));
  assert(WEXITSTATUS(status) == 0);
  return 0;
}

/* ======= signal_handler_mask ======= */
static int handler_success;
static int handler_ran;
static pid_t cpid;

static void yield_handler(int signo) {
  /* Give the child process the signal to send us SIGUSR1 */
  kill(cpid, SIGUSR1);
  while (!sigcont_handled)
    sched_yield();
  handler_ran = 1;
  if (!sigusr1_handled)
    handler_success = 1;
}

TEST_ADD(signal_handler_mask) {
  pid_t ppid = getpid();
  struct sigaction sa = {.sa_handler = yield_handler, .sa_flags = 0};
  /* Block SIGUSR1 when executing handler for SIGUSR2. */
  __sigemptyset(&sa.sa_mask);
  __sigaddset(&sa.sa_mask, SIGUSR1);
  assert(sigaction(SIGUSR2, &sa, NULL) == 0);
  signal(SIGUSR1, sigusr1_handler);
  signal(SIGCONT, sigcont_handler);

  pid_t cpid = fork();
  if (cpid == 0) {
    kill(ppid, SIGUSR2);
    /* Wait for the parent to enter the signal handler. */
    while (!sigusr1_handled)
      sched_yield();
    /* Now SIGUSR1 should be blocked in the parent. */
    for (int i = 0; i < 3; i++)
      kill(ppid, SIGUSR1);
    /* Sending SIGCONT should allow yield_handler() to run to completion. */
    kill(ppid, SIGCONT);
    return 0;
  }

  while (!handler_ran)
    sched_yield();

  assert(handler_success);
  assert(sigusr1_handled);

  int status;
  printf("Waiting for child...\n");
  wait(&status);
  assert(WIFEXITED(status));
  assert(WEXITSTATUS(status) == 0);
  return 0;
}<|MERGE_RESOLUTION|>--- conflicted
+++ resolved
@@ -4,20 +4,9 @@
 #include <sched.h>
 #include <signal.h>
 #include <stdio.h>
-<<<<<<< HEAD
-#include <errno.h>
-#include <unistd.h>
-#include <sched.h>
-#include <sys/wait.h>
-
-#include "sys/errno.h"
-#include "sys/signal.h"
-#include "utest.h"
-#include "util.h"
-=======
 #include <sys/wait.h>
 #include <unistd.h>
->>>>>>> 8135252a
+#include <errno.h>
 
 /* ======= signal_basic ======= */
 static volatile int sigusr1_handled = 0;
