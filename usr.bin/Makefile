# vim: tabstop=8 shiftwidth=8 noexpandtab:

TOPDIR = $(realpath ..)

<<<<<<< HEAD
SUBDIR = \
	 cmp \
	 col \
	 cut \
	 env \
	 find \
	 grep \
	 head \
	 id \
	 join \
	 login \
	 mkfifo \
	 stat \
	 seq \
	 tail \
	 tr \
	 uniq \
	 wc \
	 su
=======
SUBDIR = env id login stat wc script su
>>>>>>> 37236f15

all: build

include $(TOPDIR)/build/common.mk<|MERGE_RESOLUTION|>--- conflicted
+++ resolved
@@ -2,7 +2,6 @@
 
 TOPDIR = $(realpath ..)
 
-<<<<<<< HEAD
 SUBDIR = \
 	 cmp \
 	 col \
@@ -15,16 +14,14 @@
 	 join \
 	 login \
 	 mkfifo \
+   script \
+	 seq \
 	 stat \
-	 seq \
-	 tail \
+	 su \
+   tail \
 	 tr \
 	 uniq \
-	 wc \
-	 su
-=======
-SUBDIR = env id login stat wc script su
->>>>>>> 37236f15
+	 wc
 
 all: build
 
