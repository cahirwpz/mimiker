--- conflicted
+++ resolved
@@ -2,11 +2,9 @@
 
 TOPDIR = $(realpath ..)
 
-<<<<<<< HEAD
-SUBDIR = env id stat seq wc
-=======
-SUBDIR = cmp col cut env find grep head id join mkfifo stat tail tr uniq wc
->>>>>>> 3b293fce
+
+SUBDIR = cmp col cut env find grep head id join mkfifo seq stat tail tr uniq wc
+
 
 all: build
 
