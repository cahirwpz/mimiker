--- conflicted
+++ resolved
@@ -2,11 +2,7 @@
 
 TOPDIR = $(realpath ..)
 
-<<<<<<< HEAD
-SUBDIR = cmp col cut env find grep head id join mkfifo stat su tail tr uniq wc
-=======
-SUBDIR = cmp col cut env find grep head id join mkfifo stat seq tail tr uniq wc
->>>>>>> 9b2db23a
+SUBDIR = cmp col cut env find grep head id join mkfifo stat seq su tail tr uniq wc
 
 all: build
 
