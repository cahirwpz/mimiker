--- conflicted
+++ resolved
@@ -2,11 +2,7 @@
 
 TOPDIR = $(realpath ..)
 
-<<<<<<< HEAD
-SUBDIR = env login wc script
-=======
-SUBDIR = id login stat script su
->>>>>>> 5191dd87
+SUBDIR = login stat script
 
 all: build
 
