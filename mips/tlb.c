#include <mips/mips.h>
#include <mips/pmap.h>
#include <mips/tlb.h>
#include <interrupt.h>

#define mips32_getasid() (mips32_getentryhi() & PTE_ASID_MASK)
#define mips32_setasid(v) mips32_setentryhi((v)&PTE_ASID_MASK)

/* TLB handling instructions */
#define mips32_tlbr() asm volatile("tlbr; ehb" ::: "memory")
#define mips32_tlbwi() asm volatile("tlbwi; ehb" ::: "memory")
#define mips32_tlbwr() asm volatile("tlbwr; ehb" ::: "memory")
#define mips32_tlbp() asm volatile("tlbp; ehb" ::: "memory")

/* Prevents compiler from reordering load & store instructions. */
#define barrier() asm volatile("" ::: "memory")

/*
 * NOTE: functions that set coprocessor 0 registers like TLBHi/Lo, Index,
 * etc. must not be interrupted or generate exceptions between setting
 * these registers and executing the instruction that consumes them
 * (e.g. tlbwi), as any interrupt or exception can overwrite the contents
 * of these registers!
 */

static inline void _tlb_read(unsigned i, tlbentry_t *e) {
  mips32_setindex(i);
  mips32_tlbr();
  /*
   * Save the result into registers first. If we wrote it directly to memory,
   * we could generate an exception and overwrite the result!
   */
  tlbhi_t hi = mips32_getentryhi();
  tlblo_t lo0 = mips32_getentrylo0();
  tlblo_t lo1 = mips32_getentrylo1();
  barrier();
  *e = (tlbentry_t){.hi = hi, .lo0 = lo0, .lo1 = lo1};
}

static inline void _load_tlb_entry(tlbentry_t *e) {
  /*
   * Again, we don't want to generate exceptions after setting
   * EntryHi, so we first load the entry from memory to registers.
   */
  tlbhi_t hi = e->hi;
  tlblo_t lo0 = e->lo0;
  tlblo_t lo1 = e->lo1;
  barrier();
  mips32_setentryhi(hi);
  mips32_setentrylo0(lo0);
  mips32_setentrylo1(lo1);
}

static inline void _tlb_write(unsigned i, tlbentry_t *e) {
  _load_tlb_entry(e);
  mips32_setindex(i);
  mips32_tlbwi();
}

static inline void _tlb_write_random(tlbentry_t *e) {
  _load_tlb_entry(e);
  mips32_tlbwr();
}

static inline int _tlb_probe(tlbhi_t hi) {
  mips32_setentryhi(hi);
  mips32_tlbp();
  return mips32_getindex();
}

static inline void _tlb_invalidate(unsigned i) {
  static tlbentry_t invalid = {.hi = 0, .lo0 = 0, .lo1 = 0};
  _tlb_write(i, &invalid);
}

static unsigned _tlb_size = 0;

static void read_tlb_size(void) {
  uint32_t config0 = mips32_getconfig0();
  if ((config0 & CFG0_MT_MASK) != CFG0_MT_TLB)
    return;
  if (!(config0 & CFG0_M))
    return;

  uint32_t config1 = mips32_getconfig1();
  _tlb_size = _mips32r2_ext(config1, CFG1_MMUS_SHIFT, CFG1_MMUS_BITS) + 1;
}

void tlb_init(void) {
  read_tlb_size();
  if (tlb_size() == 0)
    panic("No TLB detected!");

  tlb_invalidate_all();
  /* Shift C0_CONTEXT left, because we shift it right in tlb_refill_handler.
   * This is little hack to make page table sized 4MB, but causes us to
   * keep PTE in KSEG2. */
  mips32_setcontext(PT_BASE << 1);
  /* First wired TLB entry is shared between kernel-PDE and user-PDE. */
  mips32_setwired(1);
}

void tlb_invalidate(tlbhi_t hi) {
  SCOPED_INTR_DISABLED();
  tlbhi_t saved = mips32_getasid();
  int i = _tlb_probe(hi);
  if (i >= 0)
    _tlb_invalidate(i);
  mips32_setasid(saved);
}

void tlb_invalidate_all(void) {
  SCOPED_INTR_DISABLED();
  tlbhi_t saved = mips32_getasid();
  for (unsigned i = mips32_getwired(); i < tlb_size(); i++)
    _tlb_invalidate(i);
  mips32_setasid(saved);
}

void tlb_invalidate_asid(tlbhi_t invalid) {
  SCOPED_INTR_DISABLED();
  tlbhi_t saved = mips32_getasid();
  for (unsigned i = mips32_getwired(); i < tlb_size(); i++) {
    tlbentry_t e;
    _tlb_read(i, &e);
    if ((e.hi & PTE_ASID_MASK) == invalid)
      _tlb_invalidate(i);
  }
  mips32_setasid(saved);
}

void tlb_read(unsigned i, tlbentry_t *e) {
  SCOPED_INTR_DISABLED();
  tlbhi_t saved = mips32_getasid();
  _tlb_read(i, e);
  mips32_setasid(saved);
}

void tlb_write(unsigned i, tlbentry_t *e) {
  SCOPED_INTR_DISABLED();
  tlbhi_t saved = mips32_getasid();
  if (i == TLBI_RANDOM)
    _tlb_write_random(e);
  else
    _tlb_write(i, e);
  mips32_setasid(saved);
}

void tlb_overwrite_random(tlbentry_t *e) {
  SCOPED_INTR_DISABLED();
  tlbhi_t saved = mips32_getasid();
  int i = _tlb_probe(e->hi);
  if (i >= 0)
    _tlb_write(i, e);
  else
    _tlb_write_random(e);
  mips32_setasid(saved);
}

int tlb_probe(tlbentry_t *e) {
  SCOPED_INTR_DISABLED();
  tlbhi_t saved = mips32_getasid();
  int i = _tlb_probe(e->hi);
  if (i >= 0)
    _tlb_read(i, e);
  mips32_setasid(saved);
  return i;
}

unsigned tlb_size(void) {
  return _tlb_size;
}

/* Use gdb 'cpu tlb' command instead. */
#if 0
void tlb_print(void) {
  tlbhi_t saved = mips32_getasid();
  kprintf("[tlb] TLB state [ASID=%ld]:\n", saved);
  for (unsigned i = 0; i < tlb_size(); i++) {
    tlbentry_t e;
    _tlb_read(i, &e);
    if ((e.lo0 & PTE_VALID) || (e.lo1 & PTE_VALID)) {
      kprintf("[tlb] %d => ASID: %02lx", i, e.hi & PTE_ASID_MASK);
      if (e.lo0 & PTE_VALID)
        kprintf(" PFN0: {%08lx => %08lx %c%c}", e.hi & PTE_VPN2_MASK,
                PTE_PFN_OF(e.lo0), (e.lo0 & PTE_DIRTY) ? 'D' : '-',
                (e.lo0 & PTE_GLOBAL) ? 'G' : '-');
      if (e.lo1 & PTE_VALID)
        kprintf(" PFN1: {%08lx => %08lx %c%c}",
                (e.hi & PTE_VPN2_MASK) + PAGESIZE, PTE_PFN_OF(e.lo1),
                (e.lo1 & PTE_DIRTY) ? 'D' : '-',
                (e.lo1 & PTE_GLOBAL) ? 'G' : '-');
      kprintf("\n");
    }
  }
  mips32_setasid(saved);
}
#endif

<<<<<<< HEAD
static DEBUG_DATA tlbentry_t _gdb_tlb_entry;

DEBUG_FUN unsigned _gdb_tlb_size(void) {
=======
/* Following code is used by gdb scripts. */

/* Compiler does not know that debugger (external agent) will read
 * the structure and will remove it and optimize out all references to it.
 * Hence it has to be marked with `volatile`. */
static volatile tlbentry_t _gdb_tlb_entry;

unsigned _gdb_tlb_size(void) {
>>>>>>> e8ba32a0
  uint32_t config1 = mips32_getconfig1();
  return _mips32r2_ext(config1, CFG1_MMUS_SHIFT, CFG1_MMUS_BITS) + 1;
}

<<<<<<< HEAD
/* Fills _dgb_tlb_entry structure with TLB entry. Used by debugger. */
DEBUG_FUN void _gdb_tlb_read_index(unsigned i) {
  tlbhi_t saved = mips32_getentryhi();
  mips32_setindex(i);
  asm volatile("tlbr; ehb" : : : "memory");
  _gdb_tlb_entry = (tlbentry_t){.hi = mips32_getentryhi(),
                                .lo0 = mips32_getentrylo0(),
                                .lo1 = mips32_getentrylo1()};
=======
/* Fills _gdb_tlb_entry structure with TLB entry. */
void _gdb_tlb_read_index(unsigned i) {
  tlbhi_t saved = mips32_getentryhi();
  _tlb_read(i, (tlbentry_t *)&_gdb_tlb_entry);
>>>>>>> e8ba32a0
  mips32_setentryhi(saved);
}<|MERGE_RESOLUTION|>--- conflicted
+++ resolved
@@ -197,25 +197,18 @@
 }
 #endif
 
-<<<<<<< HEAD
-static DEBUG_DATA tlbentry_t _gdb_tlb_entry;
-
-DEBUG_FUN unsigned _gdb_tlb_size(void) {
-=======
 /* Following code is used by gdb scripts. */
 
 /* Compiler does not know that debugger (external agent) will read
  * the structure and will remove it and optimize out all references to it.
  * Hence it has to be marked with `volatile`. */
-static volatile tlbentry_t _gdb_tlb_entry;
-
-unsigned _gdb_tlb_size(void) {
->>>>>>> e8ba32a0
+static DEBUG_DATA volatile tlbentry_t _gdb_tlb_entry;
+
+DEBUG_FUN unsigned _gdb_tlb_size(void) {
   uint32_t config1 = mips32_getconfig1();
   return _mips32r2_ext(config1, CFG1_MMUS_SHIFT, CFG1_MMUS_BITS) + 1;
 }
 
-<<<<<<< HEAD
 /* Fills _dgb_tlb_entry structure with TLB entry. Used by debugger. */
 DEBUG_FUN void _gdb_tlb_read_index(unsigned i) {
   tlbhi_t saved = mips32_getentryhi();
@@ -224,11 +217,5 @@
   _gdb_tlb_entry = (tlbentry_t){.hi = mips32_getentryhi(),
                                 .lo0 = mips32_getentrylo0(),
                                 .lo1 = mips32_getentrylo1()};
-=======
-/* Fills _gdb_tlb_entry structure with TLB entry. */
-void _gdb_tlb_read_index(unsigned i) {
-  tlbhi_t saved = mips32_getentryhi();
-  _tlb_read(i, (tlbentry_t *)&_gdb_tlb_entry);
->>>>>>> e8ba32a0
   mips32_setentryhi(saved);
 }