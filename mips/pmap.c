--- conflicted
+++ resolved
@@ -24,6 +24,11 @@
 #define PTE_INDEX(addr) (((addr)&PTE_MASK) >> PTE_SHIFT)
 #define PDE_INDEX(addr) (((addr)&PDE_MASK) >> PDE_SHIFT)
 
+#define PTE_OF(pmap, addr) ((pmap)->pte[PTE_INDEX(addr)])
+#define PDE_OF(pmap, addr) ((pmap)->pde[PDE_INDEX(addr)])
+#define PTF_ADDR_OF(vaddr) (PT_BASE + PDE_INDEX(vaddr) * PTF_SIZE)
+#define PTE_ADDR_OF(vaddr) (PT_BASE + PTE_INDEX(vaddr) * sizeof(pte_t))
+
 #define PD_ENTRIES 1024 /* page directory entries */
 #define PD_SIZE (PD_ENTRIES * sizeof(pde_t))
 #define PTF_ENTRIES 1024 /* page table fragment entries */
@@ -34,11 +39,6 @@
 #define KERNEL_PD_BASE (PT_BASE + PT_SIZE)
 #define USER_PD_BASE (KERNEL_PD_BASE + PD_SIZE)
 
-#define PTE_OF(pmap, addr) ((pmap)->pte[PTE_INDEX(addr)])
-#define PDE_OF(pmap, addr) ((pmap)->pde[PDE_INDEX(addr)])
-#define PTE_ADDR_OF(vaddr) (PT_BASE + PTE_INDEX(vaddr) * sizeof(pte_t))
-#define PTF_ADDR_OF(vaddr) (PT_BASE + PDE_INDEX(vaddr) * PTF_SIZE)
-
 #define PMAP_KERNEL_BEGIN MIPS_KSEG2_START
 #define PMAP_KERNEL_END 0xfffff000 /* kseg2 & kseg3 */
 #define PMAP_USER_BEGIN 0x00000000
@@ -103,15 +103,10 @@
   pmap->start = start;
   pmap->end = end;
   pmap->asid = get_new_asid();
-<<<<<<< HEAD
-
-  log("Page directory table allocated at %08lx", (vm_addr_t)pmap->pde);
-=======
   klog("Page directory table allocated at %08lx", (vm_addr_t)pmap->pde);
->>>>>>> 3b42b7a0
   TAILQ_INIT(&pmap->pte_pages);
 
-  /* Initialize PD using addresses from Kseg0 (to bypass TLB translation) */
+  /* Initialize PD using addresses from KSEG0 (to bypass TLB translation) */
   pde_t *pde = (pde_t *)pmap->pde_page->vaddr;
 
   for (int i = 0; i < PD_ENTRIES; i++) {
@@ -124,12 +119,12 @@
 /* Thanks to ASIDs we don't have to remove those entries,
  * Just make sure that the pmap is no longer the active one */
 void pmap_reset(pmap_t *pmap) {
-  critical_enter();
-  if (PCPU_GET(curpmap) == pmap) {
-    mips32_set_c0(C0_ENTRYHI, 0);
-    PCPU_SET(curpmap, 0);
-  }
-  critical_leave();
+  CRITICAL_SECTION {
+    if (PCPU_GET(curpmap) == pmap) {
+      mips32_set_c0(C0_ENTRYHI, 0);
+      PCPU_SET(curpmap, 0);
+    }
+  }
 
   while (!TAILQ_EMPTY(&pmap->pte_pages)) {
     vm_page_t *pg = TAILQ_FIRST(&pmap->pte_pages);
@@ -140,23 +135,12 @@
   memset(pmap, 0, sizeof(pmap_t)); /* Set up for reuse. */
 }
 
-<<<<<<< HEAD
-static MALLOC_DEFINE(mpool, "pmap memory pool");
-
 void pmap_init() {
-  vm_page_t *pg = pm_alloc(1);
-  kmalloc_init(mpool);
-  kmalloc_add_arena(mpool, pg->vaddr, PG_SIZE(pg));
-
   vm_addr_t setup_from = (vm_addr_t)(PMAP_KERNEL_BEGIN + PT_SIZE + 2 * PD_SIZE);
   vm_addr_t setup_to = (vm_addr_t)PMAP_KERNEL_END;
 
   pmap_setup(&kernel_pmap, setup_from, setup_to);
   pmap_setup_pd_wired_tlb_entry(&kernel_pmap);
-=======
-static void pmap_init() {
-  pmap_setup(&kernel_pmap, PMAP_KERNEL_BEGIN + PT_SIZE, PMAP_KERNEL_END);
->>>>>>> 3b42b7a0
 }
 
 pmap_t *pmap_new() {
@@ -255,15 +239,8 @@
   pte->lo = PTE_PFN(paddr) | global_of(vaddr);
   pte->ext_flags = vm_prot_map[prot];
 
-<<<<<<< HEAD
-  log("Add mapping for page %08lx (PTE at %08lx)", (vaddr & PTE_MASK),
-      (vm_addr_t)pte);
-=======
-  PTE_OF(pmap, vaddr) = PTE_PFN(paddr) | vm_prot_map[prot] |
-                        (in_kernel_space(vaddr) ? PTE_GLOBAL : 0);
   klog("Add mapping for page %08lx (PTE at %08lx)", (vaddr & PTE_MASK),
-       (vm_addr_t)&PTE_OF(pmap, vaddr));
->>>>>>> 3b42b7a0
+       (vm_addr_t)pte);
 
   /* invalidate corresponding entry in tlb */
   tlb_invalidate(PTE_VPN2(vaddr) | PTE_ASID(pmap->asid));
@@ -271,19 +248,13 @@
 
 /* TODO: what about caches? */
 static void pmap_clear_pte(pmap_t *pmap, vm_addr_t vaddr) {
-<<<<<<< HEAD
   pte_t *pte = &PTE_OF(pmap, vaddr);
   pte->lo = 0;
   pte->ext_flags = 0;
 
-  log("Remove mapping for page %08lx (PTE at %08lx)", (vaddr & PTE_MASK),
-      (vm_addr_t)pte);
-
-=======
-  PTE_OF(pmap, vaddr) = 0;
   klog("Remove mapping for page %08lx (PTE at %08lx)", (vaddr & PTE_MASK),
-       (vm_addr_t)&PTE_OF(pmap, vaddr));
->>>>>>> 3b42b7a0
+       (vm_addr_t)pte);
+
   /* invalidate corresponding entry in tlb */
   tlb_invalidate(PTE_VPN2(vaddr) | PTE_ASID(pmap->asid));
 
@@ -292,7 +263,6 @@
 
 /* TODO: what about caches? */
 static void pmap_change_pte(pmap_t *pmap, vm_addr_t vaddr, vm_prot_t prot) {
-<<<<<<< HEAD
   pmap_assure_pde_in_tlb(pmap, vaddr);
   pte_t *pte = &PTE_OF(pmap, vaddr);
 
@@ -306,14 +276,8 @@
   if (is_modified(pte) && (pte->ext_flags & PTE_DIRTY))
     pte->lo |= PTE_DIRTY;
 
-  log("Change protection bits for page %08lx (PTE at %08lx)",
-      (vaddr & PTE_MASK), (vm_addr_t)&PTE_OF(pmap, vaddr));
-=======
-  PTE_OF(pmap, vaddr) =
-    (PTE_OF(pmap, vaddr) & ~PTE_PROT_MASK) | vm_prot_map[prot];
   klog("Change protection bits for page %08lx (PTE at %08lx)",
        (vaddr & PTE_MASK), (vm_addr_t)&PTE_OF(pmap, vaddr));
->>>>>>> 3b42b7a0
 
   /* invalidate corresponding entry in tlb */
   tlb_invalidate(PTE_VPN2(vaddr) | PTE_ASID(pmap->asid));
@@ -343,8 +307,8 @@
     if (tlb_idx >= 0) {
       tlblo_t lo = PTE_LO_INDEX_OF(start) ? lo1 : lo0;
       if (lo != pte.lo)
-        panic("TLB (%08x) vs. PTE (%08x) mismatch for virtual address %08lx!",
-              lo, (unsigned int)pte.lo, start);
+        panic("TLB (%08x) vs. PTE (%08lx) mismatch for virtual address %08lx!",
+              lo, pte.lo, start);
     }
 
     if (((pte.lo | pte.ext_flags) & PTE_PROT_MASK) != expected)
@@ -398,21 +362,14 @@
  */
 
 void pmap_activate(pmap_t *pmap) {
-<<<<<<< HEAD
+  SCOPED_CRITICAL_SECTION();
+
   assert(pmap != &kernel_pmap);
-  critical_enter();
   PCPU_GET(curpmap) = pmap;
   mips32_set_c0(C0_ENTRYHI, pmap ? pmap->asid : 0);
   if (pmap)
     pmap_setup_pd_wired_tlb_entry(pmap);
   /* thanks to ASIDs we can avoid TLB flushes */
-  critical_leave();
-=======
-  SCOPED_CRITICAL_SECTION();
-
-  PCPU_GET(curpmap) = pmap;
-  mips32_set_c0(C0_ENTRYHI, pmap ? pmap->asid : 0);
->>>>>>> 3b42b7a0
 }
 
 pmap_t *get_kernel_pmap() {
@@ -434,364 +391,6 @@
 void tlb_fault(exc_frame_t *frame) {
   thread_t *td = thread_self();
 
-<<<<<<< HEAD
-  /* handle copyin / copyout faults */
-  if (td->td_onfault) {
-    frame->pc = td->td_onfault;
-    td->td_onfault = 0;
-  } else if (ktest_test_running_flag) {
-    ktest_failure();
-  } else {
-    thread_exit();
-  }
-}
-
-/* Returns true on success */
-bool tlb_page_fault(vm_addr_t vaddr, vm_prot_t access) {
-  vm_map_t *map = get_active_vm_map_by_addr(vaddr);
-  if (!map) {
-    log("No virtual address space definde for $%08lx!", vaddr);
-    return false;
-  }
-  if (vm_page_fault(map, vaddr, access) == 0)
-    return true;
-
-  return false;
-}
-
-/* Returns false if page fault is needed
- * vaddr - original page virtual address */
-bool tlb_pde_refill(exc_frame_t *frame, vm_addr_t orig_vaddr) {
-  pmap_t *pmap = get_active_pmap_by_addr(orig_vaddr);
-  if (!pmap) {
-    log("Address $%08lx not mapped by any active pmap!", orig_vaddr);
-    tlb_fault(frame);
-  }
-
-  pde_t *pde = &PDE_OF(pmap, orig_vaddr);
-  if (pde_is_valid(*pde)) {
-    log("TLB refill for page table fragment $%08lx", orig_vaddr & PTE_MASK);
-    vm_addr_t ptf_start = PTF_ADDR_OF(orig_vaddr);
-
-    /* Both ENTRYLO0 and ENTRYLO1 must have G bit set for address translation
-     * to skip ASID check. */
-    tlb_overwrite_random(ptf_start | pmap->asid, pde->lo,
-                         pde->lo | PTE_PFN(PAGESIZE));
-    return true;
-  }
-
-  return false;
-}
-
-/* Returns false if page fault is needed */
-bool tlb_pte_refill(exc_frame_t *frame, vm_addr_t vaddr) {
-  pmap_t *pmap = get_active_pmap_by_addr(vaddr);
-  if (!pmap) {
-    log("Address $%08lx not mapped by any active pmap!", vaddr);
-    tlb_fault(frame);
-  }
-
-  if (pde_is_valid(PDE_OF(pmap, vaddr))) {
-    pmap_assure_pde_in_tlb(pmap, vaddr);
-
-    unsigned pte_idx = PTE_INDEX(vaddr);
-    pte_t *pte = &pmap->pte[pte_idx];
-
-    if (pte->ext_flags & PTE_VALID && !(pte->lo & PTE_VALID)) {
-      /* Mark page as referenced */
-      pte->lo |= PTE_VALID;
-      pte->ext_flags |= PTE_EXT_REFERENCED;
-    }
-    if (pte->lo & PTE_VALID) {
-      tlbhi_t hi = mips32_get_c0(C0_ENTRYHI);
-      tlblo_t lo0 = pmap->pte[pte_idx & ~1].lo;
-      tlblo_t lo1 = pmap->pte[pte_idx | 1].lo;
-      tlb_overwrite_random(hi, lo0, lo1);
-      return true;
-    }
-  }
-
-  return false;
-}
-
-void tlb_load_exception_handler(exc_frame_t *frame) {
-  assert(frame);
-
-  vm_addr_t vaddr = (vm_addr_t)frame->badvaddr;
-
-  /* Page table for KSEG0 and KSEG1 must not be queried, cause the address
-   * range is not a subject to TLB based address translation. */
-  assert(vaddr < PT_HOLE_START || vaddr >= PT_HOLE_END);
-
-  /* Page directory must not be queried, cause its TLB entries
-   * are supposed to be wired */
-  assert(vaddr < KERNEL_PD_BASE || vaddr >= KERNEL_PD_BASE + PD_SIZE);
-  assert(vaddr < USER_PD_BASE || vaddr >= USER_PD_BASE + PD_SIZE);
-
-  /* First check if TLB contains any entry associated with desired address */
-  tlblo_t lo0, lo1;
-  tlbhi_t hi = mips32_get_c0(C0_ENTRYHI);
-  int tlb_idx = tlb_probe(hi, &lo0, &lo1);
-
-  if (tlb_idx >= 0) {
-    /* If returned TLB index is not negative this means
-     * that an entry is found but is invalid.
-     * Check if it is indeed invalid or is only
-     * marked as such in order to detect page references. */
-
-    assert(tlb_idx >= TLB_WIRED_ENTRIES);
-
-    if (vaddr >= PT_BASE && vaddr < PT_BASE + PT_SIZE) {
-      /* We don't accept invalid TLB entries for page table fragments */
-      vm_addr_t ptf_start = PTF_ADDR_OF(vaddr);
-      log("Found an invalid TLB entry for page table fragment at $%08lx!",
-          ptf_start);
-      tlb_fault(frame);
-      return;
-=======
-  int code = (frame->cause & CR_X_MASK) >> CR_X_SHIFT;
-  vm_addr_t vaddr = frame->badvaddr;
-
-  klog("%s at $%08x, caused by reference to $%08lx!", exceptions[code],
-       frame->pc, vaddr);
-
-  /* If the fault was in virtual pt range it means it's time to refill */
-  if (PT_BASE <= vaddr && vaddr < PT_BASE + PT_SIZE) {
-    uint32_t index = PTE_INDEX(vaddr - PT_BASE);
-    /* Restore address that caused a TLB miss into virtualized page table. */
-    vm_addr_t orig_vaddr = (vaddr - PT_BASE) * PTF_ENTRIES;
-
-    /* Page table for KSEG0 and KSEG1 must not be queried, cause the address
-     * range is not a subject to TLB based address translation. */
-    assert(vaddr < PT_HOLE_START || vaddr >= PT_HOLE_END);
-
-    if (PT_BASE <= orig_vaddr && orig_vaddr < PT_BASE + PT_SIZE) {
-      /*
-       * TLB refill exception can occur while C0_STATUS.EXL is set, if so then
-       * TLB miss went directly to tlb_exception_handler instead of tlb_refill.
-       */
-      vaddr = orig_vaddr;
-      index = PTE_INDEX(vaddr - PT_BASE);
-      orig_vaddr = (vaddr - PT_BASE) * PTF_ENTRIES;
->>>>>>> 3b42b7a0
-    }
-
-    pmap_t *pmap = get_active_pmap_by_addr(vaddr);
-    if (!pmap) {
-<<<<<<< HEAD
-      log("Address $%08lx not mapped by any active pmap!", vaddr);
-      tlb_fault(frame);
-      return;
-    }
-
-    /* Check if respective PDE is valid */
-    if (pde_is_valid(PDE_OF(pmap, vaddr))) {
-      /* Check if respective PTE is valid */
-      pmap_assure_pde_in_tlb(pmap, vaddr);
-      unsigned pte_idx = PTE_INDEX(vaddr);
-      pte_t *pte = &pmap->pte[pte_idx];
-      if (pte->ext_flags & PTE_VALID) {
-        /* PTE entry is valid. Mark page as referenced and update TLB */
-        pte->lo |= PTE_VALID;
-        pte->ext_flags |= PTE_EXT_REFERENCED;
-
-        lo0 = pmap->pte[pte_idx & ~1].lo;
-        lo1 = pmap->pte[pte_idx | 1].lo;
-
-        tlb_write_index(hi, lo0, lo1, (unsigned)tlb_idx);
-        return;
-      }
-    }
-
-    /* Otherwise, page fault */
-    if (tlb_page_fault(vaddr, VM_PROT_READ))
-=======
-      klog("Address %08lx not mapped by any active pmap!", orig_vaddr);
-      goto fault;
-    }
-    if (is_valid(pmap->pde[index])) {
-      klog("TLB refill for page table fragment %08lx", vaddr & PTE_MASK);
-      uint32_t index0 = index & ~1;
-      uint32_t index1 = index0 | 1;
-      vm_addr_t ptf_start = PT_BASE + index0 * PAGESIZE;
-
-      /* Both ENTRYLO0 and ENTRYLO1 must have G bit set for address translation
-       * to skip ASID check. */
-      tlb_overwrite_random(ptf_start | pmap->asid, pmap->pde[index0],
-                           pmap->pde[index1]);
->>>>>>> 3b42b7a0
-      return;
-
-  } else {
-    /* Otherwise, no TLB entry associated with vaddr is found
-     * This means that either vaddr is from the PT range and
-     * TLB refill occured for page table fragment
-     * or TLB refill occured while handling an interrupt/exception */
-
-    if (vaddr >= PT_BASE && vaddr < PT_BASE + PT_SIZE) {
-      /* TLB refill for page table fragment
-       * Assure PDE is valid and update it
-       * Do not overwrite PTE, it will be done in subsequent PTE Refill */
-
-      /* Restore the original address */
-      vm_addr_t orig_vaddr = (vaddr - PT_BASE) / sizeof(pte_t) * PAGESIZE;
-      assert(PT_BASE > orig_vaddr || orig_vaddr >= PT_BASE + PT_SIZE);
-
-      if (tlb_pde_refill(frame, orig_vaddr))
-        return;
-
-      /* Otherwise, page fault */
-      if (tlb_page_fault(orig_vaddr, VM_PROT_READ))
-        return;
-
-    } else {
-      /* TLB refill during an exception/interrupt
-       * Do not allow page faults here */
-
-      if (tlb_pte_refill(frame, vaddr))
-        return;
-
-      log("Page fault while in an interrupt/exception!");
-    }
-  }
-
-  tlb_fault(frame);
-}
-
-void tlb_store_exception_handler(exc_frame_t *frame) {
-  assert(frame);
-
-  vm_addr_t vaddr = (vm_addr_t)frame->badvaddr;
-
-  /* Page table for KSEG0 and KSEG1 must not be queried, cause the address
-   * range is not a subject to TLB based address translation. */
-  assert(vaddr < PT_HOLE_START || vaddr >= PT_HOLE_END);
-
-  /* Page directory must not be queried, cause its TLB entries
-   * are supposed to be wired */
-  assert(vaddr < KERNEL_PD_BASE || vaddr >= KERNEL_PD_BASE + PD_SIZE);
-  assert(vaddr < USER_PD_BASE || vaddr >= USER_PD_BASE + PD_SIZE);
-
-  /* First check if TLB contains any entry associated with desired address */
-  tlblo_t lo0, lo1;
-  tlbhi_t hi = mips32_get_c0(C0_ENTRYHI);
-  int tlb_idx = tlb_probe(hi, &lo0, &lo1);
-
-  if (tlb_idx >= 0) {
-    /* If returned TLB index is not negative this means
-     * that an entry is found but is invalid.
-     * Check if it is indeed invalid or is only
-     * marked as such in order to detect page references. */
-
-    assert(tlb_idx >= TLB_WIRED_ENTRIES);
-
-    if (vaddr >= PT_BASE && vaddr < PT_BASE + PT_SIZE) {
-      /* We don't accept invalid TLB entries for page table fragments */
-      vm_addr_t ptf_start = PTF_ADDR_OF(vaddr);
-      log("Found an invalid TLB entry for page table fragment at $%08lx!",
-          ptf_start);
-      tlb_fault(frame);
-      return;
-    }
-
-    pmap_t *pmap = get_active_pmap_by_addr(vaddr);
-    if (!pmap) {
-      log("Address $%08lx not mapped by any active pmap!", vaddr);
-      tlb_fault(frame);
-      return;
-    }
-
-    /* Check if respective PDE is valid */
-    if (pde_is_valid(PDE_OF(pmap, vaddr))) {
-      /* Check if respective PTE is valid and writable */
-      pmap_assure_pde_in_tlb(pmap, vaddr);
-      unsigned pte_idx = PTE_INDEX(vaddr);
-      pte_t *pte = &pmap->pte[pte_idx];
-      if (pte->ext_flags & PTE_VALID && pte->ext_flags & PTE_DIRTY) {
-        /* PTE entry is valid and dirty.
-         * Mark page as referenced and modified, then update TLB */
-        pte->lo |= PTE_VALID | PTE_DIRTY;
-        pte->ext_flags |= PTE_EXT_REFERENCED | PTE_EXT_MODIFIED;
-
-        lo0 = pmap->pte[pte_idx & ~1].lo;
-        lo1 = pmap->pte[pte_idx | 1].lo;
-
-        tlb_write_index(hi, lo0, lo1, (unsigned)tlb_idx);
-        return;
-      }
-    }
-
-    /* Otherwise, page fault */
-    if (tlb_page_fault(vaddr, VM_PROT_READ))
-      return;
-
-  } else {
-    /* Otherwise, no TLB entry associated with vaddr is found
-     * This means that either vaddr is from the PT range and
-     * TLB refill occured for page table fragment (which is not possible)
-     * or TLB refill occured while handling an interrupt/exception */
-
-    assert(vaddr < PT_BASE || vaddr >= PT_BASE + PT_SIZE);
-    /* TLB refill during an exception/interrupt
-     * Do not allow page faults here */
-
-    if (tlb_pte_refill(frame, vaddr))
-      return;
-
-    log("Page fault while in an interrupt/exception!");
-  }
-
-<<<<<<< HEAD
-  tlb_fault(frame);
-}
-
-void tlb_modified_exception_handler(exc_frame_t *frame) {
-  assert(frame);
-  /* We are sure here that respective TLB entry resides in TLB */
-
-  vm_addr_t vaddr = (vm_addr_t)frame->badvaddr;
-
-  /* First get TLB index containing an entry associated with desired address */
-  tlblo_t lo0, lo1;
-  tlbhi_t hi = mips32_get_c0(C0_ENTRYHI);
-  int tlb_idx = tlb_probe(hi, &lo0, &lo1);
-  assert(tlb_idx >= 0);
-
-  pmap_t *pmap = get_active_pmap_by_addr(vaddr);
-
-  pmap_assure_pde_in_tlb(pmap, vaddr);
-
-  /* Check if respective PTE is indeed dirty
-   * Otherwise, page fault */
-
-  unsigned pte_idx = PTE_INDEX(vaddr);
-  pte_t *pte = &pmap->pte[pte_idx];
-  if (pte->ext_flags & PTE_DIRTY) {
-    /* PTE entry is dirty. Mark page as modified and update TLB */
-    pte->lo |= PTE_DIRTY;
-    pte->ext_flags |= PTE_EXT_MODIFIED;
-
-    lo0 = pmap->pte[pte_idx & ~1].lo;
-    lo1 = pmap->pte[pte_idx | 1].lo;
-
-    tlb_write_index(hi, lo0, lo1, (unsigned)tlb_idx);
-    return;
-=======
-  vm_map_t *map = get_active_vm_map_by_addr(vaddr);
-  if (!map) {
-    klog("No virtual address space defined for %08lx!", vaddr);
-    goto fault;
->>>>>>> 3b42b7a0
-  }
-
-  if (tlb_page_fault(vaddr, VM_PROT_WRITE))
-    return;
-
-<<<<<<< HEAD
-  tlb_fault(frame);
-}
-=======
-fault:
   if (td->td_onfault) {
     /* handle copyin / copyout faults */
     frame->pc = td->td_onfault;
@@ -807,5 +406,299 @@
   }
 }
 
-SYSINIT_ADD(pmap, pmap_init, NODEPS);
->>>>>>> 3b42b7a0
+/* Returns true on success */
+bool tlb_page_fault(vm_addr_t vaddr, vm_prot_t access) {
+  vm_map_t *map = get_active_vm_map_by_addr(vaddr);
+  if (!map) {
+    klog("No virtual address space definde for $%08lx!", vaddr);
+    return false;
+  }
+  if (vm_page_fault(map, vaddr, access) == 0)
+    return true;
+
+  return false;
+}
+
+/* Returns false if page fault is needed
+ * vaddr - original page virtual address */
+bool tlb_pde_refill(exc_frame_t *frame, vm_addr_t orig_vaddr) {
+  pmap_t *pmap = get_active_pmap_by_addr(orig_vaddr);
+  if (!pmap) {
+    klog("Address $%08lx not mapped by any active pmap!", orig_vaddr);
+    tlb_fault(frame);
+  }
+
+  pde_t *pde = &PDE_OF(pmap, orig_vaddr);
+  if (pde_is_valid(*pde)) {
+    klog("TLB refill for page table fragment $%08lx", orig_vaddr & PTE_MASK);
+    vm_addr_t ptf_start = PTF_ADDR_OF(orig_vaddr);
+
+    /* Both ENTRYLO0 and ENTRYLO1 must have G bit set for address translation
+     * to skip ASID check. */
+    tlb_overwrite_random(ptf_start | pmap->asid, pde->lo,
+                         pde->lo | PTE_PFN(PAGESIZE));
+    return true;
+  }
+
+  return false;
+}
+
+/* Returns false if page fault is needed */
+bool tlb_pte_refill(exc_frame_t *frame, vm_addr_t vaddr) {
+  pmap_t *pmap = get_active_pmap_by_addr(vaddr);
+  if (!pmap) {
+    klog("Address $%08lx not mapped by any active pmap!", vaddr);
+    tlb_fault(frame);
+  }
+
+  if (pde_is_valid(PDE_OF(pmap, vaddr))) {
+    pmap_assure_pde_in_tlb(pmap, vaddr);
+
+    unsigned pte_idx = PTE_INDEX(vaddr);
+    pte_t *pte = &pmap->pte[pte_idx];
+
+    if (pte->ext_flags & PTE_VALID && !(pte->lo & PTE_VALID)) {
+      /* Mark page as referenced */
+      pte->lo |= PTE_VALID;
+      pte->ext_flags |= PTE_EXT_REFERENCED;
+    }
+    if (pte->lo & PTE_VALID) {
+      tlbhi_t hi = mips32_get_c0(C0_ENTRYHI);
+      tlblo_t lo0 = pmap->pte[pte_idx & ~1].lo;
+      tlblo_t lo1 = pmap->pte[pte_idx | 1].lo;
+      tlb_overwrite_random(hi, lo0, lo1);
+      return true;
+    }
+  }
+
+  return false;
+}
+
+void tlb_load_exception_handler(exc_frame_t *frame) {
+  assert(frame);
+
+  vm_addr_t vaddr = (vm_addr_t)frame->badvaddr;
+
+  /* Page table for KSEG0 and KSEG1 must not be queried, cause the address
+   * range is not a subject to TLB based address translation. */
+  assert(vaddr < PT_HOLE_START || vaddr >= PT_HOLE_END);
+
+  /* Page directory must not be queried, cause its TLB entries
+   * are supposed to be wired */
+  assert(vaddr < KERNEL_PD_BASE || vaddr >= KERNEL_PD_BASE + PD_SIZE);
+  assert(vaddr < USER_PD_BASE || vaddr >= USER_PD_BASE + PD_SIZE);
+
+  /* First check if TLB contains any entry associated with desired address */
+  tlblo_t lo0, lo1;
+  tlbhi_t hi = mips32_get_c0(C0_ENTRYHI);
+  int tlb_idx = tlb_probe(hi, &lo0, &lo1);
+
+  if (tlb_idx >= 0) {
+    /* If returned TLB index is not negative this means
+     * that an entry is found but is invalid.
+     * Check if it is indeed invalid or is only
+     * marked as such in order to detect page references. */
+
+    assert(tlb_idx >= TLB_WIRED_ENTRIES);
+
+    if (vaddr >= PT_BASE && vaddr < PT_BASE + PT_SIZE) {
+      /* We don't accept invalid TLB entries for page table fragments */
+      vm_addr_t ptf_start = PTF_ADDR_OF(vaddr);
+      klog("Found an invalid TLB entry for page table fragment at $%08lx!",
+           ptf_start);
+      tlb_fault(frame);
+      return;
+    }
+
+    pmap_t *pmap = get_active_pmap_by_addr(vaddr);
+    if (!pmap) {
+      klog("Address $%08lx not mapped by any active pmap!", vaddr);
+      tlb_fault(frame);
+      return;
+    }
+
+    /* Check if respective PDE is valid */
+    if (pde_is_valid(PDE_OF(pmap, vaddr))) {
+      /* Check if respective PTE is valid */
+      pmap_assure_pde_in_tlb(pmap, vaddr);
+      unsigned pte_idx = PTE_INDEX(vaddr);
+      pte_t *pte = &pmap->pte[pte_idx];
+      if (pte->ext_flags & PTE_VALID) {
+        /* PTE entry is valid. Mark page as referenced and update TLB */
+        pte->lo |= PTE_VALID;
+        pte->ext_flags |= PTE_EXT_REFERENCED;
+
+        lo0 = pmap->pte[pte_idx & ~1].lo;
+        lo1 = pmap->pte[pte_idx | 1].lo;
+
+        tlb_write_index(hi, lo0, lo1, (unsigned)tlb_idx);
+        return;
+      }
+    }
+
+    /* Otherwise, page fault */
+    if (tlb_page_fault(vaddr, VM_PROT_READ))
+      return;
+
+  } else {
+    /* Otherwise, no TLB entry associated with vaddr is found
+     * This means that either vaddr is from the PT range and
+     * TLB refill occured for page table fragment
+     * or TLB refill occured while handling an interrupt/exception */
+
+    if (vaddr >= PT_BASE && vaddr < PT_BASE + PT_SIZE) {
+      /* TLB refill for page table fragment
+       * Assure PDE is valid and update it
+       * Do not overwrite PTE, it will be done in subsequent PTE Refill */
+
+      /* Restore the original address */
+      vm_addr_t orig_vaddr = (vaddr - PT_BASE) / sizeof(pte_t) * PAGESIZE;
+      assert(PT_BASE > orig_vaddr || orig_vaddr >= PT_BASE + PT_SIZE);
+
+      if (tlb_pde_refill(frame, orig_vaddr))
+        return;
+
+      /* Otherwise, page fault */
+      if (tlb_page_fault(orig_vaddr, VM_PROT_READ))
+        return;
+
+    } else {
+      /* TLB refill during an exception/interrupt
+       * Do not allow page faults here */
+
+      if (tlb_pte_refill(frame, vaddr))
+        return;
+
+      klog("Page fault while in an interrupt/exception!");
+    }
+  }
+
+  tlb_fault(frame);
+}
+
+void tlb_store_exception_handler(exc_frame_t *frame) {
+  assert(frame);
+
+  vm_addr_t vaddr = (vm_addr_t)frame->badvaddr;
+
+  /* Page table for KSEG0 and KSEG1 must not be queried, cause the address
+   * range is not a subject to TLB based address translation. */
+  assert(vaddr < PT_HOLE_START || vaddr >= PT_HOLE_END);
+
+  /* Page directory must not be queried, cause its TLB entries
+   * are supposed to be wired */
+  assert(vaddr < KERNEL_PD_BASE || vaddr >= KERNEL_PD_BASE + PD_SIZE);
+  assert(vaddr < USER_PD_BASE || vaddr >= USER_PD_BASE + PD_SIZE);
+
+  /* First check if TLB contains any entry associated with desired address */
+  tlblo_t lo0, lo1;
+  tlbhi_t hi = mips32_get_c0(C0_ENTRYHI);
+  int tlb_idx = tlb_probe(hi, &lo0, &lo1);
+
+  if (tlb_idx >= 0) {
+    /* If returned TLB index is not negative this means
+     * that an entry is found but is invalid.
+     * Check if it is indeed invalid or is only
+     * marked as such in order to detect page references. */
+
+    assert(tlb_idx >= TLB_WIRED_ENTRIES);
+
+    if (vaddr >= PT_BASE && vaddr < PT_BASE + PT_SIZE) {
+      /* We don't accept invalid TLB entries for page table fragments */
+      vm_addr_t ptf_start = PTF_ADDR_OF(vaddr);
+      klog("Found an invalid TLB entry for page table fragment at $%08lx!",
+           ptf_start);
+      tlb_fault(frame);
+      return;
+    }
+
+    pmap_t *pmap = get_active_pmap_by_addr(vaddr);
+    if (!pmap) {
+      klog("Address $%08lx not mapped by any active pmap!", vaddr);
+      tlb_fault(frame);
+      return;
+    }
+
+    /* Check if respective PDE is valid */
+    if (pde_is_valid(PDE_OF(pmap, vaddr))) {
+      /* Check if respective PTE is valid and writable */
+      pmap_assure_pde_in_tlb(pmap, vaddr);
+      unsigned pte_idx = PTE_INDEX(vaddr);
+      pte_t *pte = &pmap->pte[pte_idx];
+      if (pte->ext_flags & PTE_VALID && pte->ext_flags & PTE_DIRTY) {
+        /* PTE entry is valid and dirty.
+         * Mark page as referenced and modified, then update TLB */
+        pte->lo |= PTE_VALID | PTE_DIRTY;
+        pte->ext_flags |= PTE_EXT_REFERENCED | PTE_EXT_MODIFIED;
+
+        lo0 = pmap->pte[pte_idx & ~1].lo;
+        lo1 = pmap->pte[pte_idx | 1].lo;
+
+        tlb_write_index(hi, lo0, lo1, (unsigned)tlb_idx);
+        return;
+      }
+    }
+
+    /* Otherwise, page fault */
+    if (tlb_page_fault(vaddr, VM_PROT_READ))
+      return;
+
+  } else {
+    /* Otherwise, no TLB entry associated with vaddr is found
+     * This means that either vaddr is from the PT range and
+     * TLB refill occured for page table fragment (which is not possible)
+     * or TLB refill occured while handling an interrupt/exception */
+
+    assert(vaddr < PT_BASE || vaddr >= PT_BASE + PT_SIZE);
+    /* TLB refill during an exception/interrupt
+     * Do not allow page faults here */
+
+    if (tlb_pte_refill(frame, vaddr))
+      return;
+
+    klog("Page fault while in an interrupt/exception!");
+  }
+
+  tlb_fault(frame);
+}
+
+void tlb_modified_exception_handler(exc_frame_t *frame) {
+  assert(frame);
+  /* We are sure here that respective TLB entry resides in TLB */
+
+  vm_addr_t vaddr = (vm_addr_t)frame->badvaddr;
+
+  /* First get TLB index containing an entry associated with desired address */
+  tlblo_t lo0, lo1;
+  tlbhi_t hi = mips32_get_c0(C0_ENTRYHI);
+  int tlb_idx = tlb_probe(hi, &lo0, &lo1);
+  assert(tlb_idx >= 0);
+
+  pmap_t *pmap = get_active_pmap_by_addr(vaddr);
+
+  pmap_assure_pde_in_tlb(pmap, vaddr);
+
+  /* Check if respective PTE is indeed dirty
+   * Otherwise, page fault */
+
+  unsigned pte_idx = PTE_INDEX(vaddr);
+  pte_t *pte = &pmap->pte[pte_idx];
+  if (pte->ext_flags & PTE_DIRTY) {
+    /* PTE entry is dirty. Mark page as modified and update TLB */
+    pte->lo |= PTE_DIRTY;
+    pte->ext_flags |= PTE_EXT_MODIFIED;
+
+    lo0 = pmap->pte[pte_idx & ~1].lo;
+    lo1 = pmap->pte[pte_idx | 1].lo;
+
+    tlb_write_index(hi, lo0, lo1, (unsigned)tlb_idx);
+    return;
+  }
+
+  if (tlb_page_fault(vaddr, VM_PROT_WRITE))
+    return;
+
+  tlb_fault(frame);
+}
+
+SYSINIT_ADD(pmap, pmap_init, NODEPS);