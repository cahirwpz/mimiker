#define KL_LOG KL_PMAP
#include <klog.h>
#include <stdc.h>
#include <malloc.h>
#include <mips/exc.h>
#include <mips/mips.h>
#include <mips/tlb.h>
#include <pcpu.h>
#include <pmap.h>
#include <sync.h>
#include <vm_map.h>
#include <thread.h>
#include <ktest.h>
<<<<<<< HEAD
#include <signal.h>
=======
#include <sysinit.h>
>>>>>>> 69c98dee

static MALLOC_DEFINE(M_PMAP, "pmap", 1, 1);

#define PTE_MASK 0xfffff000
#define PTE_SHIFT 12
#define PDE_MASK 0xffc00000
#define PDE_SHIFT 22

#define PTE_INDEX(x) (((x)&PTE_MASK) >> PTE_SHIFT)
#define PDE_INDEX(x) (((x)&PDE_MASK) >> PDE_SHIFT)

#define PTE_OF(pmap, addr) ((pmap)->pte[PTE_INDEX(addr)])
#define PDE_OF(pmap, addr) ((pmap)->pde[PDE_INDEX(addr)])
#define PTF_ADDR_OF(vaddr) (PT_BASE + PDE_INDEX(vaddr) * PAGESIZE)

#define PD_ENTRIES 1024 /* page directory entries */
#define PD_SIZE (PD_ENTRIES * sizeof(pte_t))
#define PTF_ENTRIES 1024 /* page table fragment entries */
#define PTF_SIZE (PTF_ENTRIES * sizeof(pte_t))
#define PT_ENTRIES (PD_ENTRIES * PTF_ENTRIES)
#define PT_SIZE (PT_ENTRIES * sizeof(pte_t))

#define PMAP_KERNEL_BEGIN MIPS_KSEG2_START
#define PMAP_KERNEL_END 0xfffff000 /* kseg2 & kseg3 */
#define PMAP_USER_BEGIN 0x00000000
#define PMAP_USER_END MIPS_KSEG0_START /* useg */

static const vm_addr_t PT_HOLE_START = PT_BASE + MIPS_KSEG0_START / PTF_ENTRIES;
static const vm_addr_t PT_HOLE_END = PT_BASE + MIPS_KSEG2_START / PTF_ENTRIES;

static bool is_valid(pte_t pte) {
  return pte & PTE_VALID;
}

static bool in_user_space(vm_addr_t addr) {
  return (addr >= PMAP_USER_BEGIN && addr < PMAP_USER_END);
}

static bool in_kernel_space(vm_addr_t addr) {
  return (addr >= PMAP_KERNEL_BEGIN && addr < PMAP_KERNEL_END);
}

static pmap_t kernel_pmap;
static asid_t asid_counter;

static asid_t get_new_asid() {
  if (asid_counter < MAX_ASID)
    return asid_counter++; // TODO this needs to be atomic increment
  else
    panic("Out of asids!");
}

static void pmap_setup(pmap_t *pmap, vm_addr_t start, vm_addr_t end) {
  pmap->pte = (pte_t *)PT_BASE;
  pmap->pde_page = pm_alloc(1);
  pmap->pde = (pte_t *)pmap->pde_page->vaddr;
  pmap->start = start;
  pmap->end = end;
  pmap->asid = get_new_asid();
  klog("Page directory table allocated at %08lx", (vm_addr_t)pmap->pde);
  TAILQ_INIT(&pmap->pte_pages);

  for (int i = 0; i < PD_ENTRIES; i++)
    pmap->pde[i] = in_kernel_space(i * PTF_ENTRIES * PAGESIZE) ? PTE_GLOBAL : 0;
}

/* TODO: remove all mappings from TLB, evict related cache lines */
void pmap_reset(pmap_t *pmap) {
  while (!TAILQ_EMPTY(&pmap->pte_pages)) {
    vm_page_t *pg = TAILQ_FIRST(&pmap->pte_pages);
    TAILQ_REMOVE(&pmap->pte_pages, pg, pt.list);
    pm_free(pg);
  }
  pm_free(pmap->pde_page);
  memset(pmap, 0, sizeof(pmap_t)); /* Set up for reuse. */
}

static void pmap_init() {
  pmap_setup(&kernel_pmap, PMAP_KERNEL_BEGIN + PT_SIZE, PMAP_KERNEL_END);
}

pmap_t *pmap_new() {
  pmap_t *pmap = kmalloc(M_PMAP, sizeof(pmap_t), M_ZERO);
  pmap_setup(pmap, PMAP_USER_BEGIN, PMAP_USER_END);
  return pmap;
}

void pmap_delete(pmap_t *pmap) {
  pmap_reset(pmap);
  kfree(M_PMAP, pmap);
}

bool pmap_is_mapped(pmap_t *pmap, vm_addr_t vaddr) {
  assert(is_aligned(vaddr, PAGESIZE));
  if (is_valid(PDE_OF(pmap, vaddr)))
    if (is_valid(PTE_OF(pmap, vaddr)))
      return true;
  return false;
}

bool pmap_is_range_mapped(pmap_t *pmap, vm_addr_t start, vm_addr_t end) {
  assert(is_aligned(start, PAGESIZE) && is_aligned(end, PAGESIZE));
  assert(start < end);

  vm_addr_t addr;

  for (addr = start; addr < end; addr += PD_ENTRIES * PAGESIZE)
    if (!is_valid(PDE_OF(pmap, addr)))
      return false;

  for (addr = start; addr < end; addr += PTF_ENTRIES * PAGESIZE)
    if (!is_valid(PTE_OF(pmap, addr)))
      return false;

  return true;
}

/* Add PT to PD so kernel can handle access to @vaddr. */
static void pmap_add_pde(pmap_t *pmap, vm_addr_t vaddr) {
  /* assume page table fragment not present in physical memory */
  assert(!is_valid(PDE_OF(pmap, vaddr)));

  vm_page_t *pg = pm_alloc(1);
  TAILQ_INSERT_TAIL(&pmap->pte_pages, pg, pt.list);
  klog("Page table fragment %08lx allocated at %08lx", PTF_ADDR_OF(vaddr),
       pg->paddr);

  PDE_OF(pmap, vaddr) = PTE_PFN(pg->paddr) | PTE_VALID | PTE_DIRTY | PTE_GLOBAL;

  pte_t *pte = (pte_t *)PTF_ADDR_OF(vaddr);
  for (int i = 0; i < PTF_ENTRIES; i++)
    pte[i] = PTE_GLOBAL;
}

/* TODO: implement */
void pmap_remove_pde(pmap_t *pmap, vm_addr_t vaddr);

#if 0
/* Used if CPU implements RI and XI bits in ENTRYLO. */
static pte_t vm_prot_map[] = {
  [VM_PROT_NONE] = 0,
  [VM_PROT_READ] = PTE_VALID|PTE_NO_EXEC,
  [VM_PROT_WRITE] = PTE_VALID|PTE_DIRTY|PTE_NO_READ|PTE_NO_EXEC,
  [VM_PROT_READ|VM_PROT_WRITE] = PTE_VALID|PTE_DIRTY|PTE_NO_EXEC,
  [VM_PROT_EXEC] = PTE_VALID|PTE_NO_READ,
  [VM_PROT_READ|VM_PROT_EXEC] = PTE_VALID,
  [VM_PROT_WRITE|VM_PROT_EXEC] = PTE_VALID|PTE_DIRTY|PTE_NO_READ,
  [VM_PROT_READ|VM_PROT_WRITE|VM_PROT_EXEC] = PTE_VALID|PTE_DIRTY,
};
#else
static pte_t vm_prot_map[] = {
    [VM_PROT_NONE] = 0,
    [VM_PROT_READ] = PTE_VALID,
    [VM_PROT_WRITE] = PTE_VALID | PTE_DIRTY,
    [VM_PROT_READ | VM_PROT_WRITE] = PTE_VALID | PTE_DIRTY,
    [VM_PROT_EXEC] = PTE_VALID,
    [VM_PROT_READ | VM_PROT_EXEC] = PTE_VALID,
    [VM_PROT_WRITE | VM_PROT_EXEC] = PTE_VALID | PTE_DIRTY,
    [VM_PROT_READ | VM_PROT_WRITE | VM_PROT_EXEC] = PTE_VALID | PTE_DIRTY,
};
#endif

/* TODO: what about caches? */
static void pmap_set_pte(pmap_t *pmap, vm_addr_t vaddr, pm_addr_t paddr,
                         vm_prot_t prot) {
  if (!is_valid(PDE_OF(pmap, vaddr)))
    pmap_add_pde(pmap, vaddr);

  PTE_OF(pmap, vaddr) = PTE_PFN(paddr) | vm_prot_map[prot] |
                        (in_kernel_space(vaddr) ? PTE_GLOBAL : 0);
  klog("Add mapping for page %08lx (PTE at %08lx)", (vaddr & PTE_MASK),
       (vm_addr_t)&PTE_OF(pmap, vaddr));

  /* invalidate corresponding entry in tlb */
  tlb_invalidate(PTE_VPN2(vaddr) | PTE_ASID(pmap->asid));
}

/* TODO: what about caches? */
static void pmap_clear_pte(pmap_t *pmap, vm_addr_t vaddr) {
  PTE_OF(pmap, vaddr) = 0;
  klog("Remove mapping for page %08lx (PTE at %08lx)", (vaddr & PTE_MASK),
       (vm_addr_t)&PTE_OF(pmap, vaddr));
  /* invalidate corresponding entry in tlb */
  tlb_invalidate(PTE_VPN2(vaddr) | PTE_ASID(pmap->asid));

  /* TODO: Deallocate empty page table fragment by calling pmap_remove_pde. */
}

/* TODO: what about caches? */
static void pmap_change_pte(pmap_t *pmap, vm_addr_t vaddr, vm_prot_t prot) {
  PTE_OF(pmap, vaddr) =
    (PTE_OF(pmap, vaddr) & ~PTE_PROT_MASK) | vm_prot_map[prot];
  klog("Change protection bits for page %08lx (PTE at %08lx)",
       (vaddr & PTE_MASK), (vm_addr_t)&PTE_OF(pmap, vaddr));

  /* invalidate corresponding entry in tlb */
  tlb_invalidate(PTE_VPN2(vaddr) | PTE_ASID(pmap->asid));
}

/*
 * Check if given virtual address is mapped according to TLB and page table.
 * Detects any inconsistencies.
 */
bool pmap_probe(pmap_t *pmap, vm_addr_t start, vm_addr_t end, vm_prot_t prot) {
  assert(is_aligned(start, PAGESIZE) && is_aligned(end, PAGESIZE));
  assert(start < end);

  if (start < pmap->start || end > pmap->end)
    return false;

  pte_t expected = vm_prot_map[prot];

  while (start < end) {
    tlbhi_t hi = PTE_VPN2(start) | PTE_ASID(pmap->asid);
    tlblo_t lo0, lo1;
    int tlb_idx = tlb_probe(hi, &lo0, &lo1);
    pte_t pte = is_valid(PDE_OF(pmap, start)) ? PTE_OF(pmap, start) : 0;

    if (tlb_idx >= 0) {
      tlblo_t lo = PTE_LO_INDEX_OF(start) ? lo1 : lo0;
      if (lo != pte)
        panic("TLB (%08x) vs. PTE (%08lx) mismatch for virtual address %08lx!",
              lo, pte, start);
    }

    if ((pte & PTE_PROT_MASK) != expected)
      return false;

    start += PAGESIZE;
  }

  return true;
}

void pmap_map(pmap_t *pmap, vm_addr_t start, vm_addr_t end, pm_addr_t paddr,
              vm_prot_t prot) {
  assert(is_aligned(start, PAGESIZE) && is_aligned(end, PAGESIZE));
  assert(start < end && start >= pmap->start && end <= pmap->end);
  assert(is_aligned(paddr, PAGESIZE));
  assert(!pmap_is_range_mapped(pmap, start, end));

  while (start < end) {
    pmap_set_pte(pmap, start, paddr, prot);
    start += PAGESIZE, paddr += PAGESIZE;
  }
}

void pmap_unmap(pmap_t *pmap, vm_addr_t start, vm_addr_t end) {
  assert(is_aligned(start, PAGESIZE) && is_aligned(end, PAGESIZE));
  assert(start < end && start >= pmap->start && end <= pmap->end);
  assert(pmap_is_range_mapped(pmap, start, end));

  while (start < end) {
    pmap_clear_pte(pmap, start);
    start += PAGESIZE;
  }
}

void pmap_protect(pmap_t *pmap, vm_addr_t start, vm_addr_t end,
                  vm_prot_t prot) {
  assert(is_aligned(start, PAGESIZE) && is_aligned(end, PAGESIZE));
  assert(start < end && start >= pmap->start && end <= pmap->end);
  assert(pmap_is_range_mapped(pmap, start, end));

  while (start < end) {
    pmap_change_pte(pmap, start, prot);
    start += PAGESIZE;
  }
}

/* TODO: at any given moment there're two page tables in use:
 *  - kernel-space pmap for kseg2 & kseg3
 *  - user-space pmap for useg
 * ks_pmap is shared across all vm_maps. How to switch us_pmap efficiently?
 * Correct solution needs to make sure no unwanted entries are left in TLB and
 * caches after the switch.
 */

void pmap_activate(pmap_t *pmap) {
  critical_enter();
  PCPU_GET(curpmap) = pmap;
  mips32_set_c0(C0_ENTRYHI, pmap ? pmap->asid : 0);
  critical_leave();
}

pmap_t *get_kernel_pmap() {
  return &kernel_pmap;
}

pmap_t *get_user_pmap() {
  return PCPU_GET(curpmap);
}

pmap_t *get_active_pmap_by_addr(vm_addr_t addr) {
  if (in_kernel_space(addr))
    return get_kernel_pmap();
  if (in_user_space(addr))
    return get_user_pmap();
  return NULL;
}

void tlb_exception_handler(exc_frame_t *frame) {
  thread_t *td = thread_self();

  int code = (frame->cause & CR_X_MASK) >> CR_X_SHIFT;
  vm_addr_t vaddr = frame->badvaddr;

  klog("%s at $%08x, caused by reference to $%08lx!", exceptions[code],
       frame->pc, vaddr);

  /* If the fault was in virtual pt range it means it's time to refill */
  if (PT_BASE <= vaddr && vaddr < PT_BASE + PT_SIZE) {
    uint32_t index = PTE_INDEX(vaddr - PT_BASE);
    /* Restore address that caused a TLB miss into virtualized page table. */
    vm_addr_t orig_vaddr = (vaddr - PT_BASE) * PTF_ENTRIES;

    /* Page table for KSEG0 and KSEG1 must not be queried, cause the address
     * range is not a subject to TLB based address translation. */
    assert(vaddr < PT_HOLE_START || vaddr >= PT_HOLE_END);

    if (PT_BASE <= orig_vaddr && orig_vaddr < PT_BASE + PT_SIZE) {
      /*
       * TLB refill exception can occur while C0_STATUS.EXL is set, if so then
       * TLB miss went directly to tlb_exception_handler instead of tlb_refill.
       */
      vaddr = orig_vaddr;
      index = PTE_INDEX(vaddr - PT_BASE);
      orig_vaddr = (vaddr - PT_BASE) * PTF_ENTRIES;
    }

    pmap_t *pmap = get_active_pmap_by_addr(orig_vaddr);
    if (!pmap) {
      klog("Address %08lx not mapped by any active pmap!", orig_vaddr);
      goto fault;
    }
    if (is_valid(pmap->pde[index])) {
      klog("TLB refill for page table fragment %08lx", vaddr & PTE_MASK);
      uint32_t index0 = index & ~1;
      uint32_t index1 = index0 | 1;
      vm_addr_t ptf_start = PT_BASE + index0 * PAGESIZE;

      /* Both ENTRYLO0 and ENTRYLO1 must have G bit set for address translation
       * to skip ASID check. */
      tlb_overwrite_random(ptf_start | pmap->asid, pmap->pde[index0],
                           pmap->pde[index1]);
      return;
    }

    /* We needed to refill TLB, but the address is not mapped yet!
     * Forward the request to pager */
    vaddr = orig_vaddr;
  }

  vm_map_t *map = get_active_vm_map_by_addr(vaddr);
  if (!map) {
    klog("No virtual address space defined for %08lx!", vaddr);
    goto fault;
  }
  vm_prot_t access = (code == EXC_TLBL) ? VM_PROT_READ : VM_PROT_WRITE;
  if (vm_page_fault(map, vaddr, access) == 0)
    return;

fault:
  if (td->td_onfault) {
    /* handle copyin / copyout faults */
    frame->pc = td->td_onfault;
    td->td_onfault = 0;
  } else if (td->td_proc) {
    /* Send a segmentation fault signal to the user program. */
    sig_send(td->td_proc, SIGSEGV);
  } else if (ktest_test_running_flag) {
    ktest_failure();
  } else {
    /* Kernel mode thread violated memory, whoops. */
    panic("Invalid memory access.");
  }
}

SYSINIT_ADD(pmap, pmap_init, NODEPS);<|MERGE_RESOLUTION|>--- conflicted
+++ resolved
@@ -11,11 +11,8 @@
 #include <vm_map.h>
 #include <thread.h>
 #include <ktest.h>
-<<<<<<< HEAD
 #include <signal.h>
-=======
 #include <sysinit.h>
->>>>>>> 69c98dee
 
 static MALLOC_DEFINE(M_PMAP, "pmap", 1, 1);
 
