--- conflicted
+++ resolved
@@ -386,12 +386,8 @@
   } else if (ktest_test_running_flag) {
     ktest_failure();
   } else {
-<<<<<<< HEAD
-    thread_exit();
-=======
     /* Kernel mode thread violated memory, whoops. */
     panic("Invalid memory access.");
->>>>>>> 54b34ec0
   }
 }
 
