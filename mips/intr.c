#define KL_LOG KL_INTR
#include <klog.h>
#include <errno.h>
#include <exception.h>
#include <interrupt.h>
#include <mips/exc.h>
#include <mips/intr.h>
#include <mips/mips.h>
#include <pmap.h>
#include <spinlock.h>
#include <queue.h>
#include <sysent.h>
#include <thread.h>
#include <ktest.h>

typedef void (*exc_handler_t)(exc_frame_t *);

extern const char _ebase[];

/* Extra information regarding DI / EI usage (from MIPS® ISA documentation):
 *
 * The instruction creates an execution hazard between the change to SR register
 * and the point where the change to the interrupt enable takes effect. This
 * hazard is cleared by the EHB, JALR.HB, JR.HB, or ERET instructions. Software
 * must not assume that a fixed latency will clear the execution hazard. */

void mips_intr_disable(void) {
  asm volatile("di; ehb");
}

void mips_intr_enable(void) {
  asm volatile("ei; ehb");
}

bool mips_intr_disabled(void) {
  return (mips32_getsr() & SR_IE) == 0;
}

static intr_event_t mips_intr_event[8];

#define MIPS_INTR_EVENT(irq, name)                                             \
<<<<<<< HEAD
  intr_event_init(&mips_intr_event[irq], irq, name, mips_mask_irq,             \
                  mips_unmask_irq, (void *)irq)

static void mips_mask_irq(void *source) {
  int irq = (int)source;
  mips32_set_c0(C0_STATUS, mips32_get_c0(C0_STATUS) & ~((1 << irq) << 8));
}

static void mips_unmask_irq(void *source) {
  int irq = (int)source;
  mips32_set_c0(C0_STATUS, mips32_get_c0(C0_STATUS) | ((1 << irq) << 8));
}
=======
  intr_event_init(&mips_intr_event[irq], irq, name)
>>>>>>> 66409094

void mips_intr_init(void) {
  /*
   * Enable Vectored Interrupt Mode as described in „MIPS32® 24KETM Processor
   * Core Family Software User’s Manual”, chapter 6.3.1.2.
   */

  /* The location of exception vectors is set to EBase. */
  mips32_set_c0(C0_EBASE, _ebase);
  mips32_bc_c0(C0_STATUS, SR_BEV);
  /* Use the special interrupt vector at EBase + 0x200. */
  mips32_bs_c0(C0_CAUSE, CR_IV);
  /* Set vector spacing to 0. */
  mips32_set_c0(C0_INTCTL, INTCTL_VS_0);

<<<<<<< HEAD
  /* Initialize software interrupts handler chains. */
  MIPS_INTR_EVENT(MIPS_SWINT0, "swint(0)");
  MIPS_INTR_EVENT(MIPS_SWINT1, "swint(1)");
  /* Initialize hardware interrupts handler chains. */
=======
  /* Initialize software interrupts handler events. */
  MIPS_INTR_EVENT(MIPS_SWINT0, "swint(0)");
  MIPS_INTR_EVENT(MIPS_SWINT1, "swint(1)");
  /* Initialize hardware interrupts handler events. */
>>>>>>> 66409094
  MIPS_INTR_EVENT(MIPS_HWINT0, "hwint(0)");
  MIPS_INTR_EVENT(MIPS_HWINT1, "hwint(1)");
  MIPS_INTR_EVENT(MIPS_HWINT2, "hwint(2)");
  MIPS_INTR_EVENT(MIPS_HWINT3, "hwint(3)");
  MIPS_INTR_EVENT(MIPS_HWINT4, "hwint(4)");
  MIPS_INTR_EVENT(MIPS_HWINT5, "hwint(5)");

  for (unsigned i = 0; i < 8; i++)
    intr_event_register(&mips_intr_event[i]);
}

void mips_intr_setup(intr_handler_t *handler, unsigned irq) {
  intr_event_t *event = &mips_intr_event[irq];
  WITH_SPIN_LOCK (&event->ie_lock) {
    intr_event_add_handler(event, handler);
    if (event->ie_count == 1) {
      mips32_bs_c0(C0_STATUS, SR_IM0 << irq); /* enable interrupt */
      mips32_bc_c0(C0_CAUSE, CR_IP0 << irq);  /* clear pending flag */
    }
  }
}

void mips_intr_teardown(intr_handler_t *handler) {
  intr_event_t *event = handler->ih_event;
  WITH_SPIN_LOCK (&event->ie_lock) {
    if (event->ie_count == 1)
      mips32_bc_c0(C0_STATUS, SR_IM0 << event->ie_irq);
    intr_event_remove_handler(handler);
  }
}

/* Hardware interrupt handler is called with interrupts disabled. */
static void mips_intr_handler(exc_frame_t *frame) {
  unsigned pending = (frame->cause & frame->sr) & CR_IP_MASK;

  for (int i = 7; i >= 0; i--) {
    unsigned irq = CR_IP0 << i;

    if (pending & irq) {
      intr_event_run_handlers(&mips_intr_event[i]);
      pending &= ~irq;
    }
  }

  mips32_set_c0(C0_CAUSE, frame->cause & ~CR_IP_MASK);
}

const char *const exceptions[32] = {
  [EXC_INTR] = "Interrupt",
  [EXC_MOD] = "TLB modification exception",
  [EXC_TLBL] = "TLB exception (load or instruction fetch)",
  [EXC_TLBS] = "TLB exception (store)",
  [EXC_ADEL] = "Address error exception (load or instruction fetch)",
  [EXC_ADES] = "Address error exception (store)",
  [EXC_IBE] = "Bus error exception (instruction fetch)",
  [EXC_DBE] = "Bus error exception (data reference: load or store)",
  [EXC_SYS] = "System call",
  [EXC_BP] = "Breakpoint exception",
  [EXC_RI] = "Reserved instruction exception",
  [EXC_CPU] = "Coprocessor Unusable exception",
  [EXC_OVF] = "Arithmetic Overflow exception",
  [EXC_TRAP] = "Trap exception",
  [EXC_FPE] = "Floating point exception",
  [EXC_TLBRI] = "TLB read inhibit",
  [EXC_TLBXI] = "TLB execute inhibit",
  [EXC_WATCH] = "Reference to watchpoint address",
  [EXC_MCHECK] = "Machine checkcore",
};

static void cpu_get_syscall_args(const exc_frame_t *frame,
                                 syscall_args_t *args) {
  args->code = frame->v0;
  args->args[0] = frame->a0;
  args->args[1] = frame->a1;
  args->args[2] = frame->a2;
  args->args[3] = frame->a3;
}

static void syscall_handler(exc_frame_t *frame) {
  /* Eventually we will want a platform-independent syscall entry, so
     argument retrieval is done separately */
  syscall_args_t args;
  cpu_get_syscall_args(frame, &args);

  int retval = 0;

  if (args.code > SYS_LAST) {
    retval = -ENOSYS;
    goto finalize;
  }

  /* Call the handler. */
  retval = sysent[args.code].call(thread_self(), &args);

finalize:
  if (retval != -EJUSTRETURN)
    exc_frame_set_retval(frame, retval);
}

static void fpe_handler(exc_frame_t *frame) {
  if (kern_mode_p(frame))
    kernel_oops(frame);

  sig_trap(frame, SIGFPE);
}

static void cpu_handler(exc_frame_t *frame) {
  if (kern_mode_p(frame))
    kernel_oops(frame);

  int cp_id = (frame->cause & CR_CEMASK) >> CR_CESHIFT;
  if (cp_id != 1) {
    sig_trap(frame, SIGILL);
  } else {
    /* Enable FPU for interrupted context. */
    frame->sr |= SR_CU1;
  }
}

static void ri_handler(exc_frame_t *frame) {
  if (kern_mode_p(frame))
    kernel_oops(frame);

  sig_trap(frame, SIGILL);
}

/*
 * An address error exception occurs under the following circumstances:
 *  - instruction address is not aligned on a word boundary
 *  - load/store with an address is not aligned on a word/halfword boundary
 *  - reference to a kernel/supervisor address from user
 */
static void ade_handler(exc_frame_t *frame) {
  if (kern_mode_p(frame))
    kernel_oops(frame);

  sig_trap(frame, SIGBUS);
}

/*
 * This is exception vector table. Each exeception either has been assigned a
 * handler or kernel_oops is called for it. For exact meaning of exception
 * handlers numbers please check 5.23 Table of MIPS32 4KEc User's Manual.
 */

/* clang-format off */
static exc_handler_t exception_switch_table[32] = {
  [EXC_INTR] = mips_intr_handler,
  [EXC_MOD] = tlb_exception_handler,
  [EXC_TLBL] = tlb_exception_handler,
  [EXC_TLBS] = tlb_exception_handler,
  [EXC_ADEL] = ade_handler,
  [EXC_ADES] = ade_handler,
  [EXC_SYS] = syscall_handler,
  [EXC_FPE] = fpe_handler,
  [EXC_MSAFPE] = fpe_handler,
  [EXC_OVF] = fpe_handler,
  [EXC_CPU] = cpu_handler,
  [EXC_RI] = ri_handler
};
/* clang-format on */

noreturn void kernel_oops(exc_frame_t *frame) {
  unsigned code = exc_code(frame);

  kprintf("KERNEL PANIC!!! \n");
  kprintf("%s at $%08x!\n", exceptions[code], frame->pc);
  switch (code) {
    case EXC_ADEL:
    case EXC_ADES:
    case EXC_IBE:
    case EXC_DBE:
    case EXC_TLBL:
    case EXC_TLBS:
      kprintf("Caused by reference to $%08x!\n", frame->badvaddr);
      break;
    case EXC_RI:
      kprintf("Reserved instruction exception in kernel mode!\n");
      break;
    case EXC_CPU:
      kprintf("Coprocessor unusable exception in kernel mode!\n");
      break;
    case EXC_FPE:
    case EXC_MSAFPE:
    case EXC_OVF:
      kprintf("Floating point exception or integer overflow in kernel mode!\n");
      break;
    default:
      break;
  }
  kprintf("HINT: Type 'info line *0x%08x' into gdb to find faulty code line.\n",
          frame->pc);
  if (ktest_test_running_flag)
    ktest_failure();
  else
    panic();
}

void kstack_overflow_handler(exc_frame_t *frame) {
  kprintf("Kernel stack overflow caught at $%08x!\n", frame->pc);
  if (ktest_test_running_flag)
    ktest_failure();
  else
    panic();
}

/* General exception handler is called with interrupts disabled. */
void mips_exc_handler(exc_frame_t *frame) {
  unsigned code = exc_code(frame);
  bool user_mode = user_mode_p(frame);

  assert(intr_disabled());

  exc_handler_t handler = exception_switch_table[code];

  if (!handler)
    kernel_oops(frame);

  /* Enable interrupts only if you're about to handle an exception that came
   * from a context that had hardware interrupts enabled.
   * We don't want to enable interrupts if an exception was generated
   * in a critical section running with interrupts disabled. */
  if ((code != EXC_INTR) && (frame->sr & SR_IE))
    intr_enable();

  (*handler)(frame);

  /* From now on till the end of this procedure interrupts are enabled. */
  if (code == EXC_INTR)
    intr_enable();

  /* This is right moment to check if we must switch to another thread. */
  on_exc_leave();

  /* If we're about to return to user mode then check pending signals, etc. */
  if (user_mode)
    on_user_exc_leave();

  intr_disable();

  assert(intr_disabled());
}<|MERGE_RESOLUTION|>--- conflicted
+++ resolved
@@ -39,7 +39,6 @@
 static intr_event_t mips_intr_event[8];
 
 #define MIPS_INTR_EVENT(irq, name)                                             \
-<<<<<<< HEAD
   intr_event_init(&mips_intr_event[irq], irq, name, mips_mask_irq,             \
                   mips_unmask_irq, (void *)irq)
 
@@ -52,9 +51,6 @@
   int irq = (int)source;
   mips32_set_c0(C0_STATUS, mips32_get_c0(C0_STATUS) | ((1 << irq) << 8));
 }
-=======
-  intr_event_init(&mips_intr_event[irq], irq, name)
->>>>>>> 66409094
 
 void mips_intr_init(void) {
   /*
@@ -70,17 +66,10 @@
   /* Set vector spacing to 0. */
   mips32_set_c0(C0_INTCTL, INTCTL_VS_0);
 
-<<<<<<< HEAD
-  /* Initialize software interrupts handler chains. */
-  MIPS_INTR_EVENT(MIPS_SWINT0, "swint(0)");
-  MIPS_INTR_EVENT(MIPS_SWINT1, "swint(1)");
-  /* Initialize hardware interrupts handler chains. */
-=======
   /* Initialize software interrupts handler events. */
   MIPS_INTR_EVENT(MIPS_SWINT0, "swint(0)");
   MIPS_INTR_EVENT(MIPS_SWINT1, "swint(1)");
   /* Initialize hardware interrupts handler events. */
->>>>>>> 66409094
   MIPS_INTR_EVENT(MIPS_HWINT0, "hwint(0)");
   MIPS_INTR_EVENT(MIPS_HWINT1, "hwint(1)");
   MIPS_INTR_EVENT(MIPS_HWINT2, "hwint(2)");
