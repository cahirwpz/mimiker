#define KL_LOG KL_INTR
#include <klog.h>
#include <errno.h>
#include <mips/exc.h>
<<<<<<< HEAD
#include <pmap.h>
#include <stdc.h>
=======
#include <mips/mips.h>
#include <sync.h>
#include <pmap.h>
#include <queue.h>
#include <interrupt.h>
>>>>>>> 2126c0ff
#include <sysent.h>
#include <thread.h>

<<<<<<< HEAD
=======
extern const char _ebase[];

#define MIPS_INTR_CHAIN(irq, name)                                             \
  (intr_chain_t) {                                                             \
    .ic_name = (name), .ic_irq = (irq),                                        \
    .ic_handlers = TAILQ_HEAD_INITIALIZER(mips_intr_chain[irq].ic_handlers)    \
  }

static intr_chain_t mips_intr_chain[8] = {
    /* Initialize software interrupts handler chains. */
    [0] = MIPS_INTR_CHAIN(0, "swint(0)"), [1] = MIPS_INTR_CHAIN(1, "swint(1)"),
    /* Initialize hardware interrupts handler chains. */
    [2] = MIPS_INTR_CHAIN(2, "hwint(0)"), [3] = MIPS_INTR_CHAIN(3, "hwint(1)"),
    [4] = MIPS_INTR_CHAIN(4, "hwint(2)"), [5] = MIPS_INTR_CHAIN(5, "hwint(3)"),
    [6] = MIPS_INTR_CHAIN(6, "hwint(4)"), [7] = MIPS_INTR_CHAIN(7, "hwint(5)")};

void mips_intr_init() {
  /*
   * Enable Vectored Interrupt Mode as described in „MIPS32® 24KETM Processor
   * Core Family Software User’s Manual”, chapter 6.3.1.2.
   */

  /* The location of exception vectors is set to EBase. */
  mips32_set_c0(C0_EBASE, _ebase);
  mips32_bc_c0(C0_STATUS, SR_BEV);
  /* Use the special interrupt vector at EBase + 0x200. */
  mips32_bs_c0(C0_CAUSE, CR_IV);
  /* Set vector spacing to 0. */
  mips32_set_c0(C0_INTCTL, INTCTL_VS_0);
}

void mips_intr_setup(intr_handler_t *handler, unsigned irq) {
  intr_chain_t *chain = &mips_intr_chain[irq];
  CRITICAL_SECTION {
    intr_chain_add_handler(chain, handler);
    if (chain->ic_count == 1)
      mips32_bs_c0(C0_STATUS, SR_IM0 << irq);
  }
}

void mips_intr_teardown(intr_handler_t *handler) {
  intr_chain_t *chain = handler->ih_chain;
  CRITICAL_SECTION {
    if (chain->ic_count == 1)
      mips32_bc_c0(C0_STATUS, SR_IM0 << chain->ic_irq);
    intr_chain_remove_handler(handler);
  }
}

void mips_intr_handler(exc_frame_t *frame) {
  unsigned pending = (frame->cause & frame->sr) & CR_IP_MASK;

  for (int i = 7; i >= 0; i--) {
    unsigned irq = CR_IP0 << i;

    if (pending & irq) {
      intr_chain_run_handlers(&mips_intr_chain[i]);
      pending &= ~irq;
    }
  }

  mips32_set_c0(C0_CAUSE, frame->cause & ~CR_IP_MASK);
}

>>>>>>> 2126c0ff
const char *const exceptions[32] = {
    [EXC_INTR] = "Interrupt",
    [EXC_MOD] = "TLB modification exception",
    [EXC_TLBL] = "TLB exception (load or instruction fetch)",
    [EXC_TLBS] = "TLB exception (store)",
    [EXC_ADEL] = "Address error exception (load or instruction fetch)",
    [EXC_ADES] = "Address error exception (store)",
    [EXC_IBE] = "Bus error exception (instruction fetch)",
    [EXC_DBE] = "Bus error exception (data reference: load or store)",
    [EXC_SYS] = "System call",
    [EXC_BP] = "Breakpoint exception",
    [EXC_RI] = "Reserved instruction exception",
    [EXC_CPU] = "Coprocessor Unusable exception",
    [EXC_OVF] = "Arithmetic Overflow exception",
    [EXC_TRAP] = "Trap exception",
    [EXC_FPE] = "Floating point exception",
    [EXC_TLBRI] = "TLB read inhibit",
    [EXC_TLBXI] = "TLB execute inhibit",
    [EXC_WATCH] = "Reference to watchpoint address",
    [EXC_MCHECK] = "Machine checkcore",
};

void kernel_oops(exc_frame_t *frame) {
  unsigned code = (frame->cause & CR_X_MASK) >> CR_X_SHIFT;

  klog("%s at $%08x!", exceptions[code], frame->pc);
  if ((code == EXC_ADEL || code == EXC_ADES) ||
      (code == EXC_IBE || code == EXC_DBE))
    klog("Caused by reference to $%08x!", frame->badvaddr);

  panic("Unhandled exception!");
}

void cpu_get_syscall_args(const exc_frame_t *frame, syscall_args_t *args) {
  args->code = frame->v0;
  args->args[0] = frame->a0;
  args->args[1] = frame->a1;
  args->args[2] = frame->a2;
  args->args[3] = frame->a3;
}

void syscall_handler(exc_frame_t *frame) {
  /* Eventually we will want a platform-independent syscall entry, so
     argument retrieval is done separately */
  syscall_args_t args;
  cpu_get_syscall_args(frame, &args);

  int retval = 0;

  if (args.code > SYS_LAST) {
    retval = -ENOSYS;
    goto finalize;
  }

  /* Call the handler. */
  retval = sysent[args.code].call(thread_self(), &args);

finalize:
  if (retval != -EJUSTRETURN)
    exc_frame_set_retval(frame, retval);
}

void fpe_handler(exc_frame_t *frame) {
  thread_t *td = thread_self();
  if (td->td_proc) {
    sig_send(td->td_proc, SIGFPE);
  } else {
    panic("Floating point exception or integer overflow in a kernel thread.");
  }
}

/*
 * This is exception vector table. Each exeception either has been assigned a
 * handler or kernel_oops is called for it. For exact meaning of exception
 * handlers numbers please check 5.23 Table of MIPS32 4KEc User's Manual.
 */

void *general_exception_table[32] = {[EXC_MOD] = tlb_exception_handler,
                                     [EXC_TLBL] = tlb_exception_handler,
                                     [EXC_TLBS] = tlb_exception_handler,
                                     [EXC_SYS] = syscall_handler,
                                     [EXC_FPE] = fpe_handler,
                                     [EXC_MSAFPE] = fpe_handler,
                                     [EXC_OVF] = fpe_handler};<|MERGE_RESOLUTION|>--- conflicted
+++ resolved
@@ -2,21 +2,16 @@
 #include <klog.h>
 #include <errno.h>
 #include <mips/exc.h>
-<<<<<<< HEAD
 #include <pmap.h>
 #include <stdc.h>
-=======
 #include <mips/mips.h>
 #include <sync.h>
 #include <pmap.h>
 #include <queue.h>
 #include <interrupt.h>
->>>>>>> 2126c0ff
 #include <sysent.h>
 #include <thread.h>
 
-<<<<<<< HEAD
-=======
 extern const char _ebase[];
 
 #define MIPS_INTR_CHAIN(irq, name)                                             \
@@ -81,7 +76,6 @@
   mips32_set_c0(C0_CAUSE, frame->cause & ~CR_IP_MASK);
 }
 
->>>>>>> 2126c0ff
 const char *const exceptions[32] = {
     [EXC_INTR] = "Interrupt",
     [EXC_MOD] = "TLB modification exception",
