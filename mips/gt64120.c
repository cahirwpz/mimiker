/* Heavily inspired by FreeBSD / NetBSD `gt_pci.c` file. */

#define KL_LOG KL_DEV
#include <mips/malta.h>
#include <mips/intr.h>
#include <dev/i8259.h>
#include <dev/piixreg.h>
#include <dev/isareg.h>
#include <dev/gt64120reg.h>
#include <interrupt.h>
#include <pci.h>
#include <spinlock.h>
#include <stdc.h>
#include <klog.h>
#include <bus.h>
#include <mips/resource.h>

#define PCI0_CFG_REG_SHIFT 2
#define PCI0_CFG_FUNCT_SHIFT 8
#define PCI0_CFG_DEV_SHIFT 11
#define PCI0_CFG_BUS_SHIFT 16
#define PCI0_CFG_ENABLE 0x80000000

static unsigned gt_pci_make_addr(pci_addr_t addr, unsigned reg) {
  return (((addr.device) << PCI0_CFG_DEV_SHIFT) |
          ((addr.function) << PCI0_CFG_FUNCT_SHIFT) |
          ((reg) << PCI0_CFG_REG_SHIFT));
}

typedef union {
  uint8_t byte[4];
  uint16_t word[2];
  uint32_t dword;
} pci_reg_t;

#define LO(x) ((x)&0xff)
#define HI(x) (((x) >> 8) & 0xff)
#define ICU_ADDR(x) ((x) + 0)
#define ICU_DATA(x) ((x) + 1)
#define ICU1_ADDR ICU_ADDR(IO_ICU1)
#define ICU1_DATA ICU_DATA(IO_ICU1)
#define ICU2_ADDR ICU_ADDR(IO_ICU2)
#define ICU2_DATA ICU_DATA(IO_ICU2)

typedef struct gt_pci_state {

  resource_t *corectrl;
  resource_t *isa_io;
  resource_t *pci_io;
  resource_t *pci_mem;

  rman_t rman_pci_iospace;
  rman_t rman_pci_memspace;

  intr_handler_t intr_handler;
  intr_chain_t intr_chain[16];

  uint16_t imask;
  uint16_t elcr;
} gt_pci_state_t;

/* Access configuration space through memory mapped GT-64120 registers. Take
 * care of the fact that MIPS processor cannot handle unaligned accesses. */
static uint32_t gt_pci_read_config(device_t *dev, unsigned reg, unsigned size) {
  pci_device_t *pcid = pci_device_of(dev);
  gt_pci_state_t *gtpci = dev->parent->state;
  resource_t *pcicfg = gtpci->corectrl;

  if (pcid->addr.bus > 0)
    return -1;

  bus_space_write_4(pcicfg, GT_PCI0_CFG_ADDR,
                    PCI0_CFG_ENABLE | gt_pci_make_addr(pcid->addr, reg >> 2));
  pci_reg_t data = (pci_reg_t)bus_space_read_4(pcicfg, GT_PCI0_CFG_DATA);

  reg &= 3;
  switch (size) {
    case 1:
      return data.byte[3 - reg];
    case 2:
      return data.word[1 - (reg >> 1)];
    case 4:
      return data.dword;
    default:
      return -1;
  }
}

static void gt_pci_write_config(device_t *dev, unsigned reg, unsigned size,
                                uint32_t value) {
  pci_device_t *pcid = pci_device_of(dev);
  gt_pci_state_t *gtpci = dev->parent->state;
  resource_t *pcicfg = gtpci->corectrl;

  if (pcid->addr.bus > 0)
    return;

  bus_space_write_4(pcicfg, GT_PCI0_CFG_ADDR,
                    PCI0_CFG_ENABLE | gt_pci_make_addr(pcid->addr, reg >> 2));
  pci_reg_t data = (pci_reg_t)bus_space_read_4(pcicfg, GT_PCI0_CFG_DATA);

  reg &= 3;
  switch (size) {
    case 1:
      data.byte[3 - reg] = value;
    case 2:
      data.word[1 - (reg >> 1)] = value;
    case 4:
      data.dword = value;
    default:
      break;
  }

  bus_space_write_4(pcicfg, GT_PCI0_CFG_DATA, data.dword);
}

static uint8_t gt_pci_read_1(resource_t *handle, unsigned offset) {
  intptr_t addr = handle->r_start + offset;
  return *(volatile uint8_t *)MIPS_PHYS_TO_KSEG1(addr);
}

static void gt_pci_write_1(resource_t *handle, unsigned offset, uint8_t value) {
  intptr_t addr = handle->r_start + offset;
  *(volatile uint8_t *)MIPS_PHYS_TO_KSEG1(addr) = value;
}

static uint16_t gt_pci_read_2(resource_t *handle, unsigned offset) {
  intptr_t addr = handle->r_start + offset;
  return *(volatile uint16_t *)MIPS_PHYS_TO_KSEG1(addr);
}

static void gt_pci_write_2(resource_t *handle, unsigned offset,
                           uint16_t value) {
  intptr_t addr = handle->r_start + offset;
  *(volatile uint16_t *)MIPS_PHYS_TO_KSEG1(addr) = value;
}

static uint32_t gt_pci_read_4(resource_t *handle, unsigned offset) {
  intptr_t addr = handle->r_start + offset;
  return *(volatile uint32_t *)MIPS_PHYS_TO_KSEG1(addr);
}

static void gt_pci_write_4(resource_t *handle, unsigned offset,
                           uint32_t value) {
  intptr_t addr = handle->r_start + offset;
  *(volatile uint32_t *)MIPS_PHYS_TO_KSEG1(addr) = value;
}

static void gt_pci_read_region_1(resource_t *handle, unsigned offset,
                                 uint8_t *dst, size_t count) {
  uint8_t *src = (uint8_t *)MIPS_PHYS_TO_KSEG1(handle->r_start + offset);
  for (size_t i = 0; i < count; i++)
    *dst++ = *src++;
}

static void gt_pci_write_region_1(resource_t *handle, unsigned offset,
                                  const uint8_t *src, size_t count) {
  uint8_t *dst = (uint8_t *)MIPS_PHYS_TO_KSEG1(handle->r_start + offset);
  for (size_t i = 0; i < count; i++)
    *dst++ = *src++;
}

static bus_space_t gt_pci_bus_space = {.read_1 = gt_pci_read_1,
                                       .write_1 = gt_pci_write_1,
                                       .read_2 = gt_pci_read_2,
                                       .write_2 = gt_pci_write_2,
                                       .read_4 = gt_pci_read_4,
                                       .write_4 = gt_pci_write_4,
                                       .read_region_1 = gt_pci_read_region_1,
                                       .write_region_1 = gt_pci_write_region_1};

static void gt_pci_set_icus(gt_pci_state_t *gtpci) {
  /* Enable the cascade IRQ (2) if 8-15 is enabled. */
  if ((gtpci->imask & 0xff00) != 0xff00)
    gtpci->imask &= ~(1U << 2);
  else
    gtpci->imask |= (1U << 2);

  resource_t *io = gtpci->isa_io;
  bus_space_write_1(io, ICU1_DATA, LO(gtpci->imask));
  bus_space_write_1(io, ICU2_DATA, HI(gtpci->imask));
  bus_space_write_1(io, PIIX_REG_ELCR + 0, LO(gtpci->elcr));
  bus_space_write_1(io, PIIX_REG_ELCR + 1, HI(gtpci->elcr));
}

static void gt_pci_mask_irq(gt_pci_state_t *gtpci, unsigned irq) {
  gtpci->imask |= (1 << irq);
  gtpci->elcr |= (1 << irq);
  gt_pci_set_icus(gtpci);
}

static void gt_pci_unmask_irq(gt_pci_state_t *gtpci, unsigned irq) {
  gtpci->imask &= ~(1 << irq);
  gtpci->elcr &= ~(1 << irq);
  gt_pci_set_icus(gtpci);
}

pci_bus_driver_t gt_pci_bus;

static void gt_pci_intr_setup(device_t *pcib, unsigned irq,
                              intr_handler_t *handler) {
  assert(pcib->parent->driver == &gt_pci_bus.driver);

  gt_pci_state_t *gtpci = pcib->parent->state;
  intr_chain_t *chain = &gtpci->intr_chain[irq];
  WITH_SPINLOCK(&chain->ic_lock) {
    intr_chain_add_handler(chain, handler);
    if (chain->ic_count == 1)
      gt_pci_unmask_irq(gtpci, irq);
  }
}

static void gt_pci_intr_teardown(device_t *pcib, intr_handler_t *handler) {
  assert(pcib->parent->driver == &gt_pci_bus.driver);

  gt_pci_state_t *gtpci = pcib->parent->state;
  intr_chain_t *chain = handler->ih_chain;
  WITH_SPINLOCK(&chain->ic_lock) {
    if (chain->ic_count == 1)
      gt_pci_mask_irq(gtpci, chain->ic_irq);
    intr_chain_remove_handler(handler);
  }
}

static void init_8259(resource_t *io, unsigned icu, unsigned imask) {
  /* reset, program device, 4 bytes */
  bus_space_write_1(io, ICU_ADDR(icu), ICW1_RESET | ICW1_IC4);
  bus_space_write_1(io, ICU_DATA(icu), 0);
  bus_space_write_1(io, ICU_DATA(icu), 1 << 2); /* XXX magic value ??? */
  bus_space_write_1(io, ICU_DATA(icu), ICW4_8086);
  /* mask all interrupts */
  bus_space_write_1(io, ICU_DATA(icu), imask);
  /* enable special mask mode */
  bus_space_write_1(io, ICU_ADDR(icu), OCW3_SEL | OCW3_ESMM | OCW3_SMM);
  /* read IRR by default */
  bus_space_write_1(io, ICU_ADDR(icu), OCW3_SEL | OCW3_RR);
}

static intr_filter_t gt_pci_intr(void *data) {
  gt_pci_state_t *gtpci = data;
  resource_t *io = gtpci->isa_io;
  unsigned irq;

  assert(data != NULL);

  for (;;) {
    /* Handle master PIC, irq 0..7 */
    bus_space_write_1(io, ICU1_ADDR, OCW3_SEL | OCW3_POLL);
    irq = bus_space_read_1(io, ICU1_DATA);
    if ((irq & OCW3_POLL_PENDING) == 0)
      return IF_FILTERED;
    irq = OCW3_POLL_IRQ(irq);
    /* Handle slave PIC, irq 8..15 */
    if (irq == 2) {
      bus_space_write_1(io, ICU2_ADDR, OCW3_SEL | OCW3_POLL);
      irq = bus_space_read_1(io, ICU2_DATA);
      irq = (irq & OCW3_POLL_PENDING) ? (OCW3_POLL_IRQ(irq) + 8) : 2;
    }

    /* Irq 2 is used for PIC chaining, ignore it. */
    if (irq != 2)
      intr_chain_run_handlers(&gtpci->intr_chain[irq]);

    /* Send a specific EOI to slave PIC... */
    if (irq > 7) {
      bus_space_write_1(io, ICU2_ADDR,
                        OCW2_SEL | OCW2_EOI | OCW2_SL | OCW2_ILS(irq & 7));
      irq = 2;
    }

    /* ... and finally to master PIC. */
    bus_space_write_1(io, ICU1_ADDR,
                      OCW2_SEL | OCW2_EOI | OCW2_SL | OCW2_ILS(irq));
  }

  return IF_FILTERED;
}

static inline void gt_pci_intr_chain_init(gt_pci_state_t *gtpci, unsigned irq,
                                          const char *name) {
  gtpci->intr_chain[irq] = (intr_chain_t){
    .ic_name = (name),
    .ic_irq = (irq),
    .ic_lock = SPINLOCK_INITIALIZER(),
    .ic_handlers = TAILQ_HEAD_INITIALIZER(gtpci->intr_chain[irq].ic_handlers)};
  intr_chain_register(&gtpci->intr_chain[irq]);
}

static int gt_pci_attach(device_t *pcib) {
  gt_pci_state_t *gtpci = pcib->state;

  gtpci->pci_mem = bus_resource_alloc(
    pcib, 0, 0, MALTA_PCI0_MEMORY_BASE, MALTA_PCI0_MEMORY_END,
    MALTA_PCI0_MEMORY_END - MALTA_PCI0_MEMORY_BASE + 1, 0);
  gtpci->pci_io = bus_resource_alloc(
    pcib, 0, 0, MALTA_PCI0_EXCLUSIVE_IO_BASE, MALTA_PCI0_EXCLUSIVE_IO_END,
    MALTA_PCI0_EXCLUSIVE_IO_END - MALTA_PCI0_EXCLUSIVE_IO_BASE + 1, 0);
  gtpci->corectrl =
    bus_resource_alloc(pcib, 0, 0, MALTA_CORECTRL_BASE, MALTA_CORECTRL_END,
                       MALTA_CORECTRL_END - MALTA_CORECTRL_BASE + 1, 0);
  gtpci->isa_io = bus_resource_alloc(
    pcib, 0, 0, MALTA_PCI0_TO_ISA_BRIDGE_BASE, MALTA_PCI0_TO_ISA_BRIDGE_END,
    MALTA_PCI0_TO_ISA_BRIDGE_END - MALTA_PCI0_TO_ISA_BRIDGE_BASE + 1, 0);

  if (gtpci->corectrl == NULL || gtpci->pci_mem == NULL ||
      gtpci->pci_io == NULL || gtpci->isa_io == NULL) {
    panic("gt64120 resource allocation fail");
  }

  gtpci->corectrl->r_bus_space = &gt_pci_bus_space;
  gtpci->pci_mem->r_bus_space = &gt_pci_bus_space;
  gtpci->pci_io->r_bus_space = &gt_pci_bus_space;
  gtpci->isa_io->r_bus_space = &gt_pci_bus_space;

  rman_create_from_resource(&gtpci->rman_pci_iospace, gtpci->pci_io);
  rman_create_from_resource(&gtpci->rman_pci_memspace, gtpci->pci_mem);

  pcib->bus = DEV_BUS_PCI;

  /* All interrupts default to "masked off" and edge-triggered. */
  gtpci->imask = 0xffff;
  gtpci->elcr = 0;

  /* Initialize the 8259s. */
  resource_t *io = gtpci->isa_io;
  init_8259(io, IO_ICU1, LO(gtpci->imask));
  init_8259(io, IO_ICU2, HI(gtpci->imask));

  /* Default all interrupts to edge-triggered. */
  bus_space_write_1(io, PIIX_REG_ELCR + 0, LO(gtpci->elcr));
  bus_space_write_1(io, PIIX_REG_ELCR + 1, HI(gtpci->elcr));

  gt_pci_intr_chain_init(gtpci, 0, "timer");
  gt_pci_intr_chain_init(gtpci, 1, "kbd");       /* kbd controller (keyboard) */
  gt_pci_intr_chain_init(gtpci, 2, "pic-slave"); /* PIC cascade */
  gt_pci_intr_chain_init(gtpci, 3, "uart(1)");   /* COM 2 */
  gt_pci_intr_chain_init(gtpci, 4, "uart(0)");   /* COM 1 */
  gt_pci_intr_chain_init(gtpci, 5, "unused(0)");
  gt_pci_intr_chain_init(gtpci, 6, "floppy");   /* floppy */
  gt_pci_intr_chain_init(gtpci, 7, "parallel"); /* centronics */
  gt_pci_intr_chain_init(gtpci, 8, "rtc");      /* RTC */
  gt_pci_intr_chain_init(gtpci, 9, "i2c");      /* I2C */
  gt_pci_intr_chain_init(gtpci, 10, "unused(1)");
  gt_pci_intr_chain_init(gtpci, 11, "unused(2)");
  gt_pci_intr_chain_init(gtpci, 12, "mouse"); /* kbd controller (mouse) */
  gt_pci_intr_chain_init(gtpci, 13, "unused(3)");
  gt_pci_intr_chain_init(gtpci, 14, "ide(0)"); /* IDE primary */
  gt_pci_intr_chain_init(gtpci, 15, "ide(1)"); /* IDE secondary */

  pci_bus_enumerate(pcib);

  gtpci->intr_handler =
    INTR_HANDLER_INIT(gt_pci_intr, NULL, gtpci, "GT64120 interrupt", 0);
  bus_intr_setup(pcib, MIPS_HWINT0, &gtpci->intr_handler);

  // pci_bus_dump(pcib); // after generic_probe?
  return bus_generic_probe(pcib);
}

static resource_t *gt_pci_resource_alloc(device_t *pcib, device_t *dev,
                                         int type, int rid, rman_addr_t start,
                                         rman_addr_t end, rman_addr_t size,
                                         unsigned flags) {

  gt_pci_state_t *gtpci = pcib->state;
  resource_t *r = NULL;

<<<<<<< HEAD
  switch (type) {
    case SYS_RES_PCI_MEM: // pci memory
      r = rman_allocate_resource(&gtpci->rman_pci_memspace, start, end, size,
                                 size, RF_NONE | flags);
      break;
    case SYS_RES_PCI_IO: // pci io ports
      r = rman_allocate_resource(&gtpci->rman_pci_iospace, start, end, size,
                                 size, RF_NONE | flags);
      break;
    case SYS_RES_ISA: // temporary isa io workaround
      return gtpci->isa_io;
    default:
      return NULL;
=======
  if (type & SYS_RES_PCI_MEM) {
    r = rman_allocate_resource(&gtpci->rman_pci_memspace, start, end, size,
                               RF_NONE | flags);
  }
  if (type & SYS_RES_PCI_IO) {
    r = rman_allocate_resource(&gtpci->rman_pci_iospace, start, end, size,
                               RF_NONE | flags);
  }
  if (type & SYS_RES_ISA) {
    return gtpci->isa_io;
>>>>>>> 3d8b4b4d
  }

  if (flags & RF_NEEDS_ACTIVATION && r) {
    pci_write_config(dev, rid, 4, r->r_start);
  }

  if(r){
    r->r_owner = dev;
    r->r_bus_space = &gt_pci_bus_space;
    return r;
  }

  return NULL;
}

pci_bus_driver_t gt_pci_bus = {
  .driver = {.desc = "GT-64120 PCI bus driver",
             .size = sizeof(gt_pci_state_t),
             .attach = gt_pci_attach},
  .bus = {.intr_setup = gt_pci_intr_setup,
          .intr_teardown = gt_pci_intr_teardown,
          .resource_alloc = gt_pci_resource_alloc},
  .pci_bus =
    {
      .read_config = gt_pci_read_config, .write_config = gt_pci_write_config,
    }};<|MERGE_RESOLUTION|>--- conflicted
+++ resolved
@@ -365,39 +365,23 @@
   gt_pci_state_t *gtpci = pcib->state;
   resource_t *r = NULL;
 
-<<<<<<< HEAD
-  switch (type) {
-    case SYS_RES_PCI_MEM: // pci memory
-      r = rman_allocate_resource(&gtpci->rman_pci_memspace, start, end, size,
-                                 size, RF_NONE | flags);
-      break;
-    case SYS_RES_PCI_IO: // pci io ports
-      r = rman_allocate_resource(&gtpci->rman_pci_iospace, start, end, size,
-                                 size, RF_NONE | flags);
-      break;
-    case SYS_RES_ISA: // temporary isa io workaround
-      return gtpci->isa_io;
-    default:
-      return NULL;
-=======
   if (type & SYS_RES_PCI_MEM) {
     r = rman_allocate_resource(&gtpci->rman_pci_memspace, start, end, size,
-                               RF_NONE | flags);
+                               size, RF_NONE | flags);
   }
   if (type & SYS_RES_PCI_IO) {
-    r = rman_allocate_resource(&gtpci->rman_pci_iospace, start, end, size,
+    r = rman_allocate_resource(&gtpci->rman_pci_iospace, start, end, size, size,
                                RF_NONE | flags);
   }
   if (type & SYS_RES_ISA) {
     return gtpci->isa_io;
->>>>>>> 3d8b4b4d
   }
 
   if (flags & RF_NEEDS_ACTIVATION && r) {
     pci_write_config(dev, rid, 4, r->r_start);
   }
 
-  if(r){
+  if (r) {
     r->r_owner = dev;
     r->r_bus_space = &gt_pci_bus_space;
     return r;
