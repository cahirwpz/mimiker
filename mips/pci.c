--- conflicted
+++ resolved
@@ -1,10 +1,4 @@
 #include <stdc.h>
-<<<<<<< HEAD
-#include <mips/mips.h>
-#include <mips/malta.h>
-#include <mips/pci.h>
-=======
->>>>>>> d14b1898
 #include <malloc.h>
 #include <pci.h>
 
@@ -75,17 +69,6 @@
           size &= ~PCI_BAR_MEMORY_MASK;
         }
 
-<<<<<<< HEAD
-        pci_bar_t *bar = &pcidev->bar[pcidev->nbars++];
-        bar->addr = addr;
-        bar->size = size;
-
-        /* The two fields below are stored for convenience. They seem redundant,
-           but as we'll be sorting all bars by their size, keeping a reference
-           to where an entry came from is useful. */
-        bar->dev = pcidev;
-        bar->i = i;
-=======
         size = -size;
         resource_t *bar = &pcidev->bar[pcidev->nbars++];
         *bar = (resource_t){.r_owner = pcidev,
@@ -94,7 +77,6 @@
                             .r_start = 0,
                             .r_end = size - 1,
                             .r_id = i};
->>>>>>> d14b1898
       }
 
       TAILQ_INSERT_TAIL(&pcib->devices, pcidev, link);
@@ -205,11 +187,7 @@
   }
 }
 
-<<<<<<< HEAD
-pci_bus_t pci_bus[1];
-=======
 extern pci_bus_device_t gt_pci;
->>>>>>> d14b1898
 
 void pci_init() {
   kmalloc_init(mp, 1, 1);
