# vim: tabstop=8 shiftwidth=8 noexpandtab:

<<<<<<< HEAD
SOURCES_C = clock.c context.c cpu.c intr.c pci.c physmem.c pmap.c	\
	    stack.c sync.c tlb.c uart_cbus.c
SOURCES_ASM = boot.S exc.S switch.S tlb_ops.S ebase.S
=======
SOURCES_C = clock.c context.c cpu.c intr.c pci.c \
	    physmem.c pmap.c sync.c  tlb.c uart_cbus.c
SOURCES_ASM = boot.S exc.S switch.S syscall.S tlb_ops.S ebase.S
>>>>>>> 79d7e8ea

all: $(DEPFILES) genassym.h libmips.a

include ../Makefile.common

libmips.a: $(OBJECTS)

clean:
	$(RM) -f .*.D *.ko *.o *.a *.lst *~
	$(RM) -f tags *.taghl
	$(RM) -f genassym.h<|MERGE_RESOLUTION|>--- conflicted
+++ resolved
@@ -1,14 +1,8 @@
 # vim: tabstop=8 shiftwidth=8 noexpandtab:
 
-<<<<<<< HEAD
 SOURCES_C = clock.c context.c cpu.c intr.c pci.c physmem.c pmap.c	\
 	    stack.c sync.c tlb.c uart_cbus.c
-SOURCES_ASM = boot.S exc.S switch.S tlb_ops.S ebase.S
-=======
-SOURCES_C = clock.c context.c cpu.c intr.c pci.c \
-	    physmem.c pmap.c sync.c  tlb.c uart_cbus.c
 SOURCES_ASM = boot.S exc.S switch.S syscall.S tlb_ops.S ebase.S
->>>>>>> 79d7e8ea
 
 all: $(DEPFILES) genassym.h libmips.a
 
