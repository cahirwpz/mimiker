--- conflicted
+++ resolved
@@ -91,12 +91,8 @@
                                           rman_addr_t start, rman_addr_t end,
                                           size_t size, res_flags_t flags) {
 
-<<<<<<< HEAD
-  resource_t *r = rman_alloc_resource(&rm_mem, start, end, size, 1, 0, child);
-=======
   resource_t *r =
     rman_alloc_resource(&rm_mem, start, end, size, 1, RF_NONE, child);
->>>>>>> 98c5ecfe
 
   if (r)
     device_add_resource(child, r, rid, &generic_space);
