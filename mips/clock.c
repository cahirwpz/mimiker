--- conflicted
+++ resolved
@@ -13,19 +13,7 @@
 static timeval_t *sys_clock = &TIMEVAL_INIT(0, 0);
 static timeval_t *msec = &TIMEVAL_INIT(0, 1000);
 
-<<<<<<< HEAD
-static void cpu_timer_init() {
-  mips32_set_c0(C0_COUNT, 0);
-  mips32_set_c0(C0_COMPARE, TICKS_PER_MS);
-
-  /* Enable core timer interrupts. */
-  mips32_bs_c0(C0_STATUS, SR_IM7);
-}
-
-void cpu_timer_irq_handler() {
-=======
 static void mips_timer_intr() {
->>>>>>> 03e243e9
   uint32_t compare = mips32_get_c0(C0_COMPARE);
   uint32_t count = mips32_get_c0(C0_COUNT);
   int32_t diff = compare - count;
@@ -47,9 +35,6 @@
   clock(timeval_to_ms(sys_clock));
 }
 
-<<<<<<< HEAD
-SYSINIT_ADD(cpu_timer, cpu_timer_init, DEPS("callout", "sched"));
-=======
 static INTR_HANDLER_DEFINE(mips_timer_intr_handler, NULL, mips_timer_intr, NULL,
                            "MIPS cpu timer", 0);
 
@@ -62,5 +47,4 @@
   mips_intr_setup(mips_timer_intr_handler, 7);
 }
 
-SYSINIT_ADD(mips_timer, mips_timer_init, DEPS("callout", "sched"));
->>>>>>> 03e243e9
+SYSINIT_ADD(mips_timer, mips_timer_init, DEPS("callout", "sched"));