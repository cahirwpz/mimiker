#include <common.h>
#include <mips/config.h>
#include <mips/mips.h>
#include <mips/intr.h>
#include <interrupt.h>
#include <bus.h>
#include <callout.h>
#include <mutex.h>
#include <sched.h>
#include <sysinit.h>
#include <timer.h>
#include <malloc.h>
#include <sync.h>

timeval_t get_uptime(void) {
  /* BUG: C0_COUNT will overflow every 4294 seconds for 100MHz processor! */
  uint32_t count = mips32_get_c0(C0_COUNT) / TICKS_PER_US;
  return (timeval_t){.tv_sec = count / 1000000, .tv_usec = count % 1000000};
}

<<<<<<< HEAD
static void mips_clock(timer_event_t *tev) {
  systime_t st = tv2st(tev->tev_when);
  timeval_add(&tev->tev_when, &TIMEVAL(0.001), &tev->tev_when);
  cpu_timer_add_event(tev);
  clock(st);
=======
static void mips_timer_intr() {
  uint32_t compare = mips32_get_c0(C0_COMPARE);
  uint32_t count = mips32_get_c0(C0_COUNT);
  int32_t diff = compare - count;

  /* Should not happen. Potentially spurious interrupt. */
  if (diff > 0)
    return;

  /* This loop is necessary, because sometimes we may miss some ticks. */
  while (diff < TICKS_PER_MS) {
    compare += TICKS_PER_MS;
    sys_clock = timeval_add(&sys_clock, &msec);
    diff = compare - count;
  }

  /* Set compare register. */
  assert(compare % TICKS_PER_MS == 0);
  mips32_set_c0(C0_COMPARE, compare);
  clock(tv2st(sys_clock));
>>>>>>> 73fe53d6
}

static void mips_clock_init(void) {
  timer_event_t *clock = kmalloc(M_TEMP, sizeof(*clock), M_ZERO);
  clock->tev_when = TIMEVAL(0.001);
  clock->tev_func = mips_clock;
  CRITICAL_SECTION
    cpu_timer_add_event(clock);
}

SYSINIT_ADD(mips_clock, mips_clock_init, DEPS("cpu_timer"));<|MERGE_RESOLUTION|>--- conflicted
+++ resolved
@@ -18,34 +18,11 @@
   return (timeval_t){.tv_sec = count / 1000000, .tv_usec = count % 1000000};
 }
 
-<<<<<<< HEAD
 static void mips_clock(timer_event_t *tev) {
   systime_t st = tv2st(tev->tev_when);
   timeval_add(&tev->tev_when, &TIMEVAL(0.001), &tev->tev_when);
   cpu_timer_add_event(tev);
   clock(st);
-=======
-static void mips_timer_intr() {
-  uint32_t compare = mips32_get_c0(C0_COMPARE);
-  uint32_t count = mips32_get_c0(C0_COUNT);
-  int32_t diff = compare - count;
-
-  /* Should not happen. Potentially spurious interrupt. */
-  if (diff > 0)
-    return;
-
-  /* This loop is necessary, because sometimes we may miss some ticks. */
-  while (diff < TICKS_PER_MS) {
-    compare += TICKS_PER_MS;
-    sys_clock = timeval_add(&sys_clock, &msec);
-    diff = compare - count;
-  }
-
-  /* Set compare register. */
-  assert(compare % TICKS_PER_MS == 0);
-  mips32_set_c0(C0_COMPARE, compare);
-  clock(tv2st(sys_clock));
->>>>>>> 73fe53d6
 }
 
 static void mips_clock_init(void) {
