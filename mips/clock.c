#include <common.h>
#include <mips/config.h>
#include <mips/mips.h>
<<<<<<< HEAD
#include <mips/clock.h>
=======
#include <mips/intr.h>
>>>>>>> 2126c0ff
#include <interrupt.h>
#include <bus.h>
#include <callout.h>
#include <mutex.h>
#include <sched.h>
#include <sysinit.h>

/* This counter is incremented every millisecond. */
static volatile realtime_t mips_clock_ms;

<<<<<<< HEAD
static void mips_clock_intr() {
=======
static void mips_timer_intr() {
>>>>>>> 2126c0ff
  uint32_t compare = mips32_get_c0(C0_COMPARE);
  uint32_t count = mips32_get_c0(C0_COUNT);
  int32_t diff = compare - count;

  /* Should not happen. Potentially spurious interrupt. */
  if (diff > 0)
    return;

  /* This loop is necessary, because sometimes we may miss some ticks. */
  while (diff < TICKS_PER_MS) {
    compare += TICKS_PER_MS;
    mips_clock_ms++;
    diff = compare - count;
  }

  /* Set compare register. */
  mips32_set_c0(C0_COMPARE, compare);

  clock(mips_clock_ms);
}

<<<<<<< HEAD
static INTR_HANDLER_DEFINE(mips_clock_intr_handler, NULL, mips_clock_intr, NULL,
                           "MIPS counter clock", 0);

extern device_t *rootdev;

void mips_clock_init() {
=======
static INTR_HANDLER_DEFINE(mips_timer_intr_handler, NULL, mips_timer_intr, NULL,
                           "MIPS cpu timer", 0);

static void mips_timer_init() {
>>>>>>> 2126c0ff
  mips32_set_c0(C0_COUNT, 0);
  mips32_set_c0(C0_COMPARE, TICKS_PER_MS);

  mips_clock_ms = 0;

<<<<<<< HEAD
  bus_intr_setup(rootdev, 7, mips_clock_intr_handler);
}

SYSINIT_ADD(mips_clock, mips_clock_init, DEPS("callout", "sched"));
=======
  mips_intr_setup(mips_timer_intr_handler, 7);
}

SYSINIT_ADD(mips_timer, mips_timer_init, DEPS("callout", "sched"));
>>>>>>> 2126c0ff
<|MERGE_RESOLUTION|>--- conflicted
+++ resolved
@@ -1,11 +1,7 @@
 #include <common.h>
 #include <mips/config.h>
 #include <mips/mips.h>
-<<<<<<< HEAD
-#include <mips/clock.h>
-=======
 #include <mips/intr.h>
->>>>>>> 2126c0ff
 #include <interrupt.h>
 #include <bus.h>
 #include <callout.h>
@@ -16,11 +12,7 @@
 /* This counter is incremented every millisecond. */
 static volatile realtime_t mips_clock_ms;
 
-<<<<<<< HEAD
-static void mips_clock_intr() {
-=======
 static void mips_timer_intr() {
->>>>>>> 2126c0ff
   uint32_t compare = mips32_get_c0(C0_COMPARE);
   uint32_t count = mips32_get_c0(C0_COUNT);
   int32_t diff = compare - count;
@@ -42,32 +34,16 @@
   clock(mips_clock_ms);
 }
 
-<<<<<<< HEAD
-static INTR_HANDLER_DEFINE(mips_clock_intr_handler, NULL, mips_clock_intr, NULL,
-                           "MIPS counter clock", 0);
-
-extern device_t *rootdev;
-
-void mips_clock_init() {
-=======
 static INTR_HANDLER_DEFINE(mips_timer_intr_handler, NULL, mips_timer_intr, NULL,
                            "MIPS cpu timer", 0);
 
 static void mips_timer_init() {
->>>>>>> 2126c0ff
   mips32_set_c0(C0_COUNT, 0);
   mips32_set_c0(C0_COMPARE, TICKS_PER_MS);
 
   mips_clock_ms = 0;
 
-<<<<<<< HEAD
-  bus_intr_setup(rootdev, 7, mips_clock_intr_handler);
-}
-
-SYSINIT_ADD(mips_clock, mips_clock_init, DEPS("callout", "sched"));
-=======
   mips_intr_setup(mips_timer_intr_handler, 7);
 }
 
-SYSINIT_ADD(mips_timer, mips_timer_init, DEPS("callout", "sched"));
->>>>>>> 2126c0ff
+SYSINIT_ADD(mips_timer, mips_timer_init, DEPS("callout", "sched"));