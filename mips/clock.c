--- conflicted
+++ resolved
@@ -18,7 +18,6 @@
   return (timeval_t){.tv_sec = count / 1000000, .tv_usec = count % 1000000};
 }
 
-<<<<<<< HEAD
 static void mips_clock(timer_event_t *tev) {
   systime_t st = tv2st(tev->tev_when);
   tev->tev_when = timeval_add(&tev->tev_when, &TIMEVAL(0.001));
@@ -30,40 +29,7 @@
   timer_event_t *clock = kmalloc(M_TEMP, sizeof(*clock), M_ZERO);
   clock->tev_when = TIMEVAL(0.001);
   clock->tev_func = mips_clock;
-  CRITICAL_SECTION
-    cpu_timer_add_event(clock);
-=======
-static intr_filter_t mips_timer_intr(void *data) {
-  uint32_t compare = mips32_get_c0(C0_COMPARE);
-  uint32_t count = mips32_get_c0(C0_COUNT);
-  int32_t diff = compare - count;
-
-  /* Should not happen. Potentially spurious interrupt. */
-  if (diff > 0)
-    return IF_STRAY;
-
-  /* This loop is necessary, because sometimes we may miss some ticks. */
-  while (diff < TICKS_PER_MS) {
-    compare += TICKS_PER_MS;
-    sys_clock = timeval_add(&sys_clock, &msec);
-    diff = compare - count;
-  }
-
-  /* Set compare register. */
-  assert(compare % TICKS_PER_MS == 0);
-  mips32_set_c0(C0_COMPARE, compare);
-  clock(tv2st(sys_clock));
-  return IF_FILTERED;
-}
-
-static INTR_HANDLER_DEFINE(mips_timer_intr_handler, mips_timer_intr, NULL, NULL,
-                           "MIPS cpu timer", 0);
-
-static void mips_timer_init() {
-  mips32_set_c0(C0_COUNT, 0);
-  mips32_set_c0(C0_COMPARE, TICKS_PER_MS);
-  mips_intr_setup(mips_timer_intr_handler, MIPS_HWINT5);
->>>>>>> 9da40c24
+  cpu_timer_add_event(clock);
 }
 
 SYSINIT_ADD(mips_clock, mips_clock_init, DEPS("cpu_timer"));