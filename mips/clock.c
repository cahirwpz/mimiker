--- conflicted
+++ resolved
@@ -2,34 +2,17 @@
 #include <mips/config.h>
 #include <mips/mips.h>
 #include <mips/clock.h>
-<<<<<<< HEAD
 #include <interrupt.h>
 #include <bus.h>
-=======
 #include <callout.h>
 #include <mutex.h>
 #include <sched.h>
 #include <sysinit.h>
->>>>>>> e66de1a3
 
 /* This counter is incremented every millisecond. */
 static volatile realtime_t mips_clock_ms;
 
-<<<<<<< HEAD
 static void mips_clock_intr() {
-=======
-static void mips_clock_init() {
-  mips32_set_c0(C0_COUNT, 0);
-  mips32_set_c0(C0_COMPARE, TICKS_PER_MS);
-
-  mips_clock_ms = 0;
-
-  /* Enable core timer interrupts. */
-  mips32_bs_c0(C0_STATUS, SR_IM7);
-}
-
-void mips_clock_irq_handler() {
->>>>>>> e66de1a3
   uint32_t compare = mips32_get_c0(C0_COMPARE);
   uint32_t count = mips32_get_c0(C0_COUNT);
   int32_t diff = compare - count;
@@ -51,7 +34,6 @@
   clock(mips_clock_ms);
 }
 
-<<<<<<< HEAD
 static INTR_HANDLER_DEFINE(mips_clock_intr_handler, NULL, mips_clock_intr, NULL,
                            "MIPS counter clock", 0);
 
@@ -65,6 +47,5 @@
 
   bus_intr_setup(rootdev, 7, mips_clock_intr_handler);
 }
-=======
-SYSINIT_ADD(mips_clock, mips_clock_init, DEPS("callout", "sched"));
->>>>>>> e66de1a3
+
+SYSINIT_ADD(mips_clock, mips_clock_init, DEPS("callout", "sched"));