#include <interrupt.h>
#include <malloc.h>
#include <mips/cpuinfo.h>
#include <mips/malta.h>
#include <mips/intr.h>
#include <mips/tlb.h>
<<<<<<< HEAD
#include <mips/uart_cbus.h>
#include <klog.h>
=======
#include <console.h>
>>>>>>> 8d52bf10
#include <pcpu.h>
#include <stdc.h>
#include <thread.h>
#include <initrd.h>

extern unsigned int __bss[];
extern unsigned int __ebss[];
extern int kernel_init(int argc, char **argv);

static struct {
  int argc;
  char **argv;
} _kenv;

static const char *whitespaces = " \t";

static size_t count_tokens(const char *str) {
  size_t ntokens = 0;

  do {
    str += strspn(str, whitespaces);
    if (*str == '\0')
      return ntokens;
    str += strcspn(str, whitespaces);
    ntokens++;
  } while (true);
}

static char **extract_tokens(const char *str, char **tokens_p) {
  do {
    str += strspn(str, whitespaces);
    if (*str == '\0')
      return tokens_p;
    size_t toklen = strcspn(str, whitespaces);
    /* copy the token to memory managed by the kernel */
    char *token = kernel_sbrk(toklen + 1);
    strlcpy(token, str, toklen + 1);
    *tokens_p++ = token;
    str += toklen;
  } while (true);
}

static char *make_pair(char *key, char *value) {
  int arglen = strlen(key) + strlen(value) + 2;
  char *arg = kernel_sbrk(arglen * sizeof(char));
  strlcpy(arg, key, arglen);
  strlcat(arg, "=", arglen);
  strlcat(arg, value, arglen);
  return arg;
}

/*
 * For some reason arguments passed to kernel are not correctly splitted
 * in argv array - in our case all arguments are stored in one string argv[1],
 * but we want to keep every argument in separate argv entry. This function
 * tokenize all argv strings and store every single token into individual entry
 * of new array.
 *
 * For our needs we also convert passed environment variables and put them
 * into new argv array.
 *
 * Example:
 *
 *   For arguments:
 *     argc=3;
 *     argv={"test.elf", "arg1 arg2=val   arg3=foobar  ", "  init=/bin/sh "};
 *     envp={"memsize", "128MiB", "uart.speed", "115200"};
 *
 *   instruction:
 *     setup_kenv(argc, argv, envp);
 *
 *   will set global variable _kenv as follows:
 *     _kenv.argc=5;
 *     _kenv.argv={"test.elf", "arg1", "arg2=val", "arg3=foobar",
 *                 "init=/bin/sh", "memsize=128MiB", "uart.speed=115200"};
 */
static void setup_kenv(int argc, char **argv, char **envp) {
  unsigned ntokens = 0;

  for (int i = 0; i < argc; ++i)
    ntokens += count_tokens(argv[i]);
  for (char **pair = envp; *pair; pair += 2)
    ntokens++;

  _kenv.argc = ntokens;

  char **tokens = kernel_sbrk(ntokens * sizeof(char *));

  _kenv.argv = tokens;

  for (int i = 0; i < argc; ++i)
    tokens = extract_tokens(argv[i], tokens);
  for (char **pair = envp; *pair; pair += 2)
    *tokens++ = make_pair(pair[0], pair[1]);
}

char *kenv_get(const char *key) {
  unsigned n = strlen(key);

  for (int i = 1; i < _kenv.argc; i++) {
    char *arg = _kenv.argv[i];
    if ((strncmp(arg, key, n) == 0) && (arg[n] == '='))
      return arg + n + 1;
  }

  return NULL;
}

extern uint8_t __kernel_start[];
extern uint8_t __kernel_end[];

extern intptr_t parse_rd_start(const char *s);

static void pm_bootstrap(unsigned memsize) {
  pm_init();

  intptr_t rd_start = ramdisk_get_start();
  unsigned rd_size = align(ramdisk_get_size(), PAGESIZE);

  /*
   * Ramdisk start address is expected to be page aligned and placed:
   * - Directly after kernel's .bss section in case of OVPSim
   * - One page after kernel's .bss section in case of Qemu
   */
  assert(is_aligned(rd_start, PAGESIZE));
  assert(is_aligned(rd_start + rd_size, PAGESIZE));
  assert(rd_start == 0 || (intptr_t)__kernel_end <= rd_start);

  intptr_t real_kernel_end =
    (rd_start == 0) ? (intptr_t)(__kernel_end) : (intptr_t)(rd_start + rd_size);

  pm_seg_t *seg = (pm_seg_t *)real_kernel_end;
  size_t seg_size = align(pm_seg_space_needed(memsize), PAGESIZE);

  /* create Malta physical memory segment */
  pm_seg_init(seg, MALTA_PHYS_SDRAM_BASE, MALTA_PHYS_SDRAM_BASE + memsize,
              MIPS_KSEG0_START);
  /* reserve kernel and ramdisk image space */
  pm_seg_reserve(seg, MIPS_KSEG0_TO_PHYS((intptr_t)__kernel_start),
                 MIPS_KSEG0_TO_PHYS(real_kernel_end));

  /* reserve segment description space */
  pm_seg_reserve(seg, MIPS_KSEG0_TO_PHYS((intptr_t)seg),
                 MIPS_KSEG0_TO_PHYS((intptr_t)seg + seg_size));
  pm_add_segment(seg);
}

static void thread_bootstrap() {
  thread_init();

  /* Create main kernel thread */
  thread_t *td = thread_create("kernel-main", (void *)kernel_init, NULL);

  exc_frame_t *kframe = td->td_kframe;
  kframe->a0 = (reg_t)_kenv.argc;
  kframe->a1 = (reg_t)_kenv.argv;
  kframe->sr |= SR_IE; /* the thread will run with interrupts enabled */
  td->td_state = TDS_RUNNING;
  PCPU_SET(curthread, td);
}

void platform_init(int argc, char **argv, char **envp, unsigned memsize) {
  /* clear BSS section */
  bzero(__bss, __ebss - __bss);

  setup_kenv(argc, argv, envp);

<<<<<<< HEAD
  uart_init();
  klog_init();
=======
  cn_init();
>>>>>>> 8d52bf10
  pcpu_init();
  cpu_init();
  tlb_init();
  intr_init();
  mips_intr_init();
  pm_bootstrap(memsize);
  sleepq_init();
  thread_bootstrap();

  kprintf("[startup] Switching to 'kernel-main' thread...\n");
}<|MERGE_RESOLUTION|>--- conflicted
+++ resolved
@@ -4,12 +4,8 @@
 #include <mips/malta.h>
 #include <mips/intr.h>
 #include <mips/tlb.h>
-<<<<<<< HEAD
-#include <mips/uart_cbus.h>
 #include <klog.h>
-=======
 #include <console.h>
->>>>>>> 8d52bf10
 #include <pcpu.h>
 #include <stdc.h>
 #include <thread.h>
@@ -177,12 +173,8 @@
 
   setup_kenv(argc, argv, envp);
 
-<<<<<<< HEAD
-  uart_init();
+  cn_init();
   klog_init();
-=======
-  cn_init();
->>>>>>> 8d52bf10
   pcpu_init();
   cpu_init();
   tlb_init();
