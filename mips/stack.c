--- conflicted
+++ resolved
@@ -34,7 +34,6 @@
  * the now empty program stack, so that it can naturally grow
  * downwards.
  */
-<<<<<<< HEAD
 
 typedef struct copy_ops {
   int (*cpybytes)(const void *saddr, void *daddr, size_t len);
@@ -59,7 +58,7 @@
 }
 
 void stack_user_entry_setup(const exec_args_t *args,
-                            vm_addr_t *stack_bottom_p) {
+                            vaddr_t *stack_bottom_p) {
 
   size_t total_arg_size = args->stack_byte_cnt;
 
@@ -172,7 +171,7 @@
                       size_t max_stack_size, size_t *stack_size,
                       copy_ops_t co) {
 
-  assert(sizeof(vm_addr_t) == 4);
+  assert(sizeof(vaddr_t) == 4);
   assert(sizeof(size_t) == 4);
   assert(sizeof(char *) == 4);
   assert(max_stack_size >= 4);
@@ -204,49 +203,4 @@
   *stack_size = roundup(*stack_size + arguments_size, 8);
 
   return result;
-=======
-void stack_user_entry_setup(const exec_args_t *args, vaddr_t *stack_bottom_p) {
-  vaddr_t stack_end = *stack_bottom_p;
-  /* Begin by calculting arguments total size. This has to be done */
-  /* in advance, because stack grows downwards. */
-  size_t total_arg_size = 0;
-  for (size_t i = 0; i < args->argc; i++) {
-    total_arg_size += roundup(strlen(args->argv[i]) + 1, 4);
-  }
-  /* Store arguments, creating the argument vector. */
-  vaddr_t arg_vector[args->argc];
-  vaddr_t p = *stack_bottom_p - total_arg_size;
-  for (unsigned i = 0; i < args->argc; i++) {
-    size_t n = strlen(args->argv[i]) + 1;
-    arg_vector[i] = p;
-    memcpy((uint8_t *)p, args->argv[i], n);
-    p += n;
-    /* Align to word size */
-    p = align(p, 4);
-  }
-  assert(p == stack_end);
-
-  /* Move the stack down and align it so that the top of the stack will be
-     8-byte alligned. */
-  *stack_bottom_p = (*stack_bottom_p - total_arg_size) & 0xfffffff8;
-  if (args->argc % 2 == 0)
-    *stack_bottom_p -= 4;
-
-  /* Now, place the argument vector on the stack. */
-  size_t arg_vector_size = sizeof(arg_vector);
-  vaddr_t argv = *stack_bottom_p - arg_vector_size;
-  memcpy((void *)argv, &arg_vector, arg_vector_size);
-  /* Move the stack down. */
-  *stack_bottom_p = *stack_bottom_p - arg_vector_size;
-
-  /* Finally, place argc on the stack */
-  *stack_bottom_p = *stack_bottom_p - sizeof(vaddr_t);
-  vaddr_t *stack_args = (vaddr_t *)*stack_bottom_p;
-  *stack_args = args->argc;
-
-  /* Top of the stack must be 8-byte alligned. */
-  assert((*stack_bottom_p & 0x7) == 0);
-
-  /* TODO: Environment */
->>>>>>> e8ba32a0
 }