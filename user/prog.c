--- conflicted
+++ resolved
@@ -51,16 +51,10 @@
   if (argc < 1)
     abort();
 
-<<<<<<< HEAD
   sbrk_test();
 
-  /* Test some libstd functions. They will all fail, because system calls are
-     not hooked up yet, but this should at least compile and link
-     successfully. */
-=======
   /* Test some libstd functions. They will mostly fail, because many system
      calls are not implemented yet, but at least printf works!*/
->>>>>>> 6ad3bc8f
   printf("Hello libc!\n");
 
   int *ptr = malloc(10 * sizeof(int));
