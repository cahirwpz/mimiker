#include <stdint.h>
#include <stdio.h>
#include <stdlib.h>
#include <string.h>
#include <errno.h>
<<<<<<< HEAD
#include <unistd.h>
=======
>>>>>>> cf1f36c4
#include <assert.h>

#define TEXTAREA_SIZE 100
// This should land in .bss, accessed by a pointer in .data
char textarea[TEXTAREA_SIZE];
/* The string wil land in .rodata, but str will be stored in .sdata! */
char *str = "A hard-coded string.";

// Copy warped string with changing offsets
void marquee(const char *string, int offset) {
  size_t n = strlen(string);
  for (int i = 0; i < TEXTAREA_SIZE - 1; i++) {
    textarea[i] = string[(i + offset) % n];
  }
  textarea[TEXTAREA_SIZE - 1] = 0;
}

void sbrk_test() {
  /* Initial sbrk */
  char *a1 = sbrk(10);
  /* Test write access. */
  memset(a1, 1, 10);
  /* Expand sbrk a little bit. */
  char *a2 = sbrk(40);
  assert(a2 == a1 + 10);
  /* And again. */
  char *a3 = sbrk(50);
  assert(a3 == a2 + 40);
  /* Now expand it a lot, much more than page size. */
  char *a4 = sbrk(0x5000);
  assert(a4 == a3 + 50);
  /* Test write access. */
  memset(a4, -1, 0x5000);
  /* See that previous data is unmodified. */
  assert(*(a1 + 5) == 1);
#if 0
  /* Note: sbrk shrinking not yet implemented! */
  /* Now, try shrinking data. */
  sbrk(-1 * (0x5000 + 50 + 40 + 10));
  /* Get new brk end */
  char *a5 = sbrk(0);
  assert(a1 == a5);
#endif
}

int main(int argc, char **argv) {
  /* TODO: Actually, the 0-th argument should be the program name. */
  if (argc < 1)
    abort();

<<<<<<< HEAD
  sbrk_test();
=======
  if (strcmp(argv[0], "abort_test") == 0)
    assert(0);
>>>>>>> cf1f36c4

  /* Test some libstd functions. They will mostly fail, because many system
     calls are not implemented yet, but at least printf works!*/
  printf("Hello libc!\n");

  int *ptr = malloc(10 * sizeof(int));
  free(ptr);

  FILE *f = fopen("/etc/passwd", "rw");
  fclose(f);

  printf("Test complete.\n");

  uint32_t o = 0;
  while (1) {
    o++;
    /* Test both the passed argument, and data accessed with $gp */
    marquee(argv[0], o);
    marquee(str, o);
  }

  return 0;
}<|MERGE_RESOLUTION|>--- conflicted
+++ resolved
@@ -3,10 +3,7 @@
 #include <stdlib.h>
 #include <string.h>
 #include <errno.h>
-<<<<<<< HEAD
 #include <unistd.h>
-=======
->>>>>>> cf1f36c4
 #include <assert.h>
 
 #define TEXTAREA_SIZE 100
@@ -57,12 +54,10 @@
   if (argc < 1)
     abort();
 
-<<<<<<< HEAD
-  sbrk_test();
-=======
   if (strcmp(argv[0], "abort_test") == 0)
     assert(0);
->>>>>>> cf1f36c4
+
+  sbrk_test();
 
   /* Test some libstd functions. They will mostly fail, because many system
      calls are not implemented yet, but at least printf works!*/
