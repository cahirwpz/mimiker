#include <stdint.h>
#include <stdio.h>
#include <stdlib.h>
#include <string.h>
#include <errno.h>
#include <unistd.h>
#include <fcntl.h>
#include <assert.h>
/* TODO: We need to recompile newlib with -DSIGNAL_PROVIDED. Otherwise it
   provides it's own signal emulation in signal.h, which does not use any
   syscalls, and can only deliver signals to the process that raised them... The
   temporary workaround is to include sys/signal.h instead, which we override
   with a set of custom definitions. */
#include <sys/signal.h>
#include <sys/mman.h>
#include <sys/wait.h>

#define TEXTAREA_SIZE 100
// This should land in .bss, accessed by a pointer in .data
char textarea[TEXTAREA_SIZE];
/* The string wil land in .rodata, but str will be stored in .sdata! */
char *str = "A hard-coded string.";

// Copy warped string with changing offsets
void marquee(const char *string, int offset) {
  size_t n = strlen(string);
  for (int i = 0; i < TEXTAREA_SIZE - 1; i++) {
    textarea[i] = string[(i + offset) % n];
  }
  textarea[TEXTAREA_SIZE - 1] = 0;
}

void sbrk_test() {
  /* Initial sbrk */
  char *a1 = sbrk(10);
  /* Test write access. */
  memset(a1, 1, 10);
  /* Expand sbrk a little bit. */
  char *a2 = sbrk(40);
  assert(a2 == a1 + 10);
  /* And again. */
  char *a3 = sbrk(50);
  assert(a3 == a2 + 40);
  /* Now expand it a lot, much more than page size. */
  char *a4 = sbrk(0x5000);
  assert(a4 == a3 + 50);
  /* Test write access. */
  memset(a4, -1, 0x5000);
  /* See that previous data is unmodified. */
  assert(*(a1 + 5) == 1);
#if 0
  /* Note: sbrk shrinking not yet implemented! */
  /* Now, try shrinking data. */
  sbrk(-1 * (0x5000 + 50 + 40 + 10));
  /* Get new brk end */
  char *a5 = sbrk(0);
  assert(a1 == a5);
#endif
}

void mmap_test() {
  void *addr;
  addr = mmap((void *)0x0, 12345, PROT_READ | PROT_WRITE, MMAP_ANON);
  assert(addr != (void *)-1);
  printf("mmap returned pointer: %p\n", addr);
  /* Ensure mapped area is cleared. */
  assert(*(char *)(addr + 10) == 0);
  assert(*(char *)(addr + 1000) == 0);
  /* Check whether writing to area works correctly. */
  memset(addr, -1, 12345);
  /* Provide a hint address that is not page aligned or anything. */
  addr = mmap((void *)0x12345678, 99, PROT_READ | PROT_WRITE, MMAP_ANON);
  assert(addr != (void *)-1);
  printf("mmap returned pointer: %p\n", addr);
  /* Ensure mapped area is cleared. */
  assert(*(char *)(addr + 10) == 0);
  assert(*(char *)(addr + 50) == 0);
  /* Check whether writing to area works correctly. */
  memset(addr, -1, 99);
}

<<<<<<< HEAD
void kbd_test() {
  int scfd = open("/dev/scancode", O_RDONLY, 0);
  while (1) {
    uint8_t buf[100];
    unsigned n = read(scfd, buf, 100);
    for (unsigned i = 0; i < n; i++) {
      printf("Scancode: %x\n", (int)buf[i]);
    }
  }
=======
void sigusr1_handler(int signo) {
  printf("sigusr1 handled!\n");
}

void sigint_handler(int signo) {
  printf("sigint handled!\n");
  raise(SIGUSR1); /* Recursive signals! */
}

void sigusr2_handler(int signo) {
  printf("Child process handles sigusr2.\n");
  raise(SIGABRT); /* Terminate self. */
}

void signal_test() {
  /* TODO: Cannot use signal(...) here, because the one provided by newlib
     emulates signals in userspace. Please recompile newlib with
     -DSIGNAL_PROVIDED. */
  signal(SIGINT, sigint_handler);
  signal(SIGUSR1, sigusr1_handler);
  raise(SIGINT);

  /* Restore original behavior. */
  signal(SIGINT, SIG_DFL);
  signal(SIGUSR1, SIG_DFL);

  /* Test sending a signal to a different thread. */
  signal(SIGUSR2, sigusr2_handler);
  int pid = fork();
  if (pid == 0) {
    printf("This is child (mypid = %d)\n", getpid());
    while (1)
      ;
  } else {
    printf("This is parent (childpid = %d, mypid = %d)\n", pid, getpid());
    kill(pid, SIGUSR2);
    int status;
    printf("Waiting for child...\n");
    wait(&status);
    assert(WIFSIGNALED(status));
    assert(WTERMSIG(status) == SIGABRT);
    printf("Child was stopped by SIGABRT.\n");
  }

/* Test invalid memory access. */
#if 0
  struct {int x;} *ptr = 0x0;
  ptr->x = 42;
#endif
>>>>>>> 1832352b
}

int main(int argc, char **argv) {
  if (argc >= 2 && strcmp(argv[1], "abort_test") == 0)
    assert(0);

  sbrk_test();
  mmap_test();
<<<<<<< HEAD
  // kbd_test();
=======
  signal_test();
>>>>>>> 1832352b

  /* Test some libstd functions. They will mostly fail, because many system
     calls are not implemented yet, but at least printf works!*/
  printf("Hello libc!\n");

  int *ptr = malloc(10 * sizeof(int));
  free(ptr);

  FILE *f = fopen("/etc/passwd", "rw");
  fclose(f);

  printf("Test complete.\n");

  uint32_t o = 0;
  if (argc >= 2) {
    while (1) {
      o++;
      /* Test both the passed argument, and data accessed with $gp */
      marquee(argv[1], o);
      marquee(str, o);
    }
  }

  return 0;
}<|MERGE_RESOLUTION|>--- conflicted
+++ resolved
@@ -4,7 +4,6 @@
 #include <string.h>
 #include <errno.h>
 #include <unistd.h>
-#include <fcntl.h>
 #include <assert.h>
 /* TODO: We need to recompile newlib with -DSIGNAL_PROVIDED. Otherwise it
    provides it's own signal emulation in signal.h, which does not use any
@@ -79,17 +78,6 @@
   memset(addr, -1, 99);
 }
 
-<<<<<<< HEAD
-void kbd_test() {
-  int scfd = open("/dev/scancode", O_RDONLY, 0);
-  while (1) {
-    uint8_t buf[100];
-    unsigned n = read(scfd, buf, 100);
-    for (unsigned i = 0; i < n; i++) {
-      printf("Scancode: %x\n", (int)buf[i]);
-    }
-  }
-=======
 void sigusr1_handler(int signo) {
   printf("sigusr1 handled!\n");
 }
@@ -139,7 +127,6 @@
   struct {int x;} *ptr = 0x0;
   ptr->x = 42;
 #endif
->>>>>>> 1832352b
 }
 
 int main(int argc, char **argv) {
@@ -148,11 +135,7 @@
 
   sbrk_test();
   mmap_test();
-<<<<<<< HEAD
-  // kbd_test();
-=======
   signal_test();
->>>>>>> 1832352b
 
   /* Test some libstd functions. They will mostly fail, because many system
      calls are not implemented yet, but at least printf works!*/
