#include <mips/asm.h>
#include <mips/regdef.h>
#include <errno.h>
#include <sysent.h>

        .set noreorder


AENT(link)
AENT(symlink)
AENT(readlink)
AENT(isatty)
AENT(times)
AENT(gettimeofday)

SLEAF(no_syscall)
        b       set_errno
        li      v0, -ENOSYS
END(no_syscall)

SNESTED(set_errno, CALLFRAME_SIZ, ra)
        PTR_SUBU sp, sp, CALLFRAME_SIZ
        .mask	0x80000000, (CALLFRAME_RA - CALLFRAME_SIZ)
        sw      ra, CALLFRAME_RA(sp)
        sw      v0, 16(sp)
        jal     __errno
        nop
        lw      v1, 16(sp)
        negu    v1, v1
        sw      v1, 0(v0)
        li      v0, -1
        lw      ra, CALLFRAME_RA(sp)
        jr      ra
        PTR_ADDU sp, sp, CALLFRAME_SIZ
SEND(set_errno)

/* This implementation uses newlib-specific errno processing. */
#define DO_SYSCALL(num)         \
        li      v0, num;        \
        syscall;                \
        bltz    v0, set_errno;  \
        nop;                    \
        jr      ra;             \
        nop;

#define SYSCALL(name, num)      \
        LEAF(name)              \
        DO_SYSCALL(num)         \
        END(name)

SYSCALL(_exit, SYS_EXIT)
SYSCALL(open, SYS_OPEN)
SYSCALL(close, SYS_CLOSE)
SYSCALL(read, SYS_READ)
SYSCALL(write, SYS_WRITE)
SYSCALL(lseek, SYS_LSEEK)
SYSCALL(unlink, SYS_UNLINK)
SYSCALL(getpid, SYS_GETPID)
SYSCALL(kill, SYS_KILL)
SYSCALL(fstat, SYS_FSTAT)
SYSCALL(sbrk, SYS_SBRK)
SYSCALL(fork, SYS_FORK)
SYSCALL(mmap, SYS_MMAP)
SYSCALL(dup, SYS_DUP)
SYSCALL(dup2, SYS_DUP2)
SYSCALL(getdirentries, SYS_GETDENTS)
SYSCALL(sigaction, SYS_SIGACTION)
SYSCALL(sigreturn, SYS_SIGRETURN)
SYSCALL(waitpid, SYS_WAITPID)
SYSCALL(mkdir, SYS_MKDIR)
SYSCALL(rmdir, SYS_RMDIR)
<<<<<<< HEAD
SYSCALL(execve, SYS_EXECVE)
=======
SYSCALL(access, SYS_ACCESS)

>>>>>>> d82c7699
# vim: sw=8 ts=8 et<|MERGE_RESOLUTION|>--- conflicted
+++ resolved
@@ -69,10 +69,6 @@
 SYSCALL(waitpid, SYS_WAITPID)
 SYSCALL(mkdir, SYS_MKDIR)
 SYSCALL(rmdir, SYS_RMDIR)
-<<<<<<< HEAD
 SYSCALL(execve, SYS_EXECVE)
-=======
 SYSCALL(access, SYS_ACCESS)
-
->>>>>>> d82c7699
 # vim: sw=8 ts=8 et