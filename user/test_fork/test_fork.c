--- conflicted
+++ resolved
@@ -5,16 +5,7 @@
 #include <sys/wait.h>
 #include <sys/signal.h>
 
-<<<<<<< HEAD
-int main() {
-  printf("Fork test.\n");
-
-  /* XXX: If we implement wait/waitpid, this demo would be eligible for merging
-     into utest. */
-
-=======
 void fork_test_wait() {
->>>>>>> 1fba6b63
   int n = fork();
   if (n == 0) {
     printf("This is child, my pid is %d!\n", getpid());
