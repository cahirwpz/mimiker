# vim: tabstop=8 shiftwidth=8 noexpandtab:

include ../Makefile.common

SUBDIRS = $(shell find -mindepth 1 -maxdepth 1 -type d)

<<<<<<< HEAD
CFLAGS   = -std=gnu11 -O0 -Wall -Werror -fno-builtin -ffreestanding -mhard-float -Iinclude
LDFLAGS  = -nostdlib -T mimiker.ld
LDLIBS   = -lc -lgcc
=======
.PHONY: clean common all $(SUBDIRS)
>>>>>>> 8627063f

all: $(SUBDIRS)

$(SUBDIRS): | common
	$(MAKE) -C $@

# This target may be invoked by make run in a user program subdirectory, so
# plase do not have it pull any dependencies outside this dir.
common: start.o syscalls.o

clean:
	rm -f start.o syscalls.o
	for dir in $(SUBDIRS); do \
	  $(MAKE) -C $$dir clean; \
	done<|MERGE_RESOLUTION|>--- conflicted
+++ resolved
@@ -2,15 +2,9 @@
 
 include ../Makefile.common
 
-SUBDIRS = $(shell find -mindepth 1 -maxdepth 1 -type d)
+SUBDIRS = $(shell find -mindepth 1 -maxdepth 1 -type d -not -name include)
 
-<<<<<<< HEAD
-CFLAGS   = -std=gnu11 -O0 -Wall -Werror -fno-builtin -ffreestanding -mhard-float -Iinclude
-LDFLAGS  = -nostdlib -T mimiker.ld
-LDLIBS   = -lc -lgcc
-=======
 .PHONY: clean common all $(SUBDIRS)
->>>>>>> 8627063f
 
 all: $(SUBDIRS)
 
