# vim: tabstop=8 shiftwidth=8 noexpandtab:

include ../Makefile.common

PROGDIRS = $(shell find -mindepth 1 -maxdepth 1 -type d)
PROGDIRS-install = $(PROGDIRS:%=%-install)

.PHONY: clean all $(PROGDIRS)

all: $(PROGDIRS) install

install: $(PROGDIRS-install)

$(PROGDIRS):
	# @echo "Maybe compiling $@..." # Diagnostic message
	$(MAKE) -C $@

# .inst targets represent the installation of a program into sysroot.
%-install: %
	# @echo "Maybe installing $@..." # Diagnostic message
	$(MAKE) -C $< install

# Dependencies between user programs are currently expressed here.
newlib: | libmimiker-install
prog: | newlib-install
fd_test: | newlib-install
misbehave: | newlib-install
mandelbrot: | newlib-install
test_fork: | newlib-install
test_dup: | newlib-install
<<<<<<< HEAD
test_lseek: | newlib-install
=======
test_kbd: | newlib-install
>>>>>>> 69a6d886
ls_rec: | newlib-install

clean:
	for dir in $(PROGDIRS); do \
	  $(MAKE) -C $$dir clean; \
	done<|MERGE_RESOLUTION|>--- conflicted
+++ resolved
@@ -28,11 +28,8 @@
 mandelbrot: | newlib-install
 test_fork: | newlib-install
 test_dup: | newlib-install
-<<<<<<< HEAD
 test_lseek: | newlib-install
-=======
 test_kbd: | newlib-install
->>>>>>> 69a6d886
 ls_rec: | newlib-install
 
 clean:
