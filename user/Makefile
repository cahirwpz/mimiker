--- conflicted
+++ resolved
@@ -27,11 +27,8 @@
 misbehave: | newlib-install
 mandelbrot: | newlib-install
 test_fork: | newlib-install
-<<<<<<< HEAD
 test_dup: | newlib-install
-=======
 ls_rec: | newlib-install
->>>>>>> 7e7cb0cb
 
 clean:
 	for dir in $(PROGDIRS); do \
