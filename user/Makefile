all: prog.uelf.o

include ../Makefile.common

<<<<<<< HEAD
PROGRAMS_C = prog.c syscall_test.c fd_test.c
SOURCES_ASM = syscalls.S
=======
PROGRAMS_C = prog.c syscall_test.c
SOURCES_ASM = syscalls.S start.S
>>>>>>> 235901ba

CFLAGS   = -std=gnu11 -O0 -Wall -Werror -fno-builtin -ffreestanding -mhard-float
LDFLAGS  = -nostdlib -T mimiker.ld
LDLIBS   = -lc -lgcc

SOURCES_OBJS = $(SOURCES_ASM:%.S=%.o)
PROGRAMS_OBJS = $(PROGRAMS_C:%.c=%.o)
PROGRAMS_UELFS = $(PROGRAMS_C:%.c=%.uelf)
PROGRAMS_UELF_OS = $(PROGRAMS_C:%.c=%.uelf.o)

all: $(PROGRAMS_UELF_OS) $(PROGRAMS_UELFS)

# Compiling the program source
%.o: %.c
	@echo "[CC] $(DIR)$< -> $(DIR)$@"
	$(CC) $(CFLAGS) -c -o $@ $<

# Linking the program according to the provided script
%.uelf: %.o start.o mimiker.ld syscalls.o
	@echo "[LD] $(DIR)$< -> $(DIR)$@"
	$(CC) $(LDFLAGS) start.o -o $@ $< syscalls.o $(LDLIBS)

# Treating the liked program as binary data, placing it in .rodata
# section, and embedding into an object file
%.uelf.o: %.uelf Makefile
	@echo "[LD] $(DIR)$< -> $(DIR)$@"
	$(OBJCOPY) -I binary --rename-section .data=.rodata,contents,readonly,data -O elf32-little --alt-machine-code=8 $< $@

clean:
	rm -f $(PROGRAMS_UELF_OS) $(PROGRAMS_UELFS) $(PROGRAMS_OBJS) $(SOURCES_OBJS)<|MERGE_RESOLUTION|>--- conflicted
+++ resolved
@@ -2,13 +2,8 @@
 
 include ../Makefile.common
 
-<<<<<<< HEAD
 PROGRAMS_C = prog.c syscall_test.c fd_test.c
-SOURCES_ASM = syscalls.S
-=======
-PROGRAMS_C = prog.c syscall_test.c
 SOURCES_ASM = syscalls.S start.S
->>>>>>> 235901ba
 
 CFLAGS   = -std=gnu11 -O0 -Wall -Werror -fno-builtin -ffreestanding -mhard-float
 LDFLAGS  = -nostdlib -T mimiker.ld
