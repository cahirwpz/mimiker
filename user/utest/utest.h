#ifndef __UTEST_H__
#define __UTEST_H__

int test_mmap(void);
int test_sbrk(void);
int test_misbehave(void);

int test_fd_read(void);
int test_fd_devnull(void);
int test_fd_multidesc(void);
int test_fd_readwrite(void);
int test_fd_copy(void);
int test_fd_bad_desc(void);
int test_fd_open_path(void);
int test_fd_dup(void);
int test_fd_all(void);

int test_signal_basic(void);
int test_signal_send(void);
int test_signal_abort(void);
int test_signal_segfault(void);

int test_fork_wait(void);
int test_fork_signal(void);
int test_fork_sigchld_ignored(void);

int test_lseek_basic(void);
int test_lseek_errors(void);

int test_access_basic(void);

<<<<<<< HEAD
int test_execve_basic(void);
int test_execve_errors(void);
=======
int test_stat(void);
int test_fstat(void);
>>>>>>> acdbdd30

#endif /* __UTEST_H__ */<|MERGE_RESOLUTION|>--- conflicted
+++ resolved
@@ -29,12 +29,9 @@
 
 int test_access_basic(void);
 
-<<<<<<< HEAD
 int test_execve_basic(void);
 int test_execve_errors(void);
-=======
 int test_stat(void);
 int test_fstat(void);
->>>>>>> acdbdd30
 
 #endif /* __UTEST_H__ */