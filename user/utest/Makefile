TOPDIR = $(realpath ../..)

UELF_NAME = utest

SOURCES_C = \
	access.c \
	exceptions.c \
	fd.c \
	fork.c \
	fpu_ctx.c \
	lseek.c \
	main.c \
	misbehave.c \
	mmap.c \
	sbrk.c \
	signal.c \
<<<<<<< HEAD
	execve.c \
	stat.c
=======
	stat.c \
	utest.c
>>>>>>> d3d492e9

include $(TOPDIR)/build/build.prog.mk<|MERGE_RESOLUTION|>--- conflicted
+++ resolved
@@ -14,12 +14,8 @@
 	mmap.c \
 	sbrk.c \
 	signal.c \
-<<<<<<< HEAD
 	execve.c \
-	stat.c
-=======
 	stat.c \
 	utest.c
->>>>>>> d3d492e9
 
 include $(TOPDIR)/build/build.prog.mk