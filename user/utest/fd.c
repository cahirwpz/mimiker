--- conflicted
+++ resolved
@@ -11,12 +11,8 @@
 static char buf[100];
 static int n;
 
-<<<<<<< HEAD
-#define FD_OFFSET 3 /* The number of standard fds */
-=======
 /* Shift used fds by 3 so std{in,out,err} are not affected. */
 #define FD_OFFSET 3
->>>>>>> 9ca8ad5b
 #include "utest_fd.h"
 
 /* Just the basic, correct operations on a single /dev/null */
