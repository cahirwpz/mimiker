#include <sys/select.h>
#include <sys/time.h>
#include <sys/event.h>
#include <fcntl.h>
#include <stdlib.h>
#include <unistd.h>
#include <errno.h>
#include <signal.h>

<<<<<<< HEAD
int pselect(int nfds, fd_set *readfds, fd_set *writefds,
            fd_set *exceptfds, const struct timespec *timeout,
            const sigset_t *sigmask) {
=======
int pselect(int nfds, fd_set *restrict readfds, fd_set *restrict writefds,
            fd_set *restrict exceptfds, const struct timespec *restrict timeout,
            const sigset_t *restrict sigmask) {
>>>>>>> 71ac66a5
    int kq;
    int ret;
    struct kevent *events;
    int nevents = 0;
    sigset_t sigs;

    if (nfds < 0) {
        errno = EINVAL;
        return -1;
    }

<<<<<<< HEAD
=======
    if (sigmask && sigprocmask(SIG_SETMASK, sigmask, &sigs))
        return -1;

>>>>>>> 71ac66a5
    kq = kqueue1(O_CLOEXEC);
    if (kq < 0) {
        ret = -1;
        goto restore_sigs;
    }

    events = malloc(2 * nfds * sizeof(struct kevent));
    if (!events) {
        errno = ENOMEM;
        ret = -1;
        goto close_kq;
    }

    for (int i = 0; i < nfds; i++) {
        if (readfds != NULL && FD_ISSET(i, readfds))
            EV_SET(&events[nevents++], i, EVFILT_READ, EV_ADD, 0, 0, 0);
        if (writefds != NULL && FD_ISSET(i, writefds))
            EV_SET(&events[nevents++], i, EVFILT_WRITE, EV_ADD, 0, 0, 0);
    }

    if (readfds != NULL)
        FD_ZERO(readfds);
    if (writefds != NULL)
        FD_ZERO(writefds);

<<<<<<< HEAD
    if (sigmask && sigprocmask(SIG_SETMASK, sigmask, &sigs))
        return -1;

=======
>>>>>>> 71ac66a5
    ret = kevent(kq, events, nevents, events, nevents, timeout);
    if (ret == -1)
        goto end;

    for (int i = 0; i < ret; i++) {
        if (events[i].flags == EV_ERROR) {
            errno = events[i].data;
            ret = -1;
            goto end;
        }
        if (events[i].filter == EVFILT_READ)
            FD_SET(events[i].ident, readfds);
        if (events[i].filter == EVFILT_WRITE)
            FD_SET(events[i].ident, writefds);
    }

end:
    free(events);
    if (sigmask && sigprocmask(SIG_SETMASK, &sigs, NULL))
        ret = -1;
close_kq:
    close(kq);
restore_sigs:
    if (sigmask && sigprocmask(SIG_SETMASK, &sigs, NULL))
        ret = -1;
    return ret;
}

int select(int nfds, fd_set *restrict readfds, fd_set *restrict writefds,
           fd_set *restrict exceptfds, struct timeval *restrict timeout) {
    struct timespec timeout_ts;
    
    if (timeout != NULL) {
        if (timeout->tv_sec < 0 || timeout->tv_usec < 0 || timeout->tv_usec >= 1000000) {
            errno = EINVAL;
            return -1;
        }

        tv2ts(timeout, &timeout_ts);
    }

    return pselect(nfds, readfds, writefds, exceptfds,
                   timeout == NULL ? NULL : &timeout_ts , NULL);
}<|MERGE_RESOLUTION|>--- conflicted
+++ resolved
@@ -7,15 +7,9 @@
 #include <errno.h>
 #include <signal.h>
 
-<<<<<<< HEAD
-int pselect(int nfds, fd_set *readfds, fd_set *writefds,
-            fd_set *exceptfds, const struct timespec *timeout,
-            const sigset_t *sigmask) {
-=======
 int pselect(int nfds, fd_set *restrict readfds, fd_set *restrict writefds,
             fd_set *restrict exceptfds, const struct timespec *restrict timeout,
             const sigset_t *restrict sigmask) {
->>>>>>> 71ac66a5
     int kq;
     int ret;
     struct kevent *events;
@@ -27,12 +21,9 @@
         return -1;
     }
 
-<<<<<<< HEAD
-=======
     if (sigmask && sigprocmask(SIG_SETMASK, sigmask, &sigs))
         return -1;
 
->>>>>>> 71ac66a5
     kq = kqueue1(O_CLOEXEC);
     if (kq < 0) {
         ret = -1;
@@ -58,12 +49,6 @@
     if (writefds != NULL)
         FD_ZERO(writefds);
 
-<<<<<<< HEAD
-    if (sigmask && sigprocmask(SIG_SETMASK, sigmask, &sigs))
-        return -1;
-
-=======
->>>>>>> 71ac66a5
     ret = kevent(kq, events, nevents, events, nevents, timeout);
     if (ret == -1)
         goto end;
@@ -82,8 +67,6 @@
 
 end:
     free(events);
-    if (sigmask && sigprocmask(SIG_SETMASK, &sigs, NULL))
-        ret = -1;
 close_kq:
     close(kq);
 restore_sigs:
