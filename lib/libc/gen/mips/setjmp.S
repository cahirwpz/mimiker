--- conflicted
+++ resolved
@@ -35,7 +35,6 @@
 #include <sys/syscall.h>
 #include <sys/ucontext.h>
 #include <mips/asm.h>
-#include <sys/ucontext.h>
 
 #include "mips/assym.h"
 
@@ -68,25 +67,14 @@
 	PTR_ADDU	a1, sp, CALLFRAME_SIZ		# pointer to stack_t
 	jal		_C_LABEL(sigaltstack)
 
-<<<<<<< HEAD
-    move        a0, s0
-    INT_L       a0, _OFFSETOF_SC_FLAGS(a0)
-=======
 	INT_L		a0, _OFFSETOF_SC_FLAGS(s0)
->>>>>>> 4ba50916
 
 	INT_L		v1, CALLFRAME_SIZ+_OFFSETOF_STACK_T_FLAGS(sp)
 							# get old ss_onstack
 	and		v1, v1, SS_ONSTACK		# extract onstack flag
-<<<<<<< HEAD
-    or          v1, v1, a0
-
-    move		a0, s0				# restore jmpbuf
-=======
 	or		v1, v1, a0
 
 	move		a0, s0				# restore jmpbuf
->>>>>>> 4ba50916
 	INT_S		v1, _OFFSETOF_SC_FLAGS(a0)
 
 	REG_L		s0, CALLFRAME_S0(sp)		# restore S0
@@ -112,13 +100,8 @@
 	REG_S	gp, _OFFSETOF_SC_REGS_GP(a0)
 	REG_S	sp, _OFFSETOF_SC_REGS_SP(a0)
 	REG_S	s8, _OFFSETOF_SC_REGS_S8(a0)
-<<<<<<< HEAD
-    INT_L   v0, _OFFSETOF_SC_FLAGS(a0)
-    or          v0, _UC_FPU
-=======
 	INT_L	v0, _OFFSETOF_SC_FLAGS(a0)
 	or	v0, _UC_FPU
->>>>>>> 4ba50916
 	INT_S	v0, _OFFSETOF_SC_FLAGS(a0)	# sc_fpused = 1
 	cfc1	v0, $31
 	INT_S	v0, _OFFSETOF_SC_FPREGS_FCSR(a0)
