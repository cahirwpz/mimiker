/*	$NetBSD: longjmp.c,v 1.6 2016/01/24 16:01:43 christos Exp $	*/

/*-
 * Copyright (c) 2003 The NetBSD Foundation, Inc.
 * All rights reserved.
 *
 * This code is derived from software contributed to The NetBSD Foundation
 * by Christian Limpach and Matt Thomas.
 *
 * Redistribution and use in source and binary forms, with or without
 * modification, are permitted provided that the following conditions
 * are met:
 * 1. Redistributions of source code must retain the above copyright
 *    notice, this list of conditions and the following disclaimer.
 * 2. Redistributions in binary form must reproduce the above copyright
 *    notice, this list of conditions and the following disclaimer in the
 *    documentation and/or other materials provided with the distribution.
 *
 * THIS SOFTWARE IS PROVIDED BY THE NETBSD FOUNDATION, INC. AND CONTRIBUTORS
 * ``AS IS'' AND ANY EXPRESS OR IMPLIED WARRANTIES, INCLUDING, BUT NOT LIMITED
 * TO, THE IMPLIED WARRANTIES OF MERCHANTABILITY AND FITNESS FOR A PARTICULAR
 * PURPOSE ARE DISCLAIMED.  IN NO EVENT SHALL THE FOUNDATION OR CONTRIBUTORS
 * BE LIABLE FOR ANY DIRECT, INDIRECT, INCIDENTAL, SPECIAL, EXEMPLARY, OR
 * CONSEQUENTIAL DAMAGES (INCLUDING, BUT NOT LIMITED TO, PROCUREMENT OF
 * SUBSTITUTE GOODS OR SERVICES; LOSS OF USE, DATA, OR PROFITS; OR BUSINESS
 * INTERRUPTION) HOWEVER CAUSED AND ON ANY THEORY OF LIABILITY, WHETHER IN
 * CONTRACT, STRICT LIABILITY, OR TORT (INCLUDING NEGLIGENCE OR OTHERWISE)
 * ARISING IN ANY WAY OUT OF THE USE OF THIS SOFTWARE, EVEN IF ADVISED OF THE
 * POSSIBILITY OF SUCH DAMAGE.
 */

#include <sys/types.h>
#include <ucontext.h>
#include <signal.h>
#include <stdlib.h>
#include <string.h>
#include <setjmp.h>

<<<<<<< HEAD
void longjmp(jmp_buf env, int val) {
  struct sigcontext *sc = (void *)env;
  ucontext_t *sc_uc = &sc->sc_uc;
  ucontext_t uc;

  /* Ensure non-zero SP and sigcontext magic number is present */
  if (sc_uc->uc_mcontext.__gregs[_REG_SP] == 0)
=======
#define _REG(ctx, n) ((ctx)->uc_mcontext.__gregs[_REG_##n])
#define _FPREG(ctx, n) ((ctx)->uc_mcontext.__fpregs.__fp_r.__fp_regs[(n)])
#define _FPCSR(ctx) ((ctx)->uc_mcontext.__fpregs.__fp_csr)

void longjmp(jmp_buf env, int val) {
  ucontext_t *sc_uc = (void *)env;
  ucontext_t uc;

  /* Ensure non-zero SP */
  if (_REG(sc_uc, SP) == 0)
>>>>>>> 4ba50916
    goto err;

  /* Ensure non-zero return value */
  if (val == 0)
    val = 1;

  /*
   * Set _UC_{SET,CLR}STACK according to SS_ONSTACK.
   *
   * Restore the signal mask with sigprocmask() instead of _UC_SIGMASK,
   * since libpthread may want to interpose on signal handling.
   */
  uc.uc_flags =
    _UC_CPU | ((sc_uc->uc_flags & _UC_STACK) ? _UC_SETSTACK : _UC_CLRSTACK);

  sigprocmask(SIG_SETMASK, &sc_uc->uc_sigmask, NULL);

  /* Clear uc_link */
  uc.uc_link = 0;

  /* Save return value in context */
  _REG(&uc, V0) = val;

  /* Copy saved registers */
<<<<<<< HEAD
  uc.uc_mcontext.__gregs[_REG_S0] = sc_uc->uc_mcontext.__gregs[_REG_S0];
  uc.uc_mcontext.__gregs[_REG_S1] = sc_uc->uc_mcontext.__gregs[_REG_S1];
  uc.uc_mcontext.__gregs[_REG_S2] = sc_uc->uc_mcontext.__gregs[_REG_S2];
  uc.uc_mcontext.__gregs[_REG_S3] = sc_uc->uc_mcontext.__gregs[_REG_S3];
  uc.uc_mcontext.__gregs[_REG_S4] = sc_uc->uc_mcontext.__gregs[_REG_S4];
  uc.uc_mcontext.__gregs[_REG_S5] = sc_uc->uc_mcontext.__gregs[_REG_S5];
  uc.uc_mcontext.__gregs[_REG_S6] = sc_uc->uc_mcontext.__gregs[_REG_S6];
  uc.uc_mcontext.__gregs[_REG_S7] = sc_uc->uc_mcontext.__gregs[_REG_S7];
  uc.uc_mcontext.__gregs[_REG_S8] = sc_uc->uc_mcontext.__gregs[_REG_S8];
#if !defined(__mips_abicalls)
  uc.uc_mcontext.__gregs[_REG_GP] = sc_uc->uc_mcontext.__gregs[_REG_GP];
#endif
  uc.uc_mcontext.__gregs[_REG_SP] = sc_uc->uc_mcontext.__gregs[_REG_SP];
  uc.uc_mcontext.__gregs[_REG_RA] = sc_uc->uc_mcontext.__gregs[_REG_RA];
  uc.uc_mcontext.__gregs[_REG_EPC] = sc_uc->uc_mcontext.__gregs[_REG_EPC];
=======
  _REG(&uc, S0) = _REG(sc_uc, S0);
  _REG(&uc, S1) = _REG(sc_uc, S1);
  _REG(&uc, S2) = _REG(sc_uc, S2);
  _REG(&uc, S3) = _REG(sc_uc, S3);
  _REG(&uc, S4) = _REG(sc_uc, S4);
  _REG(&uc, S5) = _REG(sc_uc, S5);
  _REG(&uc, S6) = _REG(sc_uc, S6);
  _REG(&uc, S7) = _REG(sc_uc, S7);
  _REG(&uc, S8) = _REG(sc_uc, S8);
#if !defined(__mips_abicalls)
  _REG(&uc, GP) = _REG(sc_uc, GP);
#endif
  _REG(&uc, SP) = _REG(sc_uc, SP);
  _REG(&uc, RA) = _REG(sc_uc, RA);
  _REG(&uc, EPC) = _REG(sc_uc, EPC);
>>>>>>> 4ba50916

  /* Copy FP state */
  if (sc_uc->uc_flags & _UC_FPU) {
    /* FP saved regs are $f20 .. $f31 */
<<<<<<< HEAD
    memcpy(&uc.uc_mcontext.__fpregs.__fp_r.__fp_regs[20],
           &sc_uc->uc_mcontext.__fpregs.__fp_r.__fp_regs[20],
           (32 - 20) * sizeof(float));
    uc.uc_mcontext.__fpregs.__fp_csr = sc_uc->uc_mcontext.__fpregs.__fp_csr;
=======
    memcpy(&_FPREG(&uc, 20), &_FPREG(sc_uc, 20),
           (32 - 20) * sizeof(fpregister_t));
    _FPCSR(&uc) = _FPCSR(sc_uc);
>>>>>>> 4ba50916
    /* XXX sc_fp_control */
    uc.uc_flags |= _UC_FPU;
  }

  setcontext(&uc);
err:
  longjmperror();
  abort();
  /* NOTREACHED */
}<|MERGE_RESOLUTION|>--- conflicted
+++ resolved
@@ -36,15 +36,6 @@
 #include <string.h>
 #include <setjmp.h>
 
-<<<<<<< HEAD
-void longjmp(jmp_buf env, int val) {
-  struct sigcontext *sc = (void *)env;
-  ucontext_t *sc_uc = &sc->sc_uc;
-  ucontext_t uc;
-
-  /* Ensure non-zero SP and sigcontext magic number is present */
-  if (sc_uc->uc_mcontext.__gregs[_REG_SP] == 0)
-=======
 #define _REG(ctx, n) ((ctx)->uc_mcontext.__gregs[_REG_##n])
 #define _FPREG(ctx, n) ((ctx)->uc_mcontext.__fpregs.__fp_r.__fp_regs[(n)])
 #define _FPCSR(ctx) ((ctx)->uc_mcontext.__fpregs.__fp_csr)
@@ -55,7 +46,6 @@
 
   /* Ensure non-zero SP */
   if (_REG(sc_uc, SP) == 0)
->>>>>>> 4ba50916
     goto err;
 
   /* Ensure non-zero return value */
@@ -80,23 +70,6 @@
   _REG(&uc, V0) = val;
 
   /* Copy saved registers */
-<<<<<<< HEAD
-  uc.uc_mcontext.__gregs[_REG_S0] = sc_uc->uc_mcontext.__gregs[_REG_S0];
-  uc.uc_mcontext.__gregs[_REG_S1] = sc_uc->uc_mcontext.__gregs[_REG_S1];
-  uc.uc_mcontext.__gregs[_REG_S2] = sc_uc->uc_mcontext.__gregs[_REG_S2];
-  uc.uc_mcontext.__gregs[_REG_S3] = sc_uc->uc_mcontext.__gregs[_REG_S3];
-  uc.uc_mcontext.__gregs[_REG_S4] = sc_uc->uc_mcontext.__gregs[_REG_S4];
-  uc.uc_mcontext.__gregs[_REG_S5] = sc_uc->uc_mcontext.__gregs[_REG_S5];
-  uc.uc_mcontext.__gregs[_REG_S6] = sc_uc->uc_mcontext.__gregs[_REG_S6];
-  uc.uc_mcontext.__gregs[_REG_S7] = sc_uc->uc_mcontext.__gregs[_REG_S7];
-  uc.uc_mcontext.__gregs[_REG_S8] = sc_uc->uc_mcontext.__gregs[_REG_S8];
-#if !defined(__mips_abicalls)
-  uc.uc_mcontext.__gregs[_REG_GP] = sc_uc->uc_mcontext.__gregs[_REG_GP];
-#endif
-  uc.uc_mcontext.__gregs[_REG_SP] = sc_uc->uc_mcontext.__gregs[_REG_SP];
-  uc.uc_mcontext.__gregs[_REG_RA] = sc_uc->uc_mcontext.__gregs[_REG_RA];
-  uc.uc_mcontext.__gregs[_REG_EPC] = sc_uc->uc_mcontext.__gregs[_REG_EPC];
-=======
   _REG(&uc, S0) = _REG(sc_uc, S0);
   _REG(&uc, S1) = _REG(sc_uc, S1);
   _REG(&uc, S2) = _REG(sc_uc, S2);
@@ -112,21 +85,13 @@
   _REG(&uc, SP) = _REG(sc_uc, SP);
   _REG(&uc, RA) = _REG(sc_uc, RA);
   _REG(&uc, EPC) = _REG(sc_uc, EPC);
->>>>>>> 4ba50916
 
   /* Copy FP state */
   if (sc_uc->uc_flags & _UC_FPU) {
     /* FP saved regs are $f20 .. $f31 */
-<<<<<<< HEAD
-    memcpy(&uc.uc_mcontext.__fpregs.__fp_r.__fp_regs[20],
-           &sc_uc->uc_mcontext.__fpregs.__fp_r.__fp_regs[20],
-           (32 - 20) * sizeof(float));
-    uc.uc_mcontext.__fpregs.__fp_csr = sc_uc->uc_mcontext.__fpregs.__fp_csr;
-=======
     memcpy(&_FPREG(&uc, 20), &_FPREG(sc_uc, 20),
            (32 - 20) * sizeof(fpregister_t));
     _FPCSR(&uc) = _FPCSR(sc_uc);
->>>>>>> 4ba50916
     /* XXX sc_fp_control */
     uc.uc_flags |= _UC_FPU;
   }
