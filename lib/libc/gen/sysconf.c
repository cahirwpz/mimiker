#include <sys/syslimits.h>
#include <sys/time.h>
#include <unistd.h>
#include <errno.h>
#include <pwd.h>

long sysconf(int name) {
  switch (name) {
    case _SC_ARG_MAX:
      return ARG_MAX;
    case _SC_CHILD_MAX:
      return CHILD_MAX;
    case _SC_NGROUPS_MAX:
      return NGROUPS_MAX;
    case _SC_OPEN_MAX:
      return OPEN_MAX;
    case _SC_PASS_MAX:
      return _PASSWORD_LEN;
    case _SC_CLK_TCK:
      return CLK_TCK;
    case _SC_PAGESIZE:
<<<<<<< HEAD
=======
      return getpagesize();
>>>>>>> 13eb5968
    case _SC_JOB_CONTROL:
      return _POSIX_JOB_CONTROL;
    default:
      errno = EINVAL;
      return -1;
  }
}<|MERGE_RESOLUTION|>--- conflicted
+++ resolved
@@ -19,10 +19,7 @@
     case _SC_CLK_TCK:
       return CLK_TCK;
     case _SC_PAGESIZE:
-<<<<<<< HEAD
-=======
       return getpagesize();
->>>>>>> 13eb5968
     case _SC_JOB_CONTROL:
       return _POSIX_JOB_CONTROL;
     default:
