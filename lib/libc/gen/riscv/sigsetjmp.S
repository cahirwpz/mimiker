#include <riscv/asm.h>

#include "riscv/assym.h"

/*
 * C library -- sigsetjmp, siglongjmp
 *
 *	siglongjmp(a,v)
 * will generate a "return(v)" from
 * the last call to
 *	sigsetjmp(a, savemask)
 * by restoring registers from the stack,
 * and dependent on savemask restores the
 * signal mask.
 */

ENTRY(sigsetjmp)
<<<<<<< HEAD
	bnez a1, 0f

	/* Zero sigmask flag and move to `_setjmp`. */
	INT_S zero, UC_FLAGS(a0)
	j _C_LABEL(_setjmp)

0:
	/* Set sigmask flag and move to `setjmp`. */
	REG_LI a1, _UC_SIGMASK
	INT_S a1, UC_FLAGS(a0)
	j _C_LABEL(setjmp)
=======
	bnez	a1, 1f

	/* Zero sigmask flag and move to `_setjmp`. */
	INT_S	zero, UC_FLAGS(a0)
	j	_C_LABEL(_setjmp)

1:
	/* Set sigmask flag and move to `setjmp`. */
	REG_LI	a1, _UC_SIGMASK
	INT_S	a1, UC_FLAGS(a0)
	j	_C_LABEL(setjmp)
>>>>>>> a746cea2
END(sigsetjmp)

ENTRY(siglongjmp)
	/* Get sigmask flag. */
<<<<<<< HEAD
	INT_L t0, UC_FLAGS(a0)
	li t1, _UC_SIGMASK
	and t0, t0, t1
	bnez t0, 0f

	/* Signal mask in not stored. Move to `_longjmp`. */
	j _C_LABEL(_longjmp)

0:
	/* Signal mask is stored. Move to `longjmp`. */
	j _C_LABEL(longjmp)
=======
	INT_L	t0, UC_FLAGS(a0)
	li	t1, _UC_SIGMASK
	and	t0, t0, t1
	bnez	t0, 1f

	/* Signal mask in not stored. Move to `_longjmp`. */
	j	_C_LABEL(_longjmp)

1:
	/* Signal mask is stored. Move to `longjmp`. */
	j	_C_LABEL(longjmp)
>>>>>>> a746cea2
END(siglongjmp)

# vim: sw=8 ts=8 et<|MERGE_RESOLUTION|>--- conflicted
+++ resolved
@@ -15,19 +15,6 @@
  */
 
 ENTRY(sigsetjmp)
-<<<<<<< HEAD
-	bnez a1, 0f
-
-	/* Zero sigmask flag and move to `_setjmp`. */
-	INT_S zero, UC_FLAGS(a0)
-	j _C_LABEL(_setjmp)
-
-0:
-	/* Set sigmask flag and move to `setjmp`. */
-	REG_LI a1, _UC_SIGMASK
-	INT_S a1, UC_FLAGS(a0)
-	j _C_LABEL(setjmp)
-=======
 	bnez	a1, 1f
 
 	/* Zero sigmask flag and move to `_setjmp`. */
@@ -39,24 +26,10 @@
 	REG_LI	a1, _UC_SIGMASK
 	INT_S	a1, UC_FLAGS(a0)
 	j	_C_LABEL(setjmp)
->>>>>>> a746cea2
 END(sigsetjmp)
 
 ENTRY(siglongjmp)
 	/* Get sigmask flag. */
-<<<<<<< HEAD
-	INT_L t0, UC_FLAGS(a0)
-	li t1, _UC_SIGMASK
-	and t0, t0, t1
-	bnez t0, 0f
-
-	/* Signal mask in not stored. Move to `_longjmp`. */
-	j _C_LABEL(_longjmp)
-
-0:
-	/* Signal mask is stored. Move to `longjmp`. */
-	j _C_LABEL(longjmp)
-=======
 	INT_L	t0, UC_FLAGS(a0)
 	li	t1, _UC_SIGMASK
 	and	t0, t0, t1
@@ -68,7 +41,6 @@
 1:
 	/* Signal mask is stored. Move to `longjmp`. */
 	j	_C_LABEL(longjmp)
->>>>>>> a746cea2
 END(siglongjmp)
 
 # vim: sw=8 ts=8 et