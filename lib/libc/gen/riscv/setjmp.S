#include <riscv/abi.h>
#include <riscv/asm.h>

#include "riscv/assym.h"

/* 
 * int setjmp(jmp_buf env)
 */
ENTRY(setjmp)
<<<<<<< HEAD
	PTR_ADDI sp, sp, -CALLFRAME_SIZ
	PTR_S ra, CALLFRAME_RA(sp)
	REG_S s0, CALLFRAME_S0(sp)
	mv s0, a0

        /* 
         * Save current signalmask at ucontext::uc_sigmask.
         * int sigprocmask(int how, const sigset_t *set, sigset_t *oldset);
         * 
         * If `set` is NULL, then the signal mask is unchanged (i.e., `how` is
         * ignored), but the current value of the signal mask is nevertheless
         * returned in `oldset` (if it is not NULL).
         */
	mv a1, zero
 	PTR_ADDI a2, s0, UC_MASK	/* &env->uc_sigmask */
	call _C_LABEL(sigprocmask)
	bnez a0, botch

        /* 
         * Save stack_t at ucontext::uc_stack
         * int sigaltstack(const stack_t *ss, stack_t *old_ss);
         *
         * By specifying `ss` as NULL, and `old_ss` as a non-NULL value, one can
         * obtain the current settings for the alternate signal stack without
         * changing them.
         */
	PTR_ADDI a1, s0, UC_STACK	/* &env->uc_stack */
	call _C_LABEL(sigaltstack)
	bnez a0, botch

	/* Extract onstack flag from obtained stack. */
	INT_L t0, (UC_STACK + SS_FLAGS)(s0)
	li t1, SS_ONSTACK
	and t0, t0, t1
	beqz t0, 0f

	/* Set stack flag in `env`. */
	INT_L t0, UC_FLAGS(s0)
	or t0, t0, t1
	INT_S t0, UC_FLAGS(s0)

0:
	/* Restore jmpbuf and move to `_setjmp`. */
	mv a0, s0
	REG_L s0, CALLFRAME_S0(sp)
	PTR_L ra, CALLFRAME_RA(sp)
	PTR_ADDI sp, sp, CALLFRAME_SIZ

	j _C_LABEL(_setjmp)

botch:
	call _C_LABEL(abort)
=======
	PTR_ADDI	sp, sp, -CALLFRAME_SIZ
	PTR_S	ra, CALLFRAME_RA(sp)
	REG_S	s0, CALLFRAME_S0(sp)
	mv	s0, a0

	/* 
	 * Save current signalmask at `ucontext::uc_sigmask`.
	 * `int sigprocmask(int how, const sigset_t *set, sigset_t *oldset);`
	 * 
	 * If `set` is NULL, then the signal mask is unchanged (i.e., `how` is
	 * ignored), but the current value of the signal mask is nevertheless
	 * returned in `oldset` (if it is not NULL).
	 */
	mv	a1, zero
 	PTR_ADDI	a2, s0, UC_MASK	/* `&env->uc_sigmask` */
	call	_C_LABEL(sigprocmask)
	bnez	a0, botch

	/* 
	 * Save `stack_t` at `ucontext::uc_stack`.
	 * `int sigaltstack(const stack_t *ss, stack_t *old_ss);`
	 *
	 * By specifying `ss` as NULL, and `old_ss` as a non-NULL value, one can
	 * obtain the current settings for the alternate signal stack without
	 * changing them.
	 */
	PTR_ADDI	a1, s0, UC_STACK	/* `&env->uc_stack` */
	call	_C_LABEL(sigaltstack)
	bnez	a0, botch

	/* Extract onstack flag from obtained stack. */
	INT_L	t0, (UC_STACK + SS_FLAGS)(s0)
	li	t1, SS_ONSTACK
	and	t0, t0, t1
	beqz	t0, 1f

	/* Set stack flag in `env`. */
	INT_L	t0, UC_FLAGS(s0)
	or	t0, t0, t1
	INT_S	t0, UC_FLAGS(s0)

1:
	/* Restore jmpbuf and move to `_setjmp`. */
	mv	a0, s0
	REG_L	s0, CALLFRAME_S0(sp)
	PTR_L	ra, CALLFRAME_RA(sp)
	PTR_ADDI	sp, sp, CALLFRAME_SIZ

	j	_C_LABEL(_setjmp)

botch:
	call	_C_LABEL(abort)
>>>>>>> a746cea2
END(setjmp)

# vim: sw=8 ts=8 et<|MERGE_RESOLUTION|>--- conflicted
+++ resolved
@@ -7,60 +7,6 @@
  * int setjmp(jmp_buf env)
  */
 ENTRY(setjmp)
-<<<<<<< HEAD
-	PTR_ADDI sp, sp, -CALLFRAME_SIZ
-	PTR_S ra, CALLFRAME_RA(sp)
-	REG_S s0, CALLFRAME_S0(sp)
-	mv s0, a0
-
-        /* 
-         * Save current signalmask at ucontext::uc_sigmask.
-         * int sigprocmask(int how, const sigset_t *set, sigset_t *oldset);
-         * 
-         * If `set` is NULL, then the signal mask is unchanged (i.e., `how` is
-         * ignored), but the current value of the signal mask is nevertheless
-         * returned in `oldset` (if it is not NULL).
-         */
-	mv a1, zero
- 	PTR_ADDI a2, s0, UC_MASK	/* &env->uc_sigmask */
-	call _C_LABEL(sigprocmask)
-	bnez a0, botch
-
-        /* 
-         * Save stack_t at ucontext::uc_stack
-         * int sigaltstack(const stack_t *ss, stack_t *old_ss);
-         *
-         * By specifying `ss` as NULL, and `old_ss` as a non-NULL value, one can
-         * obtain the current settings for the alternate signal stack without
-         * changing them.
-         */
-	PTR_ADDI a1, s0, UC_STACK	/* &env->uc_stack */
-	call _C_LABEL(sigaltstack)
-	bnez a0, botch
-
-	/* Extract onstack flag from obtained stack. */
-	INT_L t0, (UC_STACK + SS_FLAGS)(s0)
-	li t1, SS_ONSTACK
-	and t0, t0, t1
-	beqz t0, 0f
-
-	/* Set stack flag in `env`. */
-	INT_L t0, UC_FLAGS(s0)
-	or t0, t0, t1
-	INT_S t0, UC_FLAGS(s0)
-
-0:
-	/* Restore jmpbuf and move to `_setjmp`. */
-	mv a0, s0
-	REG_L s0, CALLFRAME_S0(sp)
-	PTR_L ra, CALLFRAME_RA(sp)
-	PTR_ADDI sp, sp, CALLFRAME_SIZ
-
-	j _C_LABEL(_setjmp)
-
-botch:
-	call _C_LABEL(abort)
-=======
 	PTR_ADDI	sp, sp, -CALLFRAME_SIZ
 	PTR_S	ra, CALLFRAME_RA(sp)
 	REG_S	s0, CALLFRAME_S0(sp)
@@ -113,7 +59,6 @@
 
 botch:
 	call	_C_LABEL(abort)
->>>>>>> a746cea2
 END(setjmp)
 
 # vim: sw=8 ts=8 et