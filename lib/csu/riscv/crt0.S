--- conflicted
+++ resolved
@@ -2,54 +2,24 @@
 #include <riscv/asm.h>
 
 /*
-<<<<<<< HEAD
- * This is the starting procedude for user ELF images, used as their
- * entry point. It takes care of preparing argc, argv and envp for main().
- * For details about environment in which this procedure starts, refer
- * to `exec_args_copyout` in sys/kern/exec.c.
-=======
  * This is the starting procedure for user ELF images, used as their
  * entry point. It takes care of preparing `argc`, `argv` and `envp` for `main`.
  * For details about environment in which this procedure starts, refer
  * to `exec_args_copyout` in `sys/kern/exec.c`.
->>>>>>> a746cea2
  */
 ENTRY(_start)
 	/*
 	 * Adhere to calling convention wrt return address so that GDB can
-<<<<<<< HEAD
-	 * properly recognize stack frames.
-	 * However, store zero as RA, to mark stack bottom.
-	 */
-	PTR_ADDI sp, sp, -CALLFRAME_SIZ
-	PTR_S zero, CALLFRAME_RA(sp)
-	PTR_S sp, CALLFRAME_SP(sp)
-=======
 	 * properly recognize stack frames. However, store zero as RA,
 	 * to mark stack bottom.
 	 */
 	PTR_ADDI	sp, sp, -CALLFRAME_SIZ
 	PTR_S	zero, CALLFRAME_RA(sp)
 	PTR_S	sp, CALLFRAME_SP(sp)
->>>>>>> a746cea2
 
 	/* Prepare global pointer. */
 	LOAD_GP()
 
-<<<<<<< HEAD
-	/* Grab argc from below stack. */
-	LONG_L a0, CALLFRAME_SIZ(sp)
-
-	/* Prepare argv pointing at argument vector below stack. */
-	PTR_ADDI a1, sp, CALLFRAME_SIZ + SZREG
-
-	/* Prepare envp, it starts at argv + argc + 1. */
-	LONG_ADDI t0, a0, 1	/* argv is NULL terminated */
-	LONG_SLLI t0, t0, LONG_SCALESHIFT
-	PTR_ADD a2, a1, t0
-
-	/* Jump to start in crt0-common.c. */
-=======
 	/* Grab `argc` from below stack. */
 	LONG_L	a0, CALLFRAME_SIZ(sp)
 
@@ -62,8 +32,7 @@
 	PTR_ADD	a2, a1, t0
 
 	/* Jump to start in `crt0-common.c`. */
->>>>>>> a746cea2
-	j _C_LABEL(___start)
+	j	_C_LABEL(___start)
 END(_start)
 
 # vim: sw=8 ts=8 et