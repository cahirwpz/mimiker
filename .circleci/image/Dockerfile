# docker build . -t cahirwpz/mimiker-circleci:latest
# docker image tag cahirwpz/mimiker-circleci:latest \
#                  cahirwpz/mimiker-circleci:1.xx
# docker push cahirwpz/mimiker-circleci:1.xx

FROM debian:stretch-backports

WORKDIR /root

RUN apt-get -q update && apt-get upgrade -y
RUN apt-get install -y --no-install-recommends git make wget cpio socat \
      ctags cscope python3-pip clang-format-6.0 rsync curl gcc libc6-dev \
<<<<<<< HEAD
      libpython2.7 openssh-client libsdl2-2.0-0 libglib2.0-0 libpixman-1-0 \
      device-tree-compiler
RUN pip3 install -I pexpect pep8
=======
      libpython2.7 openssh-client libsdl2-2.0-0 libglib2.0-0 libpixman-1-0
RUN pip3 install -r requirements.txt
>>>>>>> fd35b2b2
RUN wget http://mimiker.ii.uni.wroc.pl/download/mipsel-mimiker-elf_1.2_amd64.deb
RUN dpkg -i mipsel-mimiker-elf_1.2_amd64.deb
RUN wget http://mimiker.ii.uni.wroc.pl/download/qemu-system-mimiker_2.12.0-1_amd64.deb
RUN dpkg -i qemu-system-mimiker_2.12.0-1_amd64.deb<|MERGE_RESOLUTION|>--- conflicted
+++ resolved
@@ -10,14 +10,9 @@
 RUN apt-get -q update && apt-get upgrade -y
 RUN apt-get install -y --no-install-recommends git make wget cpio socat \
       ctags cscope python3-pip clang-format-6.0 rsync curl gcc libc6-dev \
-<<<<<<< HEAD
       libpython2.7 openssh-client libsdl2-2.0-0 libglib2.0-0 libpixman-1-0 \
       device-tree-compiler
-RUN pip3 install -I pexpect pep8
-=======
-      libpython2.7 openssh-client libsdl2-2.0-0 libglib2.0-0 libpixman-1-0
 RUN pip3 install -r requirements.txt
->>>>>>> fd35b2b2
 RUN wget http://mimiker.ii.uni.wroc.pl/download/mipsel-mimiker-elf_1.2_amd64.deb
 RUN dpkg -i mipsel-mimiker-elf_1.2_amd64.deb
 RUN wget http://mimiker.ii.uni.wroc.pl/download/qemu-system-mimiker_2.12.0-1_amd64.deb
