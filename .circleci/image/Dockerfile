FROM debian:stretch-backports

WORKDIR /root

COPY requirements.txt .

RUN apt-get -q update && apt-get upgrade -y
<<<<<<< HEAD
RUN apt-get install -y --no-install-recommends git make wget cpio socat \
      ctags cscope python3-pip clang-format-6.0 rsync curl gcc libc6-dev \
      libpython2.7 openssh-client libsdl2-2.0-0 libglib2.0-0 libpixman-1-0
RUN pip3 install -r requirements.txt
RUN wget http://mimiker.ii.uni.wroc.pl/download/mipsel-mimiker-elf_1.2_amd64.deb
RUN dpkg -i mipsel-mimiker-elf_1.2_amd64.deb
RUN wget http://mimiker.ii.uni.wroc.pl/download/qemu-system-mimiker_2.12.0-1_amd64.deb
RUN dpkg -i qemu-system-mimiker_2.12.0-1_amd64.deb
=======
RUN apt-get install -y --no-install-recommends \
      git make cpio curl exuberant-ctags cscope rsync socat \
      gcc libc6-dev python3-pip clang-format-6.0 \
      libfdt1 libpython3.5 libsdl2-2.0-0 libglib2.0-0 libpixman-1-0
# rsync required by verify-format.sh
# gcc & libc6-dev required by newlib-3.0.0
# socat required by launch
RUN pip3 install -r requirements.txt
RUN curl -O http://mimiker.ii.uni.wroc.pl/download/mipsel-mimiker-elf_1.3_amd64.deb && \
    dpkg -i mipsel-mimiker-elf_1.3_amd64.deb && rm -f mipsel-mimiker-elf_1.3_amd64.deb 
RUN curl -O http://mimiker.ii.uni.wroc.pl/download/aarch64-mimiker-elf_1.3_amd64.deb && \
    dpkg -i aarch64-mimiker-elf_1.3_amd64.deb && rm -f aarch64-mimiker-elf_1.3_amd64.deb 
RUN curl -O http://mimiker.ii.uni.wroc.pl/download/qemu-mimiker_2.12.0+mimiker1_amd64.deb && \
    dpkg -i qemu-mimiker_2.12.0+mimiker1_amd64.deb && rm -f qemu-mimiker_2.12.0+mimiker1_amd64.deb 
>>>>>>> 756063ea
<|MERGE_RESOLUTION|>--- conflicted
+++ resolved
@@ -5,16 +5,6 @@
 COPY requirements.txt .
 
 RUN apt-get -q update && apt-get upgrade -y
-<<<<<<< HEAD
-RUN apt-get install -y --no-install-recommends git make wget cpio socat \
-      ctags cscope python3-pip clang-format-6.0 rsync curl gcc libc6-dev \
-      libpython2.7 openssh-client libsdl2-2.0-0 libglib2.0-0 libpixman-1-0
-RUN pip3 install -r requirements.txt
-RUN wget http://mimiker.ii.uni.wroc.pl/download/mipsel-mimiker-elf_1.2_amd64.deb
-RUN dpkg -i mipsel-mimiker-elf_1.2_amd64.deb
-RUN wget http://mimiker.ii.uni.wroc.pl/download/qemu-system-mimiker_2.12.0-1_amd64.deb
-RUN dpkg -i qemu-system-mimiker_2.12.0-1_amd64.deb
-=======
 RUN apt-get install -y --no-install-recommends \
       git make cpio curl exuberant-ctags cscope rsync socat \
       gcc libc6-dev python3-pip clang-format-6.0 \
@@ -28,5 +18,4 @@
 RUN curl -O http://mimiker.ii.uni.wroc.pl/download/aarch64-mimiker-elf_1.3_amd64.deb && \
     dpkg -i aarch64-mimiker-elf_1.3_amd64.deb && rm -f aarch64-mimiker-elf_1.3_amd64.deb 
 RUN curl -O http://mimiker.ii.uni.wroc.pl/download/qemu-mimiker_2.12.0+mimiker1_amd64.deb && \
-    dpkg -i qemu-mimiker_2.12.0+mimiker1_amd64.deb && rm -f qemu-mimiker_2.12.0+mimiker1_amd64.deb 
->>>>>>> 756063ea
+    dpkg -i qemu-mimiker_2.12.0+mimiker1_amd64.deb && rm -f qemu-mimiker_2.12.0+mimiker1_amd64.deb 