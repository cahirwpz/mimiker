#!/usr/bin/env python3

import argparse
import atexit
import itertools
import os
import os.path
import pexpect
import random
import resource
import shlex
import shutil
import signal
import subprocess
import sys
import time


TMUX_CONF = './.tmux.conf'
MIN_PORT = 24000
MAX_PORT = 32000


def RandomPort():
    portlock = None
    ports = list(range(MIN_PORT, MAX_PORT))
    while not portlock and ports:
        port = random.choice(ports)
        ports.remove(port)
        portlock = f'/tmp/launch-port-{port}.lock'
        try:
            fd = os.open(portlock, os.O_CREAT | os.O_EXCL | os.O_CLOEXEC)
            os.close(fd)

            def unlock():
                try:
                    os.remove(portlock)
                except OSError:
                    pass

            atexit.register(unlock)
            return port
        except OSError:
            portlock = None
    raise RuntimeError('Run out of TCP port locks!')


CONFIG = {
    'board': 'malta',
    'config': {
        'debug': False,
        'gdbport': RandomPort(),
        'graphics': False,
        'network': False,
        'storage': '',
        'elf': 'sys/mimiker.elf',
        'initrd': 'initrd.cpio',
        'args': [],
        'board': {
            'malta': {
                'kernel': 'sys/mimiker.elf',
                'simulator': 'qemu'
            },
            'rpi3': {
                'kernel': 'sys/mimiker.img.gz',
                'simulator': 'qemu'
            },
            'litex-riscv': {
                'kernel': 'sys/mimiker.img',
                'simulator': 'renode',
            },
        },
    },
    'qemu': {
        'options': [
            '-nodefaults',
            # Configure record/replay function for deterministic replay,
            # refer to https://github.com/qemu/qemu/blob/master/docs/replay.txt
            # '-icount', 'shift=3,sleep=on,rr=record,rrfile=replay.bin',
            '-icount', 'shift=3,align=off,sleep=on',
            '-rtc', 'clock=vm',
            '-kernel', '{kernel}',
            '-initrd', '{initrd}',
            '-gdb', 'tcp:127.0.0.1:{gdbport},server,wait',
            '-serial', 'none'],
        'board': {
            'malta': {
                'binary': 'qemu-mimiker-mipsel',
                'options': [
                    '-device', 'VGA',
                    '-machine', 'malta',
                    '-cpu', '24Kf'],
                'network_options': [
                    '-device', 'rtl8139,netdev=net0',
                    '-netdev', 'user,id=net0,hostfwd=tcp::10022-:22',
                    '-object', 'filter-dump,id=net0,netdev=net0,file=rtl.pcap'
                ],
                'uarts': [
                    dict(name='/dev/tty0', port=RandomPort(), raw=True),
                    dict(name='/dev/tty1', port=RandomPort()),
                    dict(name='/dev/cons', port=RandomPort())
                ],
            },
            'rpi3': {
                'binary': 'qemu-mimiker-aarch64',
                'options': [
                    '-machine', 'raspi3',
                    '-smp', '4',
                    '-dtb', 'sys/dts/rpi3.dtb',
                    '-cpu', 'cortex-a53'],
                'network_options': [],
                'uarts': [
                    dict(name='/dev/tty0', port=RandomPort(), raw=True)
                ],
                'drive': 'if=sd,index=0,format=qcow2,file={path}',
            }
        }
    },
    'renode': {
        'options': {
            '--console',
        },
        'board': {
            'litex-riscv': {
                'script': 'litex_vexriscv_mimiker.resc',
                'uarts': [
                    dict(name='/dev/tty0', port=RandomPort(), raw=True)
                ]
            }
        }
    },
    'gdb': {
        'pre-options': [
            '-n',
            '-ex=set confirm no',
            '-iex=set auto-load safe-path {}/'.format(os.getcwd()),
            '-ex=set tcp connect-timeout 30',
            '-ex=target remote localhost:{gdbport}',
            '--silent',
        ],
        'extra-options': [],
        'post-options': [
            '-ex=source .gdbinit',
            '-ex=continue',
        ],
        'board': {
            'malta': {
                'binary': 'mipsel-mimiker-elf-gdb'
            },
            'rpi3': {
                'binary': 'aarch64-mimiker-elf-gdb'
            },
            'litex-riscv': {
                'binary': 'riscv32-mimiker-elf-gdb'
            },
        }
    }
}


def setboard(name):
    setvar('board', name)
    # go over top-level configuration variables
    for top, config in CONFIG.items():
        if type(config) is not dict:
            continue
        board = getvar('board.' + name, start=config, failok=True)
        if not board:
            continue
        # merge board variables into generic set
        for key, value in board.items():
            if key not in config:
                config[key] = value
            elif type(value) == list:
                config[key].extend(value)
            else:
                raise RuntimeError(f'Cannot merge {top}.board.{name}.{key} '
                                   f'into {top}')
        # finish merging by removing alternative configurations
        del config['board']


def getvar(name, start=CONFIG, failok=False):
    value = start
    for f in name.split('.'):
        try:
            value = value[f]
        except KeyError as ex:
            if failok:
                return None
            raise ex
    return value


def setvar(name, val, config=CONFIG):
    fs = name.split('.')
    while len(fs) > 1:
        config = config[fs.pop(0)]
    config[fs.pop(0)] = val


def getopts(*names):
    opts = itertools.chain.from_iterable([getvar(name) for name in names])
    return [opt.format(**getvar('config')) for opt in opts]


class Launchable():
    def __init__(self, name, cmd):
        self.name = name
        self.cmd = cmd
        self.window = None
        self.pid = None
        self.options = []

    def start(self, session):
        cmd = ' '.join([self.cmd] + list(map(shlex.quote, self.options)))
        self.window = session.new_window(
            attach=False, window_name=self.name, window_shell=cmd)
        self.pid = int(self.window.attached_pane._info['pane_pid'])

    def spawn(self, dimensions=None, cpulimit=None):
        def set_cpu_limit():
            if cpulimit is None:
                return
            soft, hard = resource.getrlimit(resource.RLIMIT_CPU)
            if soft >= 0:
                soft = min(soft, cpulimit)
            elif hard >= 0:
                soft = min(hard, cpulimit)
            else:
                soft = cpulimit
            resource.setrlimit(resource.RLIMIT_CPU, (soft, hard))

        return pexpect.spawn(self.cmd, self.options, dimensions=dimensions,
                             preexec_fn=set_cpu_limit)

    def stop(self):
        if self.pid is None:
            return

        time.sleep(0.2)
        try:
            os.kill(self.pid, signal.SIGKILL)
        except ProcessLookupError:
            # Process has already quit!
            pass
        self.pid = None


class QEMU(Launchable):
    def __init__(self):
        super().__init__('qemu', getvar('qemu.binary'))

        self.options = getopts('qemu.options')
        for uart in getvar('qemu.uarts'):
            port = uart['port']
            self.options += ['-serial', f'tcp:127.0.0.1:{port},server,wait']

        if getvar('config.args'):
            self.options += ['-append', ' '.join(getvar('config.args'))]
        if getvar('config.debug'):
            self.options += ['-S']
        if not getvar('config.graphics'):
            self.options += ['-display', 'none']
        if getvar('config.network'):
            self.options += getopts('qemu.network_options')

        storage = getvar('config.storage')
        if storage:
            if not os.path.isfile(storage):
                raise SystemExit(f'{storage}: file does not exist!')
            drive = getvar('qemu.drive', failok=True)
            if not drive:
                raise SystemExit('Default drive is not defined for the '
                                 'selected platform.')
            self.options += ['-drive', drive.format(path=storage)]


class RENODE(Launchable):
    def __init__(self):
        super().__init__('renode', 'renode')

        self.options = getopts('renode.options')

        script = getvar('renode.script', failok=False)
        self.options += [f'-e include @scripts/single-node/{script}']

        for i, uart in enumerate(getvar('renode.uarts')):
            port = uart['port']
            dev = f'uart{i}'
            self.options += ['-e emulation CreateServerSocketTerminal ' +
                             f'{port} "{dev}" False']
            self.options += [f'-e connector Connect sysbus.{dev} {dev}']

        if getvar('config.debug'):
            gdbport = getvar('config.gdbport', failok=False)
            self.options += [f'-e machine StartGdbServer {gdbport}']

        # TODO(MichalBlk): we should enable passing kernel args through
        # the launch script by introducing parameterizable DTS files.

        self.options += ['-e start']


class GDB(Launchable):
    def __init__(self):
        super().__init__('gdb', getvar('gdb.binary'))

        self.options += getopts(
                'gdb.pre-options', 'gdb.extra-options', 'gdb.post-options')
        self.options.append(getvar('config.elf'))


class SOCAT(Launchable):
    def __init__(self, name, tcp_port, raw=False):
        super().__init__(name, 'socat')
        # The simulator will only open the server after some time has
        # passed.  To minimize the delay, keep reconnecting until success.
        stdio_opt = 'STDIO'
        if raw:
            stdio_opt += ',cfmakeraw'
        self.options = [stdio_opt, f'tcp:localhost:{tcp_port},retry,forever']


def PostMortem(gdb):
    gdb.sendline('post-mortem')
    gdb.expect_exact('(gdb) ')
    print(gdb.before.decode())
    if sys.stdin.isatty():
        print('(gdb) ', end='')
        gdb.interact()
    gdb.sendline('kill')
    gdb.sendline('quit')


def TestRun(sim, dbg, timeout):
    sim_proc = sim.spawn(cpulimit=timeout)
    gdb_proc = dbg.spawn(dimensions=(int(os.environ['LINES']),
                                     int(os.environ['COLUMNS'])))

    try:
        # No need to wait for the simulator, GDB will terminate it!
        rc = gdb_proc.expect_exact([pexpect.EOF, '(gdb) '], timeout=None)

        if rc == 1:
            timed_out = b'Program received signal SIGINT' in gdb_proc.before
            PostMortem(gdb_proc)
            print('Test run %s!' % ('timeout' if timed_out else 'failed'))
            if timed_out:
                rc = 2
    except KeyboardInterrupt:
        signal.signal(signal.SIGINT, signal.SIG_IGN)
        gdb_proc.terminate()
        sim_proc.terminate()
        rc = 3
    sys.exit(rc)


def DevelRun(sim, dbg):
    from libtmux import Server, Session

    subprocess.run(['tmux', '-f', TMUX_CONF, '-L', 'mimiker', 'start-server'])

    server = Server(config_file=TMUX_CONF, socket_name='mimiker')

    if server.has_session('mimiker'):
        server.kill_session('mimiker')

    session = server.new_session(session_name='mimiker', attach=False,
                                 window_name=':0', window_command='sleep 1')

    uarts = [SOCAT(uart['name'], uart['port'], uart.get('raw', False))
             for uart in getvar(f'{sim.name}.uarts')]

    try:
        sim.start(session)
        for uart in uarts:
            uart.start(session)
        if dbg:
            dbg.start(session)

        session.kill_window(':0')
        session.select_window(dbg.name if dbg else '/dev/tty0')
        session.attach_session()
    finally:
        server.kill_server()

        # Give the simulator a chance to exit gracefully
        sim.stop()


def setup_terminal():
    cols, rows = shutil.get_terminal_size(fallback=(132, 43))

    os.environ['COLUMNS'] = str(cols)
    os.environ['LINES'] = str(rows)

    if sys.stdin.isatty():
        subprocess.run(['stty', 'cols', str(cols), 'rows', str(rows)])


if __name__ == '__main__':
    setup_terminal()

    parser = argparse.ArgumentParser(
        description='Launch kernel in a board simulator.')
    parser.add_argument('args', metavar='ARGS', type=str,
                        nargs=argparse.REMAINDER, help='Kernel arguments.')
    parser.add_argument('-d', '--debug', action='store_true',
                        help='Start debugging session with gdb.')
    parser.add_argument('-n', '--network', action='store_true',
                        help='Append qemu network configuration (if any).')
    parser.add_argument('-t', '--test-run', action='store_true',
                        help='Test-run mode: simulator output goes to stdout.')
    parser.add_argument('-T', '--timeout', type=int, default=60,
                        help='Test-run will fail after n seconds.')
    parser.add_argument('-g', '--graphics', action='store_true',
                        help='Enable VGA output.')
<<<<<<< HEAD
    parser.add_argument('-b', '--board', default='rpi3',
                        choices=['malta', 'rpi3'], help='Emulated board.')
=======
    parser.add_argument('-b', '--board', default='malta',
                        choices=['malta', 'rpi3', 'litex-riscv'],
                        help='Emulated board.')
    parser.add_argument('-s', '--storage', type=str,
                        help='QCOW2 image to be attached as a default storage '
                             'device for given platform.')
>>>>>>> 184975cc
    args = parser.parse_args()

    # Used by tmux to override ./.tmux.conf with ./.tmux.conf.local
    os.environ['MIMIKER_REPO'] = os.path.dirname(os.path.realpath(sys.argv[0]))

    setboard(args.board)
    setvar('config.debug', args.debug)
    setvar('config.graphics', args.graphics)
    setvar('config.args', args.args)
    setvar('config.network', args.network)
    setvar('config.storage', args.storage)

    # Check if the kernel file is available
    if not os.path.isfile(getvar('config.kernel')):
        raise SystemExit('%s: file does not exist!' % getvar('config.kernel'))

    sim_name = getvar('config.simulator', failok=False)

    # Create simulator launcher
    if args.test_run:
        setvar(f'{sim_name}.uarts', [])

    sim = QEMU() if sim_name == 'qemu' else RENODE()

    # Create debugger launcher
    if args.debug:
        kernel_args = {}
        for arg in args.args:
            try:
                key, val = arg.split('=', 1)
                kernel_args[key] = val
            except ValueError:
                pass

        if 'test' in kernel_args:
            host_path = "sysroot/bin/utest.dbg"
        elif 'init' in kernel_args:
            host_path = f"sysroot{kernel_args['init']}.dbg"
        else:
            host_path = None

        if host_path is not None:
            extra = getvar('gdb.extra-options')
            extra.append(f'-ex=add-symbol-file {host_path} 0x400000')

        dbg = GDB()
    elif args.test_run:
        setvar('gdb.post-options', ['-ex=source .gdbinit-test'])
        dbg = GDB()
    else:
        dbg = None

    if args.test_run:
        TestRun(sim, dbg, args.timeout)
    else:
        DevelRun(sim, dbg)<|MERGE_RESOLUTION|>--- conflicted
+++ resolved
@@ -416,17 +416,12 @@
                         help='Test-run will fail after n seconds.')
     parser.add_argument('-g', '--graphics', action='store_true',
                         help='Enable VGA output.')
-<<<<<<< HEAD
     parser.add_argument('-b', '--board', default='rpi3',
-                        choices=['malta', 'rpi3'], help='Emulated board.')
-=======
-    parser.add_argument('-b', '--board', default='malta',
                         choices=['malta', 'rpi3', 'litex-riscv'],
                         help='Emulated board.')
     parser.add_argument('-s', '--storage', type=str,
                         help='QCOW2 image to be attached as a default storage '
                              'device for given platform.')
->>>>>>> 184975cc
     args = parser.parse_args()
 
     # Used by tmux to override ./.tmux.conf with ./.tmux.conf.local
