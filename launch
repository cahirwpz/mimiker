#!/usr/bin/env python3

import argparse
import atexit
import itertools
import os
import os.path
import pexpect
import random
import resource
import shlex
import shutil
import signal
import subprocess
import sys
import time

from contextlib import redirect_stdout


TMUX_CONF = './.tmux.conf'
MIN_PORT = 24000
MAX_PORT = 32000


def RandomPort():
    portlock = None
    ports = list(range(MIN_PORT, MAX_PORT))
    while not portlock and ports:
        port = random.choice(ports)
        ports.remove(port)
        portlock = f'/tmp/launch-port-{port}.lock'
        try:
            fd = os.open(portlock, os.O_CREAT | os.O_EXCL | os.O_CLOEXEC)
            os.close(fd)

            def unlock():
                try:
                    os.remove(portlock)
                except OSError:
                    pass

            atexit.register(unlock)
            return port
        except OSError:
            portlock = None
    raise RuntimeError('Run out of TCP port locks!')


CONFIG = {
    'board': 'malta',
    'config': {
        'debug': False,
        'gdbport': RandomPort(),
        'graphics': False,
        'network': False,
        'storage': '',
        'elf': 'sys/mimiker.elf',
        'initrd': 'initrd.cpio',
        'args': [],
        'board': {
            'malta': {
                'kernel': 'sys/mimiker.elf',
                'dts': None,
                'simulator': 'qemu'
            },
            'rpi3': {
                'kernel': 'sys/mimiker.img.gz',
                'dts': 'sys/dts/rpi3.dts',
                'simulator': 'qemu'
            },
            'litex-riscv': {
                'kernel': 'sys/mimiker.img',
                'dts': 'sys/dts/litex-riscv.dts',
                'simulator': 'renode',
            },
            'sifive_u': {
                'kernel': 'sys/mimiker.elf',
<<<<<<< HEAD
=======
                'dts': None,
>>>>>>> ab034927
                'simulator': 'qemu'
            },
        },
    },
    'qemu': {
        'options': [
            '-nodefaults',
            # Configure record/replay function for deterministic replay,
            # refer to https://github.com/qemu/qemu/blob/master/docs/replay.txt
            # '-icount', 'shift=3,sleep=on,rr=record,rrfile=replay.bin',
            '-icount', 'shift=3,align=off,sleep=on',
            '-rtc', 'clock=vm',
            '-kernel', '{kernel}',
            '-initrd', '{initrd}',
            '-gdb', 'tcp:127.0.0.1:{gdbport},server,wait',
            '-serial', 'none'],
        'board': {
            'malta': {
                'binary': 'qemu-mimiker-mipsel',
                'options': [
                    '-device', 'VGA',
                    '-machine', 'malta',
                    '-cpu', '24Kf'],
                'network_options': [
                    '-device', 'rtl8139,netdev=net0',
                    '-netdev', 'user,id=net0,hostfwd=tcp::10022-:22',
                    '-object', 'filter-dump,id=net0,netdev=net0,file=rtl.pcap'
                ],
                'uarts': [
                    dict(name='/dev/tty0', port=RandomPort(), raw=True),
                    dict(name='/dev/tty1', port=RandomPort()),
                    dict(name='/dev/cons', port=RandomPort())
                ],
            },
            'rpi3': {
                'binary': 'qemu-mimiker-aarch64',
                'options': [
                    '-machine', 'raspi3',
                    '-smp', '4',
                    '-cpu', 'cortex-a53'],
                'network_options': [],
                'uarts': [
                    dict(name='/dev/tty0', port=RandomPort(), raw=True)
                ],
                'drive': 'if=sd,index=0,format=qcow2,file={path}',
            },
            'sifive_u': {
                'binary': 'qemu-mimiker-riscv64',
                'options': [
                    '-machine', 'sifive_u',
                    '-smp', '5',
                    '-m', '1G',
                ],
                'network_options': [],
                'uarts': [
                    dict(name='/dev/tty0', port=RandomPort(), raw=True),
                    dict(name='/dev/tty1', port=RandomPort(), raw=True)
                ]
            },
        }
    },
    'renode': {
        'options': {
            '--console',
        },
        'board': {
            'litex-riscv': {
                'script': 'litex_vexriscv_mimiker.resc',
                'uarts': [
                    dict(name='/dev/tty0', port=RandomPort(), raw=True)
                ]
            }
        }
    },
    'gdb': {
        'pre-options': [
            '-n',
            '-ex=set confirm no',
            '-iex=set auto-load safe-path {}/'.format(os.getcwd()),
            '-ex=set tcp connect-timeout 30',
            '-ex=target extended-remote localhost:{gdbport}',
            '--silent',
        ],
        'extra-options': [],
        'post-options': [
            '-ex=source .gdbinit',
            '-ex=continue',
        ],
        'board': {
            'malta': {
                'binary': 'mipsel-mimiker-elf-gdb'
            },
            'rpi3': {
                'binary': 'aarch64-mimiker-elf-gdb'
            },
            'litex-riscv': {
                'binary': 'riscv32-mimiker-elf-gdb'
            },
            'sifive_u': {
                'binary': 'riscv64-mimiker-elf-gdb',
                'extra-options': [
                    '-ex=add-inferior',
                    '-ex=inferior 2',
                    '-ex=file {kernel}',
                    '-ex=attach 2',
                    '-ex=set schedule-multiple on',
                ],
            },
        }
    }
}


def setboard(name):
    setvar('board', name)
    # go over top-level configuration variables
    for top, config in CONFIG.items():
        if type(config) is not dict:
            continue
        board = getvar('board.' + name, start=config, failok=True)
        if not board:
            continue
        # merge board variables into generic set
        for key, value in board.items():
            if key not in config:
                config[key] = value
            elif type(value) == list:
                config[key].extend(value)
            else:
                raise RuntimeError(f'Cannot merge {top}.board.{name}.{key} '
                                   f'into {top}')
        # finish merging by removing alternative configurations
        del config['board']


def getvar(name, start=CONFIG, failok=False):
    value = start
    for f in name.split('.'):
        try:
            value = value[f]
        except KeyError as ex:
            if failok:
                return None
            raise ex
    return value


def setvar(name, val, config=CONFIG):
    fs = name.split('.')
    while len(fs) > 1:
        config = config[fs.pop(0)]
    config[fs.pop(0)] = val


def getopts(*names):
    opts = itertools.chain.from_iterable([getvar(name) for name in names])
    return [opt.format(**getvar('config')) for opt in opts]


class Launchable():
    def __init__(self, name, cmd):
        self.name = name
        self.cmd = cmd
        self.window = None
        self.pid = None
        self.options = []

    def start(self, session):
        cmd = ' '.join([self.cmd] + list(map(shlex.quote, self.options)))
        self.window = session.new_window(
            attach=False, window_name=self.name, window_shell=cmd)
        self.pid = int(self.window.attached_pane._info['pane_pid'])

    def spawn(self, dimensions=None, cpulimit=None):
        def set_cpu_limit():
            if cpulimit is None:
                return
            soft, hard = resource.getrlimit(resource.RLIMIT_CPU)
            if soft >= 0:
                soft = min(soft, cpulimit)
            elif hard >= 0:
                soft = min(hard, cpulimit)
            else:
                soft = cpulimit
            resource.setrlimit(resource.RLIMIT_CPU, (soft, hard))

        return pexpect.spawn(self.cmd, self.options, dimensions=dimensions,
                             preexec_fn=set_cpu_limit)

    def stop(self):
        if self.pid is None:
            return

        time.sleep(0.2)
        try:
            os.kill(self.pid, signal.SIGKILL)
        except ProcessLookupError:
            # Process has already quit!
            pass
        self.pid = None


class QEMU(Launchable):
    def __init__(self):
        super().__init__('qemu', getvar('qemu.binary'))

        self.options = getopts('qemu.options')
        for uart in getvar('qemu.uarts'):
            port = uart['port']
            self.options += ['-serial', f'tcp:127.0.0.1:{port},server,wait']

<<<<<<< HEAD
        if getvar('config.dts', failok=True) is None:
=======
        if not getvar('config.dts'):
>>>>>>> ab034927
            if getvar('config.args'):
                self.options += ['-append', ' '.join(getvar('config.args'))]
        else:
            self.options += ['-dtb', 'launch.dtb']

        if getvar('config.debug'):
            self.options += ['-S']
        if not getvar('config.graphics'):
            self.options += ['-display', 'none']
        if getvar('config.network'):
            self.options += getopts('qemu.network_options')

        storage = getvar('config.storage')
        if storage:
            if not os.path.isfile(storage):
                raise SystemExit(f'{storage}: file does not exist!')
            drive = getvar('qemu.drive', failok=True)
            if not drive:
                raise SystemExit('Default drive is not defined for the '
                                 'selected platform.')
            self.options += ['-drive', drive.format(path=storage)]


class RENODE(Launchable):
    def __init__(self):
        super().__init__('renode', 'renode')

        self.options = getopts('renode.options')

        script = getvar('renode.script', failok=False)
        self.options += [f'-e include @scripts/single-node/{script}']

        for i, uart in enumerate(getvar('renode.uarts')):
            port = uart['port']
            dev = f'uart{i}'
            self.options += ['-e emulation CreateServerSocketTerminal ' +
                             f'{port} "{dev}" False']
            self.options += [f'-e connector Connect sysbus.{dev} {dev}']

        if getvar('config.debug'):
            gdbport = getvar('config.gdbport', failok=False)
            self.options += [f'-e machine StartGdbServer {gdbport}']

        self.options += ['-e start']


class GDB(Launchable):
    def __init__(self):
        super().__init__('gdb', getvar('gdb.binary'))

        self.options += getopts(
                'gdb.pre-options', 'gdb.extra-options', 'gdb.post-options')

        if getvar('board') != 'sifive_u':
            self.options.append(getvar('config.elf'))


class SOCAT(Launchable):
    def __init__(self, name, tcp_port, raw=False):
        super().__init__(name, 'socat')
        # The simulator will only open the server after some time has
        # passed.  To minimize the delay, keep reconnecting until success.
        stdio_opt = 'STDIO'
        if raw:
            stdio_opt += ',cfmakeraw'
        self.options = [stdio_opt, f'tcp:localhost:{tcp_port},retry,forever']


def PostMortem(gdb):
    gdb.sendline('post-mortem')
    gdb.expect_exact('(gdb) ')
    print(gdb.before.decode())
    if sys.stdin.isatty():
        print('(gdb) ', end='')
        gdb.interact()
    gdb.sendline('kill')
    gdb.sendline('quit')


def TestRun(sim, dbg, timeout):
    sim_proc = sim.spawn(cpulimit=timeout)
    gdb_proc = dbg.spawn(dimensions=(int(os.environ['LINES']),
                                     int(os.environ['COLUMNS'])))

    try:
        # No need to wait for the simulator, GDB will terminate it!
        rc = gdb_proc.expect_exact([pexpect.EOF, '(gdb) '], timeout=None)

        if rc == 1:
            timed_out = b'Program received signal SIGINT' in gdb_proc.before
            PostMortem(gdb_proc)
            print('Test run %s!' % ('timeout' if timed_out else 'failed'))
            if timed_out:
                rc = 2
    except KeyboardInterrupt:
        signal.signal(signal.SIGINT, signal.SIG_IGN)
        gdb_proc.terminate()
        sim_proc.terminate()
        rc = 3
    sys.exit(rc)


def DevelRun(sim, dbg):
    from libtmux import Server, Session

    subprocess.run(['tmux', '-f', TMUX_CONF, '-L', 'mimiker', 'start-server'])

    server = Server(config_file=TMUX_CONF, socket_name='mimiker')

    if server.has_session('mimiker'):
        server.kill_session('mimiker')

    session = server.new_session(session_name='mimiker', attach=False,
                                 window_name=':0', window_command='sleep 1')

    uarts = [SOCAT(uart['name'], uart['port'], uart.get('raw', False))
             for uart in getvar(f'{sim.name}.uarts')]

    try:
        sim.start(session)
        for uart in uarts:
            uart.start(session)
        if dbg:
            dbg.start(session)

        session.kill_window(':0')
        session.select_window(dbg.name if dbg else '/dev/tty0')
        session.attach_session()
    finally:
        server.kill_server()

        # Give the simulator a chance to exit gracefully
        sim.stop()


def setup_terminal():
    cols, rows = shutil.get_terminal_size(fallback=(132, 43))

    os.environ['COLUMNS'] = str(cols)
    os.environ['LINES'] = str(rows)

    if sys.stdin.isatty():
        subprocess.run(['stty', 'cols', str(cols), 'rows', str(rows)])


def prepare_dtb():
    bootargs = ' '.join(getvar('config.args'))
    board = getvar('board')
<<<<<<< HEAD
    dts = getvar('config.dts', failok=True)
    if dts is None:
=======
    dts = getvar('config.dts')
    if not dts:
>>>>>>> ab034927
        return

    if not os.path.isfile(dts):
        raise SystemExit(f'{dts}: file does not exist!')

    try:
        with open('launch.dts', mode='w') as tmp:
            with redirect_stdout(tmp):
                print(f'/include/ "{dts}"')
                print('&{/chosen} {')
                print(f'  bootargs = "{bootargs}";')
                print('};')

        subprocess.check_call(
            f'dtc -O dtb -o launch.dtb {tmp.name}', shell=True)
    finally:
        try:
            os.remove('launch.dts')
        except OSError:
            pass


if __name__ == '__main__':
    setup_terminal()

    parser = argparse.ArgumentParser(
        description='Launch kernel in a board simulator.')
    parser.add_argument('args', metavar='ARGS', type=str,
                        nargs=argparse.REMAINDER, help='Kernel arguments.')
    parser.add_argument('-d', '--debug', action='store_true',
                        help='Start debugging session with gdb.')
    parser.add_argument('-n', '--network', action='store_true',
                        help='Append qemu network configuration (if any).')
    parser.add_argument('-t', '--test-run', action='store_true',
                        help='Test-run mode: simulator output goes to stdout.')
    parser.add_argument('-T', '--timeout', type=int, default=60,
                        help='Test-run will fail after n seconds.')
    parser.add_argument('-g', '--graphics', action='store_true',
                        help='Enable VGA output.')
<<<<<<< HEAD
    parser.add_argument('-b', '--board', default='malta',
=======
    parser.add_argument('-b', '--board', default='rpi3',
>>>>>>> ab034927
                        choices=['malta', 'rpi3', 'litex-riscv', 'sifive_u'],
                        help='Emulated board.')
    parser.add_argument('-s', '--storage', type=str,
                        help='QCOW2 image to be attached as a default storage '
                             'device for given platform.')
    args = parser.parse_args()

    # Used by tmux to override ./.tmux.conf with ./.tmux.conf.local
    os.environ['MIMIKER_REPO'] = os.path.dirname(os.path.realpath(sys.argv[0]))

    setboard(args.board)
    setvar('config.debug', args.debug)
    setvar('config.graphics', args.graphics)
    setvar('config.args', args.args)
    setvar('config.network', args.network)
    setvar('config.storage', args.storage)

    # Check if the kernel file is available
    if not os.path.isfile(getvar('config.kernel')):
        raise SystemExit('%s: file does not exist!' % getvar('config.kernel'))

    prepare_dtb()

    sim_name = getvar('config.simulator', failok=False)

    # Create simulator launcher
    if args.test_run:
        setvar(f'{sim_name}.uarts', [])

    sim = QEMU() if sim_name == 'qemu' else RENODE()

    # Create debugger launcher
    if args.debug:
        kernel_args = {}
        for arg in args.args:
            try:
                key, val = arg.split('=', 1)
                kernel_args[key] = val
            except ValueError:
                pass

        if 'test' in kernel_args:
            host_path = "sysroot/bin/utest.dbg"
        elif 'init' in kernel_args:
            host_path = f"sysroot{kernel_args['init']}.dbg"
        else:
            host_path = None

        if host_path is not None:
            extra = getvar('gdb.extra-options')
            extra.append(f'-ex=add-symbol-file {host_path} 0x400000')

        dbg = GDB()
    elif args.test_run:
        setvar('gdb.post-options', ['-ex=source .gdbinit-test'])
        dbg = GDB()
    else:
        dbg = None

    if args.test_run:
        TestRun(sim, dbg, args.timeout)
    else:
        DevelRun(sim, dbg)<|MERGE_RESOLUTION|>--- conflicted
+++ resolved
@@ -76,10 +76,7 @@
             },
             'sifive_u': {
                 'kernel': 'sys/mimiker.elf',
-<<<<<<< HEAD
-=======
-                'dts': None,
->>>>>>> ab034927
+                'dts': 'sys/dts/sifive_u.dts',
                 'simulator': 'qemu'
             },
         },
@@ -291,11 +288,7 @@
             port = uart['port']
             self.options += ['-serial', f'tcp:127.0.0.1:{port},server,wait']
 
-<<<<<<< HEAD
-        if getvar('config.dts', failok=True) is None:
-=======
         if not getvar('config.dts'):
->>>>>>> ab034927
             if getvar('config.args'):
                 self.options += ['-append', ' '.join(getvar('config.args'))]
         else:
@@ -317,6 +310,8 @@
                 raise SystemExit('Default drive is not defined for the '
                                  'selected platform.')
             self.options += ['-drive', drive.format(path=storage)]
+
+        print(self.options)
 
 
 class RENODE(Launchable):
@@ -444,13 +439,8 @@
 def prepare_dtb():
     bootargs = ' '.join(getvar('config.args'))
     board = getvar('board')
-<<<<<<< HEAD
-    dts = getvar('config.dts', failok=True)
-    if dts is None:
-=======
     dts = getvar('config.dts')
     if not dts:
->>>>>>> ab034927
         return
 
     if not os.path.isfile(dts):
@@ -490,11 +480,7 @@
                         help='Test-run will fail after n seconds.')
     parser.add_argument('-g', '--graphics', action='store_true',
                         help='Enable VGA output.')
-<<<<<<< HEAD
-    parser.add_argument('-b', '--board', default='malta',
-=======
     parser.add_argument('-b', '--board', default='rpi3',
->>>>>>> ab034927
                         choices=['malta', 'rpi3', 'litex-riscv', 'sifive_u'],
                         help='Emulated board.')
     parser.add_argument('-s', '--storage', type=str,
