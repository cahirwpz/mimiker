#!/usr/bin/env python3

import argparse
import atexit
import itertools
import os
import os.path
import pexpect
import random
import resource
import shlex
import shutil
import signal
import subprocess
import sys
import time

from contextlib import redirect_stdout


TMUX_CONF = './.tmux.conf'
MIN_PORT = 24000
MAX_PORT = 32000


def RandomPort():
    portlock = None
    ports = list(range(MIN_PORT, MAX_PORT))
    while not portlock and ports:
        port = random.choice(ports)
        ports.remove(port)
        portlock = f'/tmp/launch-port-{port}.lock'
        try:
            fd = os.open(portlock, os.O_CREAT | os.O_EXCL | os.O_CLOEXEC)
            os.close(fd)

            def unlock():
                try:
                    os.remove(portlock)
                except OSError:
                    pass

            atexit.register(unlock)
            return port
        except OSError:
            portlock = None
    raise RuntimeError('Run out of TCP port locks!')


CONFIG = {
    'board': 'malta',
    'config': {
        'debug': False,
        'gdbport': RandomPort(),
        'graphics': False,
        'network': False,
        'storage': '',
        'elf': 'sys/mimiker.elf',
        'initrd': 'initrd.cpio',
        'args': [],
        'board': {
            'malta': {
                'kernel': 'sys/mimiker.elf',
                'simulator': 'qemu'
            },
            'rpi3': {
                'kernel': 'sys/mimiker.img.gz',
                'simulator': 'qemu'
            },
            'litex-riscv': {
                'kernel': 'sys/mimiker.img',
                'simulator': 'renode',
            },
        },
    },
    'qemu': {
        'options': [
            '-nodefaults',
            # Configure record/replay function for deterministic replay,
            # refer to https://github.com/qemu/qemu/blob/master/docs/replay.txt
            # '-icount', 'shift=3,sleep=on,rr=record,rrfile=replay.bin',
            '-icount', 'shift=3,align=off,sleep=on',
            '-rtc', 'clock=vm',
            '-kernel', '{kernel}',
            '-initrd', '{initrd}',
            '-gdb', 'tcp:127.0.0.1:{gdbport},server,wait',
            '-serial', 'none'],
        'board': {
            'malta': {
                'binary': 'qemu-mimiker-mipsel',
                'options': [
                    '-device', 'VGA',
                    '-machine', 'malta',
                    '-cpu', '24Kf'],
                'network_options': [
                    '-device', 'rtl8139,netdev=net0',
                    '-netdev', 'user,id=net0,hostfwd=tcp::10022-:22',
                    '-object', 'filter-dump,id=net0,netdev=net0,file=rtl.pcap'
                ],
                'uarts': [
                    dict(name='/dev/tty0', port=RandomPort(), raw=True),
                    dict(name='/dev/tty1', port=RandomPort()),
                    dict(name='/dev/cons', port=RandomPort())
                ],
            },
            'rpi3': {
                'binary': 'qemu-mimiker-aarch64',
                'options': [
                    '-machine', 'raspi3',
                    '-smp', '4',
                    '-dtb', 'launch.dtb',
                    '-cpu', 'cortex-a53'],
                'network_options': [],
                'uarts': [
                    dict(name='/dev/tty0', port=RandomPort(), raw=True)
                ],
                'drive': 'if=sd,index=0,format=qcow2,file={path}',
            }
        }
    },
    'renode': {
        'options': {
            '--console',
        },
        'board': {
            'litex-riscv': {
                'script': 'litex_vexriscv_mimiker.resc',
                'uarts': [
                    dict(name='/dev/tty0', port=RandomPort(), raw=True)
                ]
            }
        }
    },
    'gdb': {
        'pre-options': [
            '-n',
            '-ex=set confirm no',
            '-iex=set auto-load safe-path {}/'.format(os.getcwd()),
            '-ex=set tcp connect-timeout 30',
            '-ex=target remote localhost:{gdbport}',
            '--silent',
        ],
        'extra-options': [],
        'post-options': [
            '-ex=source .gdbinit',
            '-ex=continue',
        ],
        'board': {
            'malta': {
                'binary': 'mipsel-mimiker-elf-gdb'
            },
            'rpi3': {
                'binary': 'aarch64-mimiker-elf-gdb'
            },
            'litex-riscv': {
                'binary': 'riscv32-mimiker-elf-gdb'
            },
        }
    }
}


def setboard(name):
    setvar('board', name)
    # go over top-level configuration variables
    for top, config in CONFIG.items():
        if type(config) is not dict:
            continue
        board = getvar('board.' + name, start=config, failok=True)
        if not board:
            continue
        # merge board variables into generic set
        for key, value in board.items():
            if key not in config:
                config[key] = value
            elif type(value) == list:
                config[key].extend(value)
            else:
                raise RuntimeError(f'Cannot merge {top}.board.{name}.{key} '
                                   f'into {top}')
        # finish merging by removing alternative configurations
        del config['board']


def getvar(name, start=CONFIG, failok=False):
    value = start
    for f in name.split('.'):
        try:
            value = value[f]
        except KeyError as ex:
            if failok:
                return None
            raise ex
    return value


def setvar(name, val, config=CONFIG):
    fs = name.split('.')
    while len(fs) > 1:
        config = config[fs.pop(0)]
    config[fs.pop(0)] = val


def getopts(*names):
    opts = itertools.chain.from_iterable([getvar(name) for name in names])
    return [opt.format(**getvar('config')) for opt in opts]


class Launchable():
    def __init__(self, name, cmd):
        self.name = name
        self.cmd = cmd
        self.window = None
        self.pid = None
        self.options = []

    def start(self, session):
        cmd = ' '.join([self.cmd] + list(map(shlex.quote, self.options)))
        self.window = session.new_window(
            attach=False, window_name=self.name, window_shell=cmd)
        self.pid = int(self.window.attached_pane._info['pane_pid'])

    def spawn(self, dimensions=None, cpulimit=None):
        def set_cpu_limit():
            if cpulimit is None:
                return
            soft, hard = resource.getrlimit(resource.RLIMIT_CPU)
            if soft >= 0:
                soft = min(soft, cpulimit)
            elif hard >= 0:
                soft = min(hard, cpulimit)
            else:
                soft = cpulimit
            resource.setrlimit(resource.RLIMIT_CPU, (soft, hard))

        return pexpect.spawn(self.cmd, self.options, dimensions=dimensions,
                             preexec_fn=set_cpu_limit)

    def stop(self):
        if self.pid is None:
            return

        time.sleep(0.2)
        try:
            os.kill(self.pid, signal.SIGKILL)
        except ProcessLookupError:
            # Process has already quit!
            pass
        self.pid = None


class QEMU(Launchable):
    def __init__(self):
        super().__init__('qemu', getvar('qemu.binary'))

        self.options = getopts('qemu.options')
        for uart in getvar('qemu.uarts'):
            port = uart['port']
            self.options += ['-serial', f'tcp:127.0.0.1:{port},server,wait']

        if getvar('board') == 'malta' and getvar('config.args'):
            self.options += ['-append', ' '.join(getvar('config.args'))]
        if getvar('config.debug'):
            self.options += ['-S']
        if not getvar('config.graphics'):
            self.options += ['-display', 'none']
        if getvar('config.network'):
            self.options += getopts('qemu.network_options')

        storage = getvar('config.storage')
        if storage:
            if not os.path.isfile(storage):
                raise SystemExit(f'{storage}: file does not exist!')
            drive = getvar('qemu.drive', failok=True)
            if not drive:
                raise SystemExit('Default drive is not defined for the '
                                 'selected platform.')
            self.options += ['-drive', drive.format(path=storage)]


class RENODE(Launchable):
    def __init__(self):
        super().__init__('renode', 'renode')

        self.options = getopts('renode.options')

        script = getvar('renode.script', failok=False)
        self.options += [f'-e include @scripts/single-node/{script}']

        for i, uart in enumerate(getvar('renode.uarts')):
            port = uart['port']
            dev = f'uart{i}'
            self.options += ['-e emulation CreateServerSocketTerminal ' +
                             f'{port} "{dev}" False']
            self.options += [f'-e connector Connect sysbus.{dev} {dev}']

        if getvar('config.debug'):
            gdbport = getvar('config.gdbport', failok=False)
            self.options += [f'-e machine StartGdbServer {gdbport}']

        self.options += ['-e start']


class GDB(Launchable):
    def __init__(self):
        super().__init__('gdb', getvar('gdb.binary'))

        self.options += getopts(
                'gdb.pre-options', 'gdb.extra-options', 'gdb.post-options')
        self.options.append(getvar('config.elf'))


class SOCAT(Launchable):
    def __init__(self, name, tcp_port, raw=False):
        super().__init__(name, 'socat')
        # The simulator will only open the server after some time has
        # passed.  To minimize the delay, keep reconnecting until success.
        stdio_opt = 'STDIO'
        if raw:
            stdio_opt += ',cfmakeraw'
        self.options = [stdio_opt, f'tcp:localhost:{tcp_port},retry,forever']


def PostMortem(gdb):
    gdb.sendline('post-mortem')
    gdb.expect_exact('(gdb) ')
    print(gdb.before.decode())
    if sys.stdin.isatty():
        print('(gdb) ', end='')
        gdb.interact()
    gdb.sendline('kill')
    gdb.sendline('quit')


def TestRun(sim, dbg, timeout):
    sim_proc = sim.spawn(cpulimit=timeout)
    gdb_proc = dbg.spawn(dimensions=(int(os.environ['LINES']),
                                     int(os.environ['COLUMNS'])))

    try:
        # No need to wait for the simulator, GDB will terminate it!
        rc = gdb_proc.expect_exact([pexpect.EOF, '(gdb) '], timeout=None)

        if rc == 1:
            timed_out = b'Program received signal SIGINT' in gdb_proc.before
            PostMortem(gdb_proc)
            print('Test run %s!' % ('timeout' if timed_out else 'failed'))
            if timed_out:
                rc = 2
    except KeyboardInterrupt:
        signal.signal(signal.SIGINT, signal.SIG_IGN)
        gdb_proc.terminate()
        sim_proc.terminate()
        rc = 3
    sys.exit(rc)


def DevelRun(sim, dbg):
    from libtmux import Server, Session

    subprocess.run(['tmux', '-f', TMUX_CONF, '-L', 'mimiker', 'start-server'])

    server = Server(config_file=TMUX_CONF, socket_name='mimiker')

    if server.has_session('mimiker'):
        server.kill_session('mimiker')

    session = server.new_session(session_name='mimiker', attach=False,
                                 window_name=':0', window_command='sleep 1')

    uarts = [SOCAT(uart['name'], uart['port'], uart.get('raw', False))
             for uart in getvar(f'{sim.name}.uarts')]

    try:
        sim.start(session)
        for uart in uarts:
            uart.start(session)
        if dbg:
            dbg.start(session)

        session.kill_window(':0')
        session.select_window(dbg.name if dbg else '/dev/tty0')
        session.attach_session()
    finally:
        server.kill_server()

        # Give the simulator a chance to exit gracefully
        sim.stop()


def setup_terminal():
    cols, rows = shutil.get_terminal_size(fallback=(132, 43))

    os.environ['COLUMNS'] = str(cols)
    os.environ['LINES'] = str(rows)

    if sys.stdin.isatty():
        subprocess.run(['stty', 'cols', str(cols), 'rows', str(rows)])


def prepare_dtb():
<<<<<<< HEAD
    dts = os.path.join('sys/dts/', '{}.dts'.format(getvar('board')))
=======
    bootargs = ' '.join(getvar('config.args'))
    board = getvar('board')
    dts = f'sys/dts/{board}.dts'
>>>>>>> 1b908861
    if not os.path.isfile(dts):
        return

    try:
<<<<<<< HEAD
        with open('launch.dts', 'w') as launch_dts:
            with open('sys/dts/launch.dts', 'r') as launch_tmpl_dts:
                s = launch_tmpl_dts.read()
                args = ' '.join(getvar('config.args'))
                launch_dts.write(s.replace('BOOTARGS', args))

        subprocess.check_call(
            'dtc -O dtb -o launch.dtbo launch.dts', shell=True
        )
        dtb = os.path.join('sys/dts/', '{}.dtb'.format(getvar('board')))
        subprocess.check_call(
            'fdtoverlay -i {} -o {} launch.dtbo'.format(dtb, dtb), shell=True
        )
    finally:
        try:
            os.remove('launch.dts')
            os.remove('launch.dtbo')
=======
        with open('launch.dts', mode='w') as tmp:
            with redirect_stdout(tmp):
                print(f'/include/ "{dts}"')
                print('&{/chosen} {')
                print(f'  bootargs = "{bootargs}";')
                print('};')

        subprocess.check_call(
            f'dtc -O dtb -o launch.dtb {tmp.name}', shell=True)
    finally:
        try:
            os.remove('launch.dts')
>>>>>>> 1b908861
        except OSError:
            pass


if __name__ == '__main__':
    setup_terminal()

    parser = argparse.ArgumentParser(
        description='Launch kernel in a board simulator.')
    parser.add_argument('args', metavar='ARGS', type=str,
                        nargs=argparse.REMAINDER, help='Kernel arguments.')
    parser.add_argument('-d', '--debug', action='store_true',
                        help='Start debugging session with gdb.')
    parser.add_argument('-n', '--network', action='store_true',
                        help='Append qemu network configuration (if any).')
    parser.add_argument('-t', '--test-run', action='store_true',
                        help='Test-run mode: simulator output goes to stdout.')
    parser.add_argument('-T', '--timeout', type=int, default=60,
                        help='Test-run will fail after n seconds.')
    parser.add_argument('-g', '--graphics', action='store_true',
                        help='Enable VGA output.')
    parser.add_argument('-b', '--board', default='malta',
                        choices=['malta', 'rpi3', 'litex-riscv'],
                        help='Emulated board.')
    parser.add_argument('-s', '--storage', type=str,
                        help='QCOW2 image to be attached as a default storage '
                             'device for given platform.')
    args = parser.parse_args()

    # Used by tmux to override ./.tmux.conf with ./.tmux.conf.local
    os.environ['MIMIKER_REPO'] = os.path.dirname(os.path.realpath(sys.argv[0]))

    setboard(args.board)
    setvar('config.debug', args.debug)
    setvar('config.graphics', args.graphics)
    setvar('config.args', args.args)
    setvar('config.network', args.network)
    setvar('config.storage', args.storage)

    # Check if the kernel file is available
    if not os.path.isfile(getvar('config.kernel')):
        raise SystemExit('%s: file does not exist!' % getvar('config.kernel'))

    prepare_dtb()

    sim_name = getvar('config.simulator', failok=False)

    # Create simulator launcher
    if args.test_run:
        setvar(f'{sim_name}.uarts', [])

    sim = QEMU() if sim_name == 'qemu' else RENODE()

    # Create debugger launcher
    if args.debug:
        kernel_args = {}
        for arg in args.args:
            try:
                key, val = arg.split('=', 1)
                kernel_args[key] = val
            except ValueError:
                pass

        if 'test' in kernel_args:
            host_path = "sysroot/bin/utest.dbg"
        elif 'init' in kernel_args:
            host_path = f"sysroot{kernel_args['init']}.dbg"
        else:
            host_path = None

        if host_path is not None:
            extra = getvar('gdb.extra-options')
            extra.append(f'-ex=add-symbol-file {host_path} 0x400000')

        dbg = GDB()
    elif args.test_run:
        setvar('gdb.post-options', ['-ex=source .gdbinit-test'])
        dbg = GDB()
    else:
        dbg = None

    if args.test_run:
        TestRun(sim, dbg, args.timeout)
    else:
        DevelRun(sim, dbg)<|MERGE_RESOLUTION|>--- conflicted
+++ resolved
@@ -65,11 +65,18 @@
             },
             'rpi3': {
                 'kernel': 'sys/mimiker.img.gz',
+                'dts': 'sys/dts/rpi3.dts',
                 'simulator': 'qemu'
             },
             'litex-riscv': {
                 'kernel': 'sys/mimiker.img',
+                'dts': 'sys/dts/litex-riscv.dts',
                 'simulator': 'renode',
+            },
+            'sifive_u': {
+                'kernel': 'sys/mimiker.elf',
+                'dts': 'sys/dts/sifive_u.dts',
+                'simulator': 'qemu'
             },
         },
     },
@@ -108,14 +115,26 @@
                 'options': [
                     '-machine', 'raspi3',
                     '-smp', '4',
-                    '-dtb', 'launch.dtb',
                     '-cpu', 'cortex-a53'],
                 'network_options': [],
                 'uarts': [
                     dict(name='/dev/tty0', port=RandomPort(), raw=True)
                 ],
                 'drive': 'if=sd,index=0,format=qcow2,file={path}',
-            }
+            },
+            'sifive_u': {
+                'binary': 'qemu-mimiker-riscv64',
+                'options': [
+                    '-machine', 'sifive_u',
+                    '-smp', '5',
+                    '-m', '1G',
+                ],
+                'network_options': [],
+                'uarts': [
+                    dict(name='/dev/tty0', port=RandomPort(), raw=True),
+                    dict(name='/dev/tty1', port=RandomPort(), raw=True)
+                ]
+            },
         }
     },
     'renode': {
@@ -137,7 +156,7 @@
             '-ex=set confirm no',
             '-iex=set auto-load safe-path {}/'.format(os.getcwd()),
             '-ex=set tcp connect-timeout 30',
-            '-ex=target remote localhost:{gdbport}',
+            '-ex=target extended-remote localhost:{gdbport}',
             '--silent',
         ],
         'extra-options': [],
@@ -154,6 +173,16 @@
             },
             'litex-riscv': {
                 'binary': 'riscv32-mimiker-elf-gdb'
+            },
+            'sifive_u': {
+                'binary': 'riscv64-mimiker-elf-gdb',
+                'extra-options': [
+                    '-ex=add-inferior',
+                    '-ex=inferior 2',
+                    '-ex=file {kernel}',
+                    '-ex=attach 2',
+                    '-ex=set schedule-multiple on',
+                ],
             },
         }
     }
@@ -258,8 +287,12 @@
             port = uart['port']
             self.options += ['-serial', f'tcp:127.0.0.1:{port},server,wait']
 
-        if getvar('board') == 'malta' and getvar('config.args'):
-            self.options += ['-append', ' '.join(getvar('config.args'))]
+        if getvar('config.dts', failok=True) is None:
+            if getvar('config.args'):
+                self.options += ['-append', ' '.join(getvar('config.args'))]
+        else:
+            self.options += ['-dtb', 'launch.dtb']
+
         if getvar('config.debug'):
             self.options += ['-S']
         if not getvar('config.graphics'):
@@ -307,7 +340,9 @@
 
         self.options += getopts(
                 'gdb.pre-options', 'gdb.extra-options', 'gdb.post-options')
-        self.options.append(getvar('config.elf'))
+
+        if getvar('board') != 'sifive_u':
+            self.options.append(getvar('config.elf'))
 
 
 class SOCAT(Launchable):
@@ -399,36 +434,16 @@
 
 
 def prepare_dtb():
-<<<<<<< HEAD
-    dts = os.path.join('sys/dts/', '{}.dts'.format(getvar('board')))
-=======
     bootargs = ' '.join(getvar('config.args'))
     board = getvar('board')
-    dts = f'sys/dts/{board}.dts'
->>>>>>> 1b908861
+    dts = getvar('config.dts', failok=True)
+    if dts is None:
+        return
+
     if not os.path.isfile(dts):
-        return
+        raise SystemExit(f'{dts}: file does not exist!')
 
     try:
-<<<<<<< HEAD
-        with open('launch.dts', 'w') as launch_dts:
-            with open('sys/dts/launch.dts', 'r') as launch_tmpl_dts:
-                s = launch_tmpl_dts.read()
-                args = ' '.join(getvar('config.args'))
-                launch_dts.write(s.replace('BOOTARGS', args))
-
-        subprocess.check_call(
-            'dtc -O dtb -o launch.dtbo launch.dts', shell=True
-        )
-        dtb = os.path.join('sys/dts/', '{}.dtb'.format(getvar('board')))
-        subprocess.check_call(
-            'fdtoverlay -i {} -o {} launch.dtbo'.format(dtb, dtb), shell=True
-        )
-    finally:
-        try:
-            os.remove('launch.dts')
-            os.remove('launch.dtbo')
-=======
         with open('launch.dts', mode='w') as tmp:
             with redirect_stdout(tmp):
                 print(f'/include/ "{dts}"')
@@ -441,7 +456,6 @@
     finally:
         try:
             os.remove('launch.dts')
->>>>>>> 1b908861
         except OSError:
             pass
 
@@ -464,7 +478,7 @@
     parser.add_argument('-g', '--graphics', action='store_true',
                         help='Enable VGA output.')
     parser.add_argument('-b', '--board', default='malta',
-                        choices=['malta', 'rpi3', 'litex-riscv'],
+                        choices=['malta', 'rpi3', 'litex-riscv', 'sifive_u'],
                         help='Emulated board.')
     parser.add_argument('-s', '--storage', type=str,
                         help='QCOW2 image to be attached as a default storage '
