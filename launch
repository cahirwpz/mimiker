#!/usr/bin/env python3

import argparse
import atexit
import itertools
import os
import os.path
import pexpect
import random
import resource
import shlex
import shutil
import signal
import subprocess
import sys
import time


TMUX_CONF = './.tmux.conf'
MIN_PORT = 24000
MAX_PORT = 32000


def RandomPort():
    portlock = None
    ports = list(range(MIN_PORT, MAX_PORT))
    while not portlock and ports:
        port = random.choice(ports)
        ports.remove(port)
        portlock = f'/tmp/launch-port-{port}.lock'
        try:
            fd = os.open(portlock, os.O_CREAT | os.O_EXCL | os.O_CLOEXEC)
            os.close(fd)

            def unlock():
                try:
                    os.remove(portlock)
                except OSError:
                    pass

            atexit.register(unlock)
            return port
        except OSError:
            portlock = None
    raise RuntimeError('Run out of TCP port locks!')


CONFIG = {
    'board': 'malta',
    'config': {
        'debug': False,
        'gdbport': RandomPort(),
        'graphics': False,
        'network': False,
        'storage': '',
        'elf': 'sys/mimiker.elf',
        'initrd': 'initrd.cpio',
        'args': [],
        'board': {
            'malta': {
                'kernel': 'sys/mimiker.elf',
                'simulator': 'qemu'
            },
            'rpi3': {
                'kernel': 'sys/mimiker.img.gz',
                'simulator': 'qemu'
            },
            'litex-riscv': {
                'kernel': 'sys/mimiker.img',
                'simulator': 'renode',
            },
            'fu540': {
                'kernel': 'sys/mimiker.elf',
                'simulator': 'qemu'
            },
        },
    },
    'qemu': {
        'options': [
            '-nodefaults',
            # Configure record/replay function for deterministic replay,
            # refer to https://github.com/qemu/qemu/blob/master/docs/replay.txt
            # '-icount', 'shift=3,sleep=on,rr=record,rrfile=replay.bin',
            '-icount', 'shift=3,align=off,sleep=on',
            '-rtc', 'clock=vm',
            '-kernel', '{kernel}',
            '-initrd', '{initrd}',
            '-gdb', 'tcp:127.0.0.1:{gdbport},server,wait',
            '-serial', 'none'],
        'board': {
            'malta': {
                'binary': 'qemu-mimiker-mipsel',
                'options': [
                    '-device', 'VGA',
                    '-machine', 'malta',
                    '-cpu', '24Kf'],
                'network_options': [
                    '-device', 'rtl8139,netdev=net0',
                    '-netdev', 'user,id=net0,hostfwd=tcp::10022-:22',
                    '-object', 'filter-dump,id=net0,netdev=net0,file=rtl.pcap'
                ],
                'uarts': [
                    dict(name='/dev/tty0', port=RandomPort(), raw=True),
                    dict(name='/dev/tty1', port=RandomPort()),
                    dict(name='/dev/cons', port=RandomPort())
                ],
            },
            'rpi3': {
                'binary': 'qemu-mimiker-aarch64',
                'options': [
                    '-machine', 'raspi3',
                    '-smp', '4',
                    '-dtb', 'sys/dts/rpi3.dtb',
                    '-cpu', 'cortex-a53'],
                'network_options': [],
                'uarts': [
                    dict(name='/dev/tty0', port=RandomPort(), raw=True)
<<<<<<< HEAD
                ]
            },
            'fu540': {
                'binary': 'qemu-mimiker-riscv64',
                'options': [
                    '-machine', 'sifive_u',
                    '-smp', '5',
                    '-m', '1G',
#                    '-bios', 'fw_jump.elf',
                    '-monitor', 'stdio',
                ],
                'network_options': [],
                'uarts': [
                    dict(name='/dev/tty0', port=RandomPort(), raw=True),
                    dict(name='/dev/tty1', port=RandomPort(), raw=True)
                ]
=======
                ],
                'drive': 'if=sd,index=0,format=qcow2,file={path}',
>>>>>>> 9d9e5a9e
            }
        }
    },
    'renode': {
        'options': {
            '--console',
        },
        'board': {
            'litex-riscv': {
                'script': 'litex_vexriscv_mimiker.resc',
                'uarts': [
                    dict(name='/dev/tty0', port=RandomPort(), raw=True)
                ]
            }
        }
    },
    'gdb': {
        'pre-options': [
            '-n',
            '-ex=set confirm no',
            '-iex=set auto-load safe-path {}/'.format(os.getcwd()),
            '-ex=set tcp connect-timeout 30',
            '-ex=target extended-remote localhost:{gdbport}',
            '--silent',
        ],
        'extra-options': [],
        'post-options': [
            '-ex=add-inferior',
            '-ex=inferior 2',
            '-ex=file sys/mimiker.elf',
            '-ex=attach 2',
            '-ex=set schedule-multiple on',
            '-ex=source .gdbinit',
            '-ex=continue',
        ],
        'board': {
            'malta': {
                'binary': 'mipsel-mimiker-elf-gdb'
            },
            'rpi3': {
                'binary': 'aarch64-mimiker-elf-gdb'
            },
            'litex-riscv': {
                'binary': 'riscv32-mimiker-elf-gdb'
            },
            'fu540': {
                'binary': 'riscv64-mimiker-elf-gdb'
            },
        }
    }
}

BOOTARGS_DTS_TEMPLATE = """
/dts-v1/;
/plugin/;

&{{/chosen}} {{
    bootargs = "{}";
}};
"""

def setboard(name):
    setvar('board', name)
    # go over top-level configuration variables
    for top, config in CONFIG.items():
        if type(config) is not dict:
            continue
        board = getvar('board.' + name, start=config, failok=True)
        if not board:
            continue
        # merge board variables into generic set
        for key, value in board.items():
            if key not in config:
                config[key] = value
            elif type(value) == list:
                config[key].extend(value)
            else:
                raise RuntimeError(f'Cannot merge {top}.board.{name}.{key} '
                                   f'into {top}')
        # finish merging by removing alternative configurations
        del config['board']


def getvar(name, start=CONFIG, failok=False):
    value = start
    for f in name.split('.'):
        try:
            value = value[f]
        except KeyError as ex:
            if failok:
                return None
            raise ex
    return value


def setvar(name, val, config=CONFIG):
    fs = name.split('.')
    while len(fs) > 1:
        config = config[fs.pop(0)]
    config[fs.pop(0)] = val


def getopts(*names):
    opts = itertools.chain.from_iterable([getvar(name) for name in names])
    return [opt.format(**getvar('config')) for opt in opts]


class Launchable():
    def __init__(self, name, cmd):
        self.name = name
        self.cmd = cmd
        self.window = None
        self.pid = None
        self.options = []

    def start(self, session):
        cmd = ' '.join([self.cmd] + list(map(shlex.quote, self.options)))
        self.window = session.new_window(
            attach=False, window_name=self.name, window_shell=cmd)
        self.pid = int(self.window.attached_pane._info['pane_pid'])

    def spawn(self, dimensions=None, cpulimit=None):
        def set_cpu_limit():
            if cpulimit is None:
                return
            soft, hard = resource.getrlimit(resource.RLIMIT_CPU)
            if soft >= 0:
                soft = min(soft, cpulimit)
            elif hard >= 0:
                soft = min(hard, cpulimit)
            else:
                soft = cpulimit
            resource.setrlimit(resource.RLIMIT_CPU, (soft, hard))

        return pexpect.spawn(self.cmd, self.options, dimensions=dimensions,
                             preexec_fn=set_cpu_limit)

    def stop(self):
        if self.pid is None:
            return

        time.sleep(0.2)
        try:
            os.kill(self.pid, signal.SIGKILL)
        except ProcessLookupError:
            # Process has already quit!
            pass
        self.pid = None


class QEMU(Launchable):
    def __init__(self):
        super().__init__('qemu', getvar('qemu.binary'))

        self.options = getopts('qemu.options')
        for uart in getvar('qemu.uarts'):
            port = uart['port']
            self.options += ['-serial', f'tcp:127.0.0.1:{port},server,wait']

        if getvar('config.args'):
            self.options += ['-append', ' '.join(getvar('config.args'))]
        if getvar('config.debug'):
            self.options += ['-S']
        if not getvar('config.graphics'):
            self.options += ['-display', 'none']
        if getvar('config.network'):
            self.options += getopts('qemu.network_options')

        storage = getvar('config.storage')
        if storage:
            if not os.path.isfile(storage):
                raise SystemExit(f'{storage}: file does not exist!')
            drive = getvar('qemu.drive', failok=True)
            if not drive:
                raise SystemExit('Default drive is not defined for the '
                                 'selected platform.')
            self.options += ['-drive', drive.format(path=storage)]


class RENODE(Launchable):
    def __init__(self):
        super().__init__('renode', 'renode')

        self.options = getopts('renode.options')

        script = getvar('renode.script', failok=False)
        self.options += [f'-e include @scripts/single-node/{script}']

        for i, uart in enumerate(getvar('renode.uarts')):
            port = uart['port']
            dev = f'uart{i}'
            self.options += ['-e emulation CreateServerSocketTerminal ' +
                             f'{port} "{dev}" False']
            self.options += [f'-e connector Connect sysbus.{dev} {dev}']

        if getvar('config.debug'):
            gdbport = getvar('config.gdbport', failok=False)
            self.options += [f'-e machine StartGdbServer {gdbport}']

        with open('bootargs.dts', 'w') as bootargs_dts_file:
            bootargs_dts_file.write(
                BOOTARGS_DTS_TEMPLATE.format(' '.join(getvar('config.args')))
            )
        subprocess.check_call(
            'dtc -O dtb -o bootargs.dtbo bootargs.dts', shell=True
        )
        dtb = os.path.join('sys/dts/', '{}.dtb'.format(getvar('board')))
        subprocess.check_call(
            'fdtoverlay -i {} -o {} bootargs.dtbo'.format(dtb, dtb), shell=True
        )
        os.remove('bootargs.dts')
        os.remove('bootargs.dtbo')

        self.options += ['-e start']


class GDB(Launchable):
    def __init__(self):
        super().__init__('gdb', getvar('gdb.binary'))

        self.options = getopts(
                'gdb.pre-options', 'gdb.extra-options', 'gdb.post-options')
        #elf = getvar('config.elf')
        #self.options.append(f'file {elf}')
        #print(self.options)


class SOCAT(Launchable):
    def __init__(self, name, tcp_port, raw=False):
        super().__init__(name, 'socat')
        # The simulator will only open the server after some time has
        # passed.  To minimize the delay, keep reconnecting until success.
        stdio_opt = 'STDIO'
        if raw:
            stdio_opt += ',cfmakeraw'
        self.options = [stdio_opt, f'tcp:localhost:{tcp_port},retry,forever']


def PostMortem(gdb):
    gdb.sendline('post-mortem')
    gdb.expect_exact('(gdb) ')
    print(gdb.before.decode())
    if sys.stdin.isatty():
        print('(gdb) ', end='')
        gdb.interact()
    gdb.sendline('kill')
    gdb.sendline('quit')


def TestRun(sim, dbg, timeout):
    sim_proc = sim.spawn(cpulimit=timeout)
    gdb_proc = dbg.spawn(dimensions=(int(os.environ['LINES']),
                                     int(os.environ['COLUMNS'])))

    try:
        # No need to wait for the simulator, GDB will terminate it!
        rc = gdb_proc.expect_exact([pexpect.EOF, '(gdb) '], timeout=None)

        if rc == 1:
            timed_out = b'Program received signal SIGINT' in gdb_proc.before
            PostMortem(gdb_proc)
            print('Test run %s!' % ('timeout' if timed_out else 'failed'))
            if timed_out:
                rc = 2
    except KeyboardInterrupt:
        signal.signal(signal.SIGINT, signal.SIG_IGN)
        gdb_proc.terminate()
        sim_proc.terminate()
        rc = 3
    sys.exit(rc)


def DevelRun(sim, dbg):
    from libtmux import Server, Session

    subprocess.run(['tmux', '-f', TMUX_CONF, '-L', 'mimiker', 'start-server'])

    server = Server(config_file=TMUX_CONF, socket_name='mimiker')

    if server.has_session('mimiker'):
        server.kill_session('mimiker')

    session = server.new_session(session_name='mimiker', attach=False,
                                 window_name=':0', window_command='sleep 1')

    uarts = [SOCAT(uart['name'], uart['port'], uart.get('raw', False))
             for uart in getvar(f'{sim.name}.uarts')]

    try:
        sim.start(session)
        for uart in uarts:
            uart.start(session)
        if dbg:
            dbg.start(session)

        session.kill_window(':0')
        session.select_window(dbg.name if dbg else '/dev/tty0')
        session.attach_session()
    finally:
        server.kill_server()

        # Give the simulator a chance to exit gracefully
        sim.stop()


def setup_terminal():
    cols, rows = shutil.get_terminal_size(fallback=(132, 43))

    os.environ['COLUMNS'] = str(cols)
    os.environ['LINES'] = str(rows)

    if sys.stdin.isatty():
        subprocess.run(['stty', 'cols', str(cols), 'rows', str(rows)])


if __name__ == '__main__':
    setup_terminal()

    parser = argparse.ArgumentParser(
        description='Launch kernel in a board simulator.')
    parser.add_argument('args', metavar='ARGS', type=str,
                        nargs=argparse.REMAINDER, help='Kernel arguments.')
    parser.add_argument('-d', '--debug', action='store_true',
                        help='Start debugging session with gdb.')
    parser.add_argument('-n', '--network', action='store_true',
                        help='Append qemu network configuration (if any).')
    parser.add_argument('-t', '--test-run', action='store_true',
                        help='Test-run mode: simulator output goes to stdout.')
    parser.add_argument('-T', '--timeout', type=int, default=60,
                        help='Test-run will fail after n seconds.')
    parser.add_argument('-g', '--graphics', action='store_true',
                        help='Enable VGA output.')
    parser.add_argument('-b', '--board', default='malta',
                        choices=['malta', 'rpi3', 'litex-riscv', 'fu540'],
                        help='Emulated board.')
    parser.add_argument('-s', '--storage', type=str,
                        help='QCOW2 image to be attached as a default storage '
                             'device for given platform.')
    args = parser.parse_args()

    # Used by tmux to override ./.tmux.conf with ./.tmux.conf.local
    os.environ['MIMIKER_REPO'] = os.path.dirname(os.path.realpath(sys.argv[0]))

    setboard(args.board)
    setvar('config.debug', args.debug)
    setvar('config.graphics', args.graphics)
    setvar('config.args', args.args)
    setvar('config.network', args.network)
    setvar('config.storage', args.storage)

    # Check if the kernel file is available
    if not os.path.isfile(getvar('config.kernel')):
        raise SystemExit('%s: file does not exist!' % getvar('config.kernel'))

    sim_name = getvar('config.simulator', failok=False)

    # Create simulator launcher
    if args.test_run:
        setvar(f'{sim_name}.uarts', [])

    sim = QEMU() if sim_name == 'qemu' else RENODE()

    # Create debugger launcher
    if args.debug:
        kernel_args = {}
        for arg in args.args:
            try:
                key, val = arg.split('=', 1)
                kernel_args[key] = val
            except ValueError:
                pass

        if 'test' in kernel_args:
            host_path = "sysroot/bin/utest.dbg"
        elif 'init' in kernel_args:
            host_path = f"sysroot{kernel_args['init']}.dbg"
        else:
            host_path = None

        if host_path is not None:
            extra = getvar('gdb.extra-options')
            extra.append(f'-ex=add-symbol-file {host_path} 0x400000')

        dbg = GDB()
    elif args.test_run:
        setvar('gdb.post-options', ['-ex=source .gdbinit-test'])
        dbg = GDB()
    else:
        dbg = None

    if args.test_run:
        TestRun(sim, dbg, args.timeout)
    else:
        DevelRun(sim, dbg)<|MERGE_RESOLUTION|>--- conflicted
+++ resolved
@@ -115,8 +115,8 @@
                 'network_options': [],
                 'uarts': [
                     dict(name='/dev/tty0', port=RandomPort(), raw=True)
-<<<<<<< HEAD
-                ]
+                ],
+                'drive': 'if=sd,index=0,format=qcow2,file={path}',
             },
             'fu540': {
                 'binary': 'qemu-mimiker-riscv64',
@@ -132,10 +132,6 @@
                     dict(name='/dev/tty0', port=RandomPort(), raw=True),
                     dict(name='/dev/tty1', port=RandomPort(), raw=True)
                 ]
-=======
-                ],
-                'drive': 'if=sd,index=0,format=qcow2,file={path}',
->>>>>>> 9d9e5a9e
             }
         }
     },
