#!/usr/bin/env python3

import argparse
import atexit
import itertools
import os
import os.path
import pexpect
import random
import resource
import shlex
import shutil
import signal
import subprocess
import sys
import time


TMUX_CONF = './.tmux.conf'
MIN_PORT = 24000
MAX_PORT = 32000


def RandomPort():
    portlock = None
    ports = list(range(MIN_PORT, MAX_PORT))
    while not portlock and ports:
        port = random.choice(ports)
        ports.remove(port)
        portlock = f'/tmp/launch-port-{port}.lock'
        try:
            fd = os.open(portlock, os.O_CREAT | os.O_EXCL | os.O_CLOEXEC)
            os.close(fd)

            def unlock():
                try:
                    os.remove(portlock)
                except OSError:
                    pass

            atexit.register(unlock)
            return port
        except OSError:
            portlock = None
    raise RuntimeError('Run out of TCP port locks!')


CONFIG = {
    'board': 'malta',
    'config': {
        'debug': False,
        'gdbport': RandomPort(),
        'graphics': False,
        'network': False,
        'elf': 'sys/mimiker.elf',
        'initrd': 'initrd.cpio',
        'args': [],
        'board': {
            'malta': {
                'kernel': 'sys/mimiker.elf',
                'simulator': 'qemu'
            },
            'rpi3': {
                'kernel': 'sys/mimiker.img.gz',
                'simulator': 'qemu'
<<<<<<< HEAD
            },
            'vexriscv': {
                'kernel': 'sys/mimiker.img',
                'simulator': 'renode',
=======
>>>>>>> ed701132
            },
        },
    },
    'qemu': {
        'options': [
            '-nodefaults',
            # Configure record/replay function for deterministic replay,
            # refer to https://github.com/qemu/qemu/blob/master/docs/replay.txt
            # '-icount', 'shift=3,sleep=on,rr=record,rrfile=replay.bin',
            '-icount', 'shift=3,align=off,sleep=on',
            '-rtc', 'clock=vm',
            '-kernel', '{kernel}',
            '-initrd', '{initrd}',
            '-gdb', 'tcp:127.0.0.1:{gdbport},server,wait',
            '-serial', 'none'],
        'board': {
            'malta': {
                'binary': 'qemu-mimiker-mipsel',
                'options': [
                    '-device', 'VGA',
                    '-machine', 'malta',
                    '-cpu', '24Kf'],
                'network_options': [
                    '-device', 'rtl8139,netdev=net0',
                    '-netdev', 'user,id=net0,hostfwd=tcp::10022-:22',
                    '-object', 'filter-dump,id=net0,netdev=net0,file=rtl.pcap'
                ],
                'uarts': [
                    dict(name='/dev/tty0', port=RandomPort(), raw=True),
                    dict(name='/dev/tty1', port=RandomPort()),
                    dict(name='/dev/cons', port=RandomPort())
                ]
            },
            'rpi3': {
                'binary': 'qemu-mimiker-aarch64',
                'options': [
                    '-machine', 'raspi3',
                    '-smp', '4',
                    '-dtb', 'sys/dts/rpi3.dtb',
                    '-cpu', 'cortex-a53'],
                'network_options': [],
                'uarts': [
                    dict(name='/dev/tty0', port=RandomPort(), raw=True)
<<<<<<< HEAD
                ]
            }
        }
    },
    'renode': {
        'options': {
            '--console',
        },
        'board': {
            'vexriscv': {
                'script': 'vexriscv.resc',
                'uarts': [
                    dict(name='/dev/tty0', port=RandomPort())
=======
>>>>>>> ed701132
                ]
            }
        }
    },
    'renode': {
        'options': {
            '--console',
        },
        'board': {
        }
    },
    'gdb': {
        'pre-options': [
            '-n',
            '-ex=set confirm no',
            '-iex=set auto-load safe-path {}/'.format(os.getcwd()),
            '-ex=set tcp connect-timeout 30',
            '-ex=target remote localhost:{gdbport}',
            '--silent',
        ],
        'extra-options': [],
        'post-options': [
            '-ex=source .gdbinit',
            '-ex=continue',
        ],
        'board': {
            'malta': {
                'binary': 'mipsel-mimiker-elf-gdb'
            },
            'rpi3': {
                'binary': 'aarch64-mimiker-elf-gdb'
            },
            'vexriscv': {
                'binary': 'riscv32-mimiker-elf-gdb'
            },
        }
    }
}


def setboard(name):
    setvar('board', name)
    # go over top-level configuration variables
    for top, config in CONFIG.items():
        if type(config) is not dict:
            continue
        board = getvar('board.' + name, start=config, failok=True)
        if not board:
            continue
        # merge board variables into generic set
        for key, value in board.items():
            if key not in config:
                config[key] = value
            elif type(value) == list:
                config[key].extend(value)
            else:
                raise RuntimeError(f'Cannot merge {top}.board.{name}.{key} '
                                   f'into {top}')
        # finish merging by removing alternative configurations
        del config['board']


def getvar(name, start=CONFIG, failok=False):
    value = start
    for f in name.split('.'):
        try:
            value = value[f]
        except KeyError as ex:
            if failok:
                return None
            raise ex
    return value


def setvar(name, val, config=CONFIG):
    fs = name.split('.')
    while len(fs) > 1:
        config = config[fs.pop(0)]
    config[fs.pop(0)] = val


def getopts(*names):
    opts = itertools.chain.from_iterable([getvar(name) for name in names])
    return [opt.format(**getvar('config')) for opt in opts]


class Launchable():
    def __init__(self, name, cmd):
        self.name = name
        self.cmd = cmd
        self.window = None
        self.pid = None
        self.options = []

    def start(self, session):
        cmd = ' '.join([self.cmd] + list(map(shlex.quote, self.options)))
        self.window = session.new_window(
            attach=False, window_name=self.name, window_shell=cmd)
        self.pid = int(self.window.attached_pane._info['pane_pid'])

    def spawn(self, dimensions=None, cpulimit=None):
        def set_cpu_limit():
            if cpulimit is None:
                return
            soft, hard = resource.getrlimit(resource.RLIMIT_CPU)
            if soft >= 0:
                soft = min(soft, cpulimit)
            elif hard >= 0:
                soft = min(hard, cpulimit)
            else:
                soft = cpulimit
            resource.setrlimit(resource.RLIMIT_CPU, (soft, hard))

        return pexpect.spawn(self.cmd, self.options, dimensions=dimensions,
                             preexec_fn=set_cpu_limit)

    def stop(self):
        if self.pid is None:
            return

        time.sleep(0.2)
        try:
            os.kill(self.pid, signal.SIGKILL)
        except ProcessLookupError:
            # Process has already quit!
            pass
        self.pid = None


class QEMU(Launchable):
    def __init__(self):
        super().__init__('qemu', getvar('qemu.binary'))

        self.options = getopts('qemu.options')
        for uart in getvar('qemu.uarts'):
            port = uart['port']
            self.options += ['-serial', f'tcp:127.0.0.1:{port},server,wait']

        if getvar('config.args'):
            self.options += ['-append', ' '.join(getvar('config.args'))]
        if getvar('config.debug'):
            self.options += ['-S']
        if not getvar('config.graphics'):
            self.options += ['-display', 'none']
        if getvar('config.network'):
            self.options += getopts('qemu.network_options')


class RENODE(Launchable):
    def __init__(self):
        super().__init__('renode', 'renode')

        self.options = getopts('renode.options')

        script = getvar('renode.script', failok=False)
<<<<<<< HEAD
        self.options += [f'-e include @sys/renode/scripts/{script}']

        uarts = getvar('renode.uarts')
        for i in range(len(uarts)):
            uart = uarts[i]
=======
        self.options += [f'-e include @scripts/single-node/{script}']

        for i, uart in enumerate(getvar('renode.uarts')):
>>>>>>> ed701132
            port = uart['port']
            dev = f'uart{i}'
            self.options += ['-e emulation CreateServerSocketTerminal ' +
                             f'{port} "{dev}" False']
            self.options += [f'-e connector Connect sysbus.{dev} {dev}']

        if getvar('config.debug'):
            gdbport = getvar('config.gdbport', failok=False)
            self.options += [f'-e machine StartGdbServer {gdbport}']

<<<<<<< HEAD
=======
        # TODO(MichalBlk): we should enable passing kernel args through
        # the launch script by introducing parameterizable DTS files.
>>>>>>> ed701132
        if getvar('config.args'):
            raise Exception('kernel args for renode must be passed via dtb')

        self.options += ['-e start']


class GDB(Launchable):
    def __init__(self):
        super().__init__('gdb', getvar('gdb.binary'))

        self.options += getopts(
                'gdb.pre-options', 'gdb.extra-options', 'gdb.post-options')
        self.options.append(getvar('config.elf'))


class SOCAT(Launchable):
    def __init__(self, name, tcp_port, raw=False):
        super().__init__(name, 'socat')
        # The simulator will only open the server after some time has
        # passed.  To minimize the delay, keep reconnecting until success.
        stdio_opt = 'STDIO'
        if raw:
            stdio_opt += ',cfmakeraw'
        self.options = [stdio_opt, f'tcp:localhost:{tcp_port},retry,forever']


def PostMortem(gdb):
    gdb.sendline('post-mortem')
    gdb.expect_exact('(gdb) ')
    print(gdb.before.decode())
    if sys.stdin.isatty():
        print('(gdb) ', end='')
        gdb.interact()
    gdb.sendline('kill')
    gdb.sendline('quit')


def TestRun(sim, dbg, timeout):
<<<<<<< HEAD
    sim = sim.spawn(cpulimit=timeout)
    gdb = dbg.spawn(dimensions=(int(os.environ['LINES']),
                                int(os.environ['COLUMNS'])))

    try:
        # No need to wait for the simulator, GDB will terminate it!
        rc = gdb.expect_exact([pexpect.EOF, '(gdb) '], timeout=None)
=======
    sim_proc = sim.spawn(cpulimit=timeout)
    gdb_proc = dbg.spawn(dimensions=(int(os.environ['LINES']),
                                     int(os.environ['COLUMNS'])))

    try:
        # No need to wait for the simulator, GDB will terminate it!
        rc = gdb_proc.expect_exact([pexpect.EOF, '(gdb) '], timeout=None)
>>>>>>> ed701132

        if rc == 1:
            timed_out = b'Program received signal SIGINT' in gdb_proc.before
            PostMortem(gdb_proc)
            print('Test run %s!' % ('timeout' if timed_out else 'failed'))
            if timed_out:
                rc = 2
    except KeyboardInterrupt:
        signal.signal(signal.SIGINT, signal.SIG_IGN)
<<<<<<< HEAD
        gdb.terminate()
        sim.terminate()
=======
        gdb_proc.terminate()
        sim_proc.terminate()
>>>>>>> ed701132
        rc = 3
    sys.exit(rc)


def DevelRun(sim, dbg):
    from libtmux import Server, Session

    subprocess.run(['tmux', '-f', TMUX_CONF, '-L', 'mimiker', 'start-server'])

    server = Server(config_file=TMUX_CONF, socket_name='mimiker')

    if server.has_session('mimiker'):
        server.kill_session('mimiker')

    session = server.new_session(session_name='mimiker', attach=False,
                                 window_name=':0', window_command='sleep 1')

    uarts = [SOCAT(uart['name'], uart['port'], uart.get('raw', False))
             for uart in getvar(f'{sim.name}.uarts')]

    try:
        sim.start(session)
        for uart in uarts:
            uart.start(session)
        if dbg:
            dbg.start(session)

        session.kill_window(':0')
        session.select_window(dbg.name if dbg else '/dev/tty0')
        session.attach_session()
    finally:
        server.kill_server()

        # Give the simulator a chance to exit gracefully
        sim.stop()


def setup_terminal():
    cols, rows = shutil.get_terminal_size(fallback=(132, 43))

    os.environ['COLUMNS'] = str(cols)
    os.environ['LINES'] = str(rows)

    if sys.stdin.isatty():
        subprocess.run(['stty', 'cols', str(cols), 'rows', str(rows)])


if __name__ == '__main__':
    setup_terminal()

    parser = argparse.ArgumentParser(
        description='Launch kernel in a board simulator.')
    parser.add_argument('args', metavar='ARGS', type=str,
                        nargs=argparse.REMAINDER, help='Kernel arguments.')
    parser.add_argument('-d', '--debug', action='store_true',
                        help='Start debugging session with gdb.')
    parser.add_argument('-n', '--network', action='store_true',
                        help='Append qemu network configuration (if any).')
    parser.add_argument('-t', '--test-run', action='store_true',
                        help='Test-run mode: simulator output goes to stdout.')
    parser.add_argument('-T', '--timeout', type=int, default=60,
                        help='Test-run will fail after n seconds.')
    parser.add_argument('-g', '--graphics', action='store_true',
                        help='Enable VGA output.')
    parser.add_argument('-b', '--board', default='malta',
<<<<<<< HEAD
                        choices=['malta', 'rpi3', 'vexriscv'],
=======
                        choices=['malta', 'rpi3'],
>>>>>>> ed701132
                        help='Emulated board.')
    args = parser.parse_args()

    # Used by tmux to override ./.tmux.conf with ./.tmux.conf.local
    os.environ['MIMIKER_REPO'] = os.path.dirname(os.path.realpath(sys.argv[0]))

    setboard(args.board)
    setvar('config.debug', args.debug)
    setvar('config.graphics', args.graphics)
    setvar('config.args', args.args)
    setvar('config.network', args.network)

    # Check if the kernel file is available
    if not os.path.isfile(getvar('config.kernel')):
        raise SystemExit('%s: file does not exist!' % getvar('config.kernel'))

<<<<<<< HEAD
    sim = QEMU() if getvar('config.simulator', failok=False) == 'qemu'\
        else RENODE()

    # Create simulator launcher
    if args.test_run:
        setvar(f'{sim.name}.uarts', [])
=======
    sim_name = getvar('config.simulator', failok=False)

    # Create simulator launcher
    if args.test_run:
        setvar(f'{sim_name}.uarts', [])

    sim = QEMU() if sim_name == 'qemu' else RENODE()
>>>>>>> ed701132

    # Create debugger launcher
    if args.debug:
        kernel_args = {}
        for arg in args.args:
            try:
                key, val = arg.split('=', 1)
                kernel_args[key] = val
            except ValueError:
                pass

        if 'test' in kernel_args:
            host_path = "sysroot/bin/utest.dbg"
        elif 'init' in kernel_args:
            host_path = f"sysroot{kernel_args['init']}.dbg"
        else:
            host_path = None

        if host_path is not None:
            extra = getvar('gdb.extra-options')
            extra.append(f'-ex=add-symbol-file {host_path} 0x400000')

        dbg = GDB()
    elif args.test_run:
        setvar('gdb.post-options', ['-ex=source .gdbinit-test'])
        dbg = GDB()
    else:
        dbg = None

    if args.test_run:
        TestRun(sim, dbg, args.timeout)
    else:
        DevelRun(sim, dbg)<|MERGE_RESOLUTION|>--- conflicted
+++ resolved
@@ -63,13 +63,10 @@
             'rpi3': {
                 'kernel': 'sys/mimiker.img.gz',
                 'simulator': 'qemu'
-<<<<<<< HEAD
             },
             'vexriscv': {
                 'kernel': 'sys/mimiker.img',
                 'simulator': 'renode',
-=======
->>>>>>> ed701132
             },
         },
     },
@@ -113,7 +110,6 @@
                 'network_options': [],
                 'uarts': [
                     dict(name='/dev/tty0', port=RandomPort(), raw=True)
-<<<<<<< HEAD
                 ]
             }
         }
@@ -127,8 +123,6 @@
                 'script': 'vexriscv.resc',
                 'uarts': [
                     dict(name='/dev/tty0', port=RandomPort())
-=======
->>>>>>> ed701132
                 ]
             }
         }
@@ -284,17 +278,9 @@
         self.options = getopts('renode.options')
 
         script = getvar('renode.script', failok=False)
-<<<<<<< HEAD
-        self.options += [f'-e include @sys/renode/scripts/{script}']
-
-        uarts = getvar('renode.uarts')
-        for i in range(len(uarts)):
-            uart = uarts[i]
-=======
         self.options += [f'-e include @scripts/single-node/{script}']
 
         for i, uart in enumerate(getvar('renode.uarts')):
->>>>>>> ed701132
             port = uart['port']
             dev = f'uart{i}'
             self.options += ['-e emulation CreateServerSocketTerminal ' +
@@ -305,11 +291,8 @@
             gdbport = getvar('config.gdbport', failok=False)
             self.options += [f'-e machine StartGdbServer {gdbport}']
 
-<<<<<<< HEAD
-=======
         # TODO(MichalBlk): we should enable passing kernel args through
         # the launch script by introducing parameterizable DTS files.
->>>>>>> ed701132
         if getvar('config.args'):
             raise Exception('kernel args for renode must be passed via dtb')
 
@@ -348,15 +331,6 @@
 
 
 def TestRun(sim, dbg, timeout):
-<<<<<<< HEAD
-    sim = sim.spawn(cpulimit=timeout)
-    gdb = dbg.spawn(dimensions=(int(os.environ['LINES']),
-                                int(os.environ['COLUMNS'])))
-
-    try:
-        # No need to wait for the simulator, GDB will terminate it!
-        rc = gdb.expect_exact([pexpect.EOF, '(gdb) '], timeout=None)
-=======
     sim_proc = sim.spawn(cpulimit=timeout)
     gdb_proc = dbg.spawn(dimensions=(int(os.environ['LINES']),
                                      int(os.environ['COLUMNS'])))
@@ -364,7 +338,6 @@
     try:
         # No need to wait for the simulator, GDB will terminate it!
         rc = gdb_proc.expect_exact([pexpect.EOF, '(gdb) '], timeout=None)
->>>>>>> ed701132
 
         if rc == 1:
             timed_out = b'Program received signal SIGINT' in gdb_proc.before
@@ -374,13 +347,8 @@
                 rc = 2
     except KeyboardInterrupt:
         signal.signal(signal.SIGINT, signal.SIG_IGN)
-<<<<<<< HEAD
-        gdb.terminate()
-        sim.terminate()
-=======
         gdb_proc.terminate()
         sim_proc.terminate()
->>>>>>> ed701132
         rc = 3
     sys.exit(rc)
 
@@ -446,11 +414,7 @@
     parser.add_argument('-g', '--graphics', action='store_true',
                         help='Enable VGA output.')
     parser.add_argument('-b', '--board', default='malta',
-<<<<<<< HEAD
                         choices=['malta', 'rpi3', 'vexriscv'],
-=======
-                        choices=['malta', 'rpi3'],
->>>>>>> ed701132
                         help='Emulated board.')
     args = parser.parse_args()
 
@@ -467,14 +431,6 @@
     if not os.path.isfile(getvar('config.kernel')):
         raise SystemExit('%s: file does not exist!' % getvar('config.kernel'))
 
-<<<<<<< HEAD
-    sim = QEMU() if getvar('config.simulator', failok=False) == 'qemu'\
-        else RENODE()
-
-    # Create simulator launcher
-    if args.test_run:
-        setvar(f'{sim.name}.uarts', [])
-=======
     sim_name = getvar('config.simulator', failok=False)
 
     # Create simulator launcher
@@ -482,7 +438,6 @@
         setvar(f'{sim_name}.uarts', [])
 
     sim = QEMU() if sim_name == 'qemu' else RENODE()
->>>>>>> ed701132
 
     # Create debugger launcher
     if args.debug:
