#!/usr/bin/env python3

import argparse
import os
import os.path
import subprocess
import signal
import sys

from launcher import *


TMUX_CONF = './.tmux.conf'


def TestRun(sim, dbg):
    sim.run()
    dbg.run()
    rc = dbg.wait()
    sim.stop()
    sys.exit(rc)


def DevelRun(sim, dbg):
    from libtmux import Server, Session

    subprocess.run(['tmux', '-f', TMUX_CONF, '-L', 'mimiker', 'start-server'])

    server = Server(config_file=TMUX_CONF, socket_name='mimiker')

    if server.has_session('mimiker'):
        server.kill_session('mimiker')

    session = server.new_session(session_name='mimiker', attach=False,
                                 window_name=':0', window_command='sleep 1')

    uarts = [SOCAT(uart['name'], uart['port'], uart.get('raw', False))
             for uart in getvar('qemu.uarts')]

    try:
        sim.start(session)
        for uart in uarts:
            uart.start(session)
        if dbg:
            dbg.start(session)

        session.kill_window(':0')
        session.select_window(dbg.name if dbg else '/dev/cons')
        session.attach_session()
    finally:
        server.kill_server()

        # Give QEMU a chance to exit gracefully
        sim.stop()


def sigterm_handler(_signo, _stack_frame):
    sys.exit(1)


if __name__ == '__main__':
    signal.signal(signal.SIGTERM, sigterm_handler)
    signal.signal(signal.SIGINT, sigterm_handler)
    signal.signal(signal.SIGHUP, sigterm_handler)

    setup_terminal()

    parser = argparse.ArgumentParser(
        description='Launch kernel in Malta board simulator.')
    parser.add_argument('args', metavar='ARGS', type=str,
                        nargs=argparse.REMAINDER, help='Kernel arguments.')
    parser.add_argument('-d', '--debug', action='store_true',
<<<<<<< HEAD
                        help='Start debugging session with selected debugger.')
    parser.add_argument('-n', '--network', action='store_true',
                        help='Append qemu network configuration (if any).')
=======
                        help='Start debugging session with gdb.')
>>>>>>> c477977d
    parser.add_argument('-t', '--test-run', action='store_true',
                        help='Test-run mode: simulator output goes to stdout.')
    parser.add_argument('-g', '--graphics', action='store_true',
                        help='Enable VGA output.')
    parser.add_argument('-b', '--board', default='malta',
                        choices=['malta', 'rpi3'], help='Emulated board.')
    args = parser.parse_args()

    # Used by tmux to override ./.tmux.conf with ./.tmux.conf.local
    os.environ['MIMIKER_REPO'] = os.path.dirname(os.path.realpath(sys.argv[0]))

    setboard(args.board)
    setvar('config.debug', args.debug)
    setvar('config.graphics', args.graphics)
    setvar('config.args', args.args)
    setvar('config.network', args.network)

    # Check if the kernel file is available
    if not os.path.isfile(getvar('config.kernel')):
        raise SystemExit('%s: file does not exist!' % getvar('config.kernel'))

    # Create simulator launcher
    if args.test_run:
        setvar('qemu.uarts', [])

    sim = QEMU()

    # Create debugger launcher
    if args.debug:
        kernel_args = {}
        for arg in args.args:
            try:
                key, val = arg.split('=', 1)
                kernel_args[key] = val
            except ValueError:
                pass

        if 'test' in kernel_args:
            host_path = "sysroot/bin/utest.dbg"
        elif 'init' in kernel_args:
            host_path = f"sysroot{kernel_args['init']}.dbg"
        else:
            host_path = None

        if host_path is not None:
            extra = getvar('gdb.extra-options')
            extra.append(f'-ex=add-symbol-file {host_path} 0x400000')

        dbg = GDB()
    elif args.test_run:
        setvar('gdb.post-options', ['-ex=source .gdbinit-test'])
        dbg = GDB()
    else:
        dbg = None

    if args.test_run:
        TestRun(sim, dbg)
    else:
        DevelRun(sim, dbg)<|MERGE_RESOLUTION|>--- conflicted
+++ resolved
@@ -70,13 +70,9 @@
     parser.add_argument('args', metavar='ARGS', type=str,
                         nargs=argparse.REMAINDER, help='Kernel arguments.')
     parser.add_argument('-d', '--debug', action='store_true',
-<<<<<<< HEAD
-                        help='Start debugging session with selected debugger.')
+                        help='Start debugging session with gdb.')
     parser.add_argument('-n', '--network', action='store_true',
                         help='Append qemu network configuration (if any).')
-=======
-                        help='Start debugging session with gdb.')
->>>>>>> c477977d
     parser.add_argument('-t', '--test-run', action='store_true',
                         help='Test-run mode: simulator output goes to stdout.')
     parser.add_argument('-g', '--graphics', action='store_true',
