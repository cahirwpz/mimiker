#!/usr/bin/env python3

import argparse
import atexit
import itertools
import os
import os.path
import pexpect
import random
import resource
import shlex
import shutil
import signal
import subprocess
import sys
import time

from contextlib import redirect_stdout


TMUX_CONF = './.tmux.conf'
MIN_PORT = 24000
MAX_PORT = 32000


def RandomPort():
    portlock = None
    ports = list(range(MIN_PORT, MAX_PORT))
    while not portlock and ports:
        port = random.choice(ports)
        ports.remove(port)
        portlock = f'/tmp/launch-port-{port}.lock'
        try:
            fd = os.open(portlock, os.O_CREAT | os.O_EXCL | os.O_CLOEXEC)
            os.close(fd)

            def unlock():
                try:
                    os.remove(portlock)
                except OSError:
                    pass

            atexit.register(unlock)
            return port
        except OSError:
            portlock = None
    raise RuntimeError('Run out of TCP port locks!')


CONFIG = {
    'board': 'malta',
    'config': {
        'debug': False,
        'gdbport': RandomPort(),
        'graphics': False,
        'network': False,
        'storage': '',
        'elf': 'sys/mimiker.elf',
        'initrd': 'initrd.cpio',
        'args': [],
        'board': {
            'malta': {
                'kernel': 'sys/mimiker.elf',
                'dts': None,
                'simulator': 'qemu'
            },
            'rpi3': {
                'kernel': 'sys/mimiker.img.gz',
                'dts': 'sys/dts/rpi3.dts',
                'initrd-start': 0x8000000,
                'simulator': 'qemu'
            },
            'litex-riscv': {
                'kernel': 'sys/mimiker.img',
                'dts': 'sys/dts/litex-riscv.dts',
                'initrd-start': 0x42000000,
                'simulator': 'renode',
            },
            'sifive_u': {
                'kernel': 'sys/mimiker.elf',
                'dts': 'sys/dts/sifive_u.dts',
                'initrd-start': 0xbf000000,
                'simulator': 'qemu'
            },
        },
    },
    'qemu': {
        'options': [
            '-nodefaults',
            # Configure record/replay function for deterministic replay,
            # refer to https://github.com/qemu/qemu/blob/master/docs/replay.txt
            # '-icount', 'shift=3,sleep=on,rr=record,rrfile=replay.bin',
            '-icount', 'shift=3,align=off,sleep=on',
            '-rtc', 'clock=vm',
            '-kernel', '{kernel}',
            '-initrd', '{initrd}',
            '-gdb', 'tcp:127.0.0.1:{gdbport},server,wait',
            '-serial', 'none'],
        'board': {
            'malta': {
                'binary': 'qemu-mimiker-mipsel',
                'options': [
<<<<<<< HEAD
                    '-device', 'usb-kbd',
=======
                    '-device', 'usb-mouse',
>>>>>>> 20981867
                    '-device', 'VGA',
                    '-machine', 'malta',
                    '-cpu', '24Kf'],
                'network_options': [
                    '-device', 'rtl8139,netdev=net0',
                    '-netdev', 'user,id=net0,hostfwd=tcp::10022-:22',
                    '-object', 'filter-dump,id=net0,netdev=net0,file=rtl.pcap'
                ],
                'uarts': [
                    dict(name='/dev/tty0', port=RandomPort(), raw=True),
                    dict(name='/dev/tty1', port=RandomPort()),
                    dict(name='/dev/cons', port=RandomPort())
                ],
            },
            'rpi3': {
                'binary': 'qemu-mimiker-aarch64',
                'options': [
                    '-machine', 'raspi3b',
                    '-smp', '4',
                    '-cpu', 'cortex-a53'],
                'network_options': [],
                'uarts': [
                    dict(name='/dev/tty0', port=RandomPort(), raw=True)
                ],
                'drive': 'if=sd,index=0,format=qcow2,file={path}',
            },
            'sifive_u': {
                'binary': 'qemu-mimiker-riscv64',
                'options': [
                    '-machine', 'sifive_u',
                    '-smp', '5',
                    '-m', '1G',
                ],
                'network_options': [],
                'uarts': [
                    dict(name='/dev/tty0', port=RandomPort(), raw=True),
                    dict(name='/dev/tty1', port=RandomPort(), raw=True)
                ]
            },
        }
    },
    'renode': {
        'options': {
            '--console',
        },
        'board': {
            'litex-riscv': {
                'script': 'litex_vexriscv_mimiker.resc',
                'uarts': [
                    dict(name='/dev/tty0', port=RandomPort(), raw=True)
                ]
            }
        }
    },
    'gdb': {
        'pre-options': [
            '-n',
            '-ex=set confirm no',
            '-iex=set auto-load safe-path {}/'.format(os.getcwd()),
            '-ex=set tcp connect-timeout 30',
            '-ex=target extended-remote localhost:{gdbport}',
            '--silent',
        ],
        'extra-options': [],
        'post-options': [
            '-ex=source .gdbinit',
            '-ex=continue',
        ],
        'board': {
            'malta': {
                'binary': 'mipsel-mimiker-elf-gdb'
            },
            'rpi3': {
                'binary': 'aarch64-mimiker-elf-gdb'
            },
            'litex-riscv': {
                'binary': 'riscv32-mimiker-elf-gdb'
            },
            'sifive_u': {
                'binary': 'riscv64-mimiker-elf-gdb',
                'extra-options': [
                    '-ex=add-inferior',
                    '-ex=inferior 2',
                    '-ex=file {kernel}',
                    '-ex=attach 2',
                    '-ex=set schedule-multiple on',
                ],
            },
        }
    }
}


def setboard(name):
    setvar('board', name)
    # go over top-level configuration variables
    for top, config in CONFIG.items():
        if type(config) is not dict:
            continue
        board = getvar('board.' + name, start=config, failok=True)
        if not board:
            continue
        # merge board variables into generic set
        for key, value in board.items():
            if key not in config:
                config[key] = value
            elif type(value) == list:
                config[key].extend(value)
            else:
                raise RuntimeError(f'Cannot merge {top}.board.{name}.{key} '
                                   f'into {top}')
        # finish merging by removing alternative configurations
        del config['board']


def getvar(name, start=CONFIG, failok=False):
    value = start
    for f in name.split('.'):
        try:
            value = value[f]
        except KeyError as ex:
            if failok:
                return None
            raise ex
    return value


def setvar(name, val, config=CONFIG):
    fs = name.split('.')
    while len(fs) > 1:
        config = config[fs.pop(0)]
    config[fs.pop(0)] = val


def getopts(*names):
    opts = itertools.chain.from_iterable([getvar(name) for name in names])
    return [opt.format(**getvar('config')) for opt in opts]


class Launchable():
    def __init__(self, name, cmd):
        self.name = name
        self.cmd = cmd
        self.window = None
        self.pid = None
        self.options = []

    def start(self, session):
        cmd = ' '.join([self.cmd] + list(map(shlex.quote, self.options)))
        self.window = session.new_window(
            attach=False, window_name=self.name, window_shell=cmd)
        self.pid = int(self.window.attached_pane._info['pane_pid'])

    def spawn(self, dimensions=None, cpulimit=None):
        def set_cpu_limit():
            if cpulimit is None:
                return
            soft, hard = resource.getrlimit(resource.RLIMIT_CPU)
            if soft >= 0:
                soft = min(soft, cpulimit)
            elif hard >= 0:
                soft = min(hard, cpulimit)
            else:
                soft = cpulimit
            resource.setrlimit(resource.RLIMIT_CPU, (soft, hard))

        return pexpect.spawn(self.cmd, self.options, dimensions=dimensions,
                             preexec_fn=set_cpu_limit)

    def stop(self):
        if self.pid is None:
            return

        time.sleep(0.2)
        try:
            os.kill(self.pid, signal.SIGKILL)
        except ProcessLookupError:
            # Process has already quit!
            pass
        self.pid = None


class QEMU(Launchable):
    def __init__(self):
        super().__init__('qemu', getvar('qemu.binary'))

        self.options = getopts('qemu.options')
        for uart in getvar('qemu.uarts'):
            port = uart['port']
            self.options += ['-serial', f'tcp:127.0.0.1:{port},server,wait']

        if not getvar('config.dts'):
            if getvar('config.args'):
                self.options += ['-append', ' '.join(getvar('config.args'))]
        else:
            self.options += ['-dtb', 'launch.dtb']

        if getvar('config.debug'):
            self.options += ['-S']
        if not getvar('config.graphics'):
            self.options += ['-display', 'none']
        if getvar('config.network'):
            self.options += getopts('qemu.network_options')

        storage = getvar('config.storage')
        if storage:
            if not os.path.isfile(storage):
                raise SystemExit(f'{storage}: file does not exist!')
            drive = getvar('qemu.drive', failok=True)
            if not drive:
                raise SystemExit('Default drive is not defined for the '
                                 'selected platform.')
            self.options += ['-drive', drive.format(path=storage)]


class RENODE(Launchable):
    def __init__(self):
        super().__init__('renode', 'renode')

        self.options = getopts('renode.options')

        script = getvar('renode.script', failok=False)
        self.options += [f'-e include @scripts/single-node/{script}']

        for i, uart in enumerate(getvar('renode.uarts')):
            port = uart['port']
            dev = f'uart{i}'
            self.options += ['-e emulation CreateServerSocketTerminal ' +
                             f'{port} "{dev}" False']
            self.options += [f'-e connector Connect sysbus.{dev} {dev}']

        if getvar('config.debug'):
            gdbport = getvar('config.gdbport', failok=False)
            self.options += [f'-e machine StartGdbServer {gdbport}']

        self.options += ['-e start']


class GDB(Launchable):
    def __init__(self):
        super().__init__('gdb', getvar('gdb.binary'))

        self.options += getopts(
                'gdb.pre-options', 'gdb.extra-options', 'gdb.post-options')

        if getvar('board') != 'sifive_u':
            self.options.append(getvar('config.elf'))


class SOCAT(Launchable):
    def __init__(self, name, tcp_port, raw=False):
        super().__init__(name, 'socat')
        # The simulator will only open the server after some time has
        # passed.  To minimize the delay, keep reconnecting until success.
        stdio_opt = 'STDIO'
        if raw:
            stdio_opt += ',cfmakeraw'
        self.options = [stdio_opt, f'tcp:localhost:{tcp_port},retry,forever']


def PostMortem(gdb):
    gdb.sendline('post-mortem')
    gdb.expect_exact('(gdb) ')
    print(gdb.before.decode())
    if sys.stdin.isatty():
        print('(gdb) ', end='')
        gdb.interact()
    gdb.sendline('kill')
    gdb.sendline('quit')


def TestRun(sim, dbg, timeout):
    sim_proc = sim.spawn(cpulimit=timeout)
    gdb_proc = dbg.spawn(dimensions=(int(os.environ['LINES']),
                                     int(os.environ['COLUMNS'])))

    try:
        # No need to wait for the simulator, GDB will terminate it!
        rc = gdb_proc.expect_exact([pexpect.EOF, '(gdb) '], timeout=None)

        if rc == 1:
            timed_out = b'Program received signal SIGINT' in gdb_proc.before
            PostMortem(gdb_proc)
            print('Test run %s!' % ('timeout' if timed_out else 'failed'))
            if timed_out:
                rc = 2
    except KeyboardInterrupt:
        signal.signal(signal.SIGINT, signal.SIG_IGN)
        gdb_proc.terminate()
        sim_proc.terminate()
        rc = 3
    sys.exit(rc)


def DevelRun(sim, dbg):
    from libtmux import Server, Session

    subprocess.run(['tmux', '-f', TMUX_CONF, '-L', 'mimiker', 'start-server'])

    server = Server(config_file=TMUX_CONF, socket_name='mimiker')

    if server.has_session('mimiker'):
        server.kill_session('mimiker')

    session = server.new_session(session_name='mimiker', attach=False,
                                 window_name=':0', window_command='sleep 1')

    uarts = [SOCAT(uart['name'], uart['port'], uart.get('raw', False))
             for uart in getvar(f'{sim.name}.uarts')]

    try:
        sim.start(session)
        for uart in uarts:
            uart.start(session)
        if dbg:
            dbg.start(session)

        session.kill_window(':0')
        session.select_window(dbg.name if dbg else '/dev/tty0')
        session.attach_session()
    finally:
        server.kill_server()

        # Give the simulator a chance to exit gracefully
        sim.stop()


def setup_terminal():
    cols, rows = shutil.get_terminal_size(fallback=(132, 43))

    os.environ['COLUMNS'] = str(cols)
    os.environ['LINES'] = str(rows)

    if sys.stdin.isatty():
        subprocess.run(['stty', 'cols', str(cols), 'rows', str(rows)])


def prepare_dtb():
    bootargs = ' '.join(getvar('config.args'))
    dts = getvar('config.dts')
    if not dts:
        return

    if not os.path.isfile(dts):
        raise SystemExit(f'{dts}: file does not exist!')

    initrd_start = getvar('config.initrd-start')
    initrd_end = initrd_start + os.path.getsize(getvar('config.initrd'))

    try:
        with open('launch.dts', mode='w') as tmp:
            with redirect_stdout(tmp):
                print(f'/include/ "{dts}"')
                print('&{/chosen} {')
                print(f'    bootargs = "{bootargs}";')
                print(f'    linux,initrd-start = <{initrd_start}>;')
                print(f'    linux,initrd-end = <{initrd_end}>;')
                print('};')

        subprocess.check_call(
            f'dtc -O dtb -o launch.dtb {tmp.name}', shell=True)
    finally:
        try:
            os.remove('launch.dts')
        except OSError:
            pass


if __name__ == '__main__':
    setup_terminal()

    parser = argparse.ArgumentParser(
        description='Launch kernel in a board simulator.')
    parser.add_argument('args', metavar='ARGS', type=str,
                        nargs=argparse.REMAINDER, help='Kernel arguments.')
    parser.add_argument('-d', '--debug', action='store_true',
                        help='Start debugging session with gdb.')
    parser.add_argument('-n', '--network', action='store_true',
                        help='Append qemu network configuration (if any).')
    parser.add_argument('-t', '--test-run', action='store_true',
                        help='Test-run mode: simulator output goes to stdout.')
    parser.add_argument('-T', '--timeout', type=int, default=60,
                        help='Test-run will fail after n seconds.')
    parser.add_argument('-g', '--graphics', action='store_true',
                        help='Enable VGA output.')
    parser.add_argument('-b', '--board', default='rpi3',
                        choices=['malta', 'rpi3', 'litex-riscv', 'sifive_u'],
                        help='Emulated board.')
    parser.add_argument('-s', '--storage', type=str,
                        help='QCOW2 image to be attached as a default storage '
                             'device for given platform.')
    args = parser.parse_args()

    # Used by tmux to override ./.tmux.conf with ./.tmux.conf.local
    os.environ['MIMIKER_REPO'] = os.path.dirname(os.path.realpath(sys.argv[0]))

    setboard(args.board)
    setvar('config.debug', args.debug)
    setvar('config.graphics', args.graphics)
    setvar('config.args', args.args)
    setvar('config.network', args.network)
    setvar('config.storage', args.storage)

    # Check if the kernel file is available
    if not os.path.isfile(getvar('config.kernel')):
        raise SystemExit('%s: file does not exist!' % getvar('config.kernel'))

    prepare_dtb()

    sim_name = getvar('config.simulator', failok=False)

    # Create simulator launcher
    if args.test_run:
        setvar(f'{sim_name}.uarts', [])

    sim = QEMU() if sim_name == 'qemu' else RENODE()

    # Create debugger launcher
    if args.debug:
        kernel_args = {}
        for arg in args.args:
            try:
                key, val = arg.split('=', 1)
                kernel_args[key] = val
            except ValueError:
                pass

        if 'test' in kernel_args:
            host_path = "sysroot/bin/utest.dbg"
        elif 'init' in kernel_args:
            host_path = f"sysroot{kernel_args['init']}.dbg"
        else:
            host_path = None

        if host_path is not None:
            extra = getvar('gdb.extra-options')
            extra.append(f'-ex=add-symbol-file {host_path} 0x400000')

        dbg = GDB()
    elif args.test_run:
        setvar('gdb.post-options', ['-ex=source .gdbinit-test'])
        dbg = GDB()
    else:
        dbg = None

    if args.test_run:
        TestRun(sim, dbg, args.timeout)
    else:
        DevelRun(sim, dbg)<|MERGE_RESOLUTION|>--- conflicted
+++ resolved
@@ -100,11 +100,8 @@
             'malta': {
                 'binary': 'qemu-mimiker-mipsel',
                 'options': [
-<<<<<<< HEAD
                     '-device', 'usb-kbd',
-=======
                     '-device', 'usb-mouse',
->>>>>>> 20981867
                     '-device', 'VGA',
                     '-machine', 'malta',
                     '-cpu', '24Kf'],
