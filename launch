#!/usr/bin/env python3

import argparse
import atexit
import itertools
import os
import os.path
import pexpect
import random
import resource
import shlex
import shutil
import signal
import subprocess
import sys
import time

from contextlib import redirect_stdout


TMUX_CONF = './.tmux.conf'
MIN_PORT = 24000
MAX_PORT = 32000


def RandomPort():
    portlock = None
    ports = list(range(MIN_PORT, MAX_PORT))
    while not portlock and ports:
        port = random.choice(ports)
        ports.remove(port)
        portlock = f'/tmp/launch-port-{port}.lock'
        try:
            fd = os.open(portlock, os.O_CREAT | os.O_EXCL | os.O_CLOEXEC)
            os.close(fd)

            def unlock():
                try:
                    os.remove(portlock)
                except OSError:
                    pass

            atexit.register(unlock)
            return port
        except OSError:
            portlock = None
    raise RuntimeError('Run out of TCP port locks!')


CONFIG = {
    'board': 'malta',
    'config': {
        'debug': False,
        'gdbport': RandomPort(),
        'graphics': False,
        'network': False,
        'storage': '',
        'elf': 'sys/mimiker.elf',
        'initrd': 'initrd.cpio',
        'args': [],
        'board': {
            'malta': {
                'kernel': 'sys/mimiker.elf',
                'dts': None,
                'simulator': 'qemu'
            },
            'rpi3': {
                'kernel': 'sys/mimiker.img.gz',
                'dts': 'sys/dts/rpi3.dts',
                'simulator': 'qemu'
            },
            'litex-riscv': {
                'kernel': 'sys/mimiker.img',
                'dts': 'sys/dts/litex-riscv.dts',
                'simulator': 'renode',
            },
            'sifive_u': {
                'kernel': 'sys/mimiker.elf',
<<<<<<< HEAD
                'dts': 'sys/dts/sifive_u.dts',
=======
                'dts': None,
>>>>>>> b5809047
                'simulator': 'qemu'
            },
        },
    },
    'qemu': {
        'options': [
            '-nodefaults',
            # Configure record/replay function for deterministic replay,
            # refer to https://github.com/qemu/qemu/blob/master/docs/replay.txt
            # '-icount', 'shift=3,sleep=on,rr=record,rrfile=replay.bin',
            '-icount', 'shift=3,align=off,sleep=on',
            '-rtc', 'clock=vm',
            '-kernel', '{kernel}',
            '-initrd', '{initrd}',
            '-gdb', 'tcp:127.0.0.1:{gdbport},server,wait',
            '-serial', 'none'],
        'board': {
            'malta': {
                'binary': 'qemu-mimiker-mipsel',
                'options': [
                    '-device', 'VGA',
                    '-machine', 'malta',
                    '-cpu', '24Kf'],
                'network_options': [
                    '-device', 'rtl8139,netdev=net0',
                    '-netdev', 'user,id=net0,hostfwd=tcp::10022-:22',
                    '-object', 'filter-dump,id=net0,netdev=net0,file=rtl.pcap'
                ],
                'uarts': [
                    dict(name='/dev/tty0', port=RandomPort(), raw=True),
                    dict(name='/dev/tty1', port=RandomPort()),
                    dict(name='/dev/cons', port=RandomPort())
                ],
            },
            'rpi3': {
                'binary': 'qemu-mimiker-aarch64',
                'options': [
                    '-machine', 'raspi3',
                    '-smp', '4',
                    '-cpu', 'cortex-a53'],
                'network_options': [],
                'uarts': [
                    dict(name='/dev/tty0', port=RandomPort(), raw=True)
                ],
                'drive': 'if=sd,index=0,format=qcow2,file={path}',
            },
            'sifive_u': {
                'binary': 'qemu-mimiker-riscv64',
                'options': [
                    '-machine', 'sifive_u',
                    '-smp', '5',
                    '-m', '1G',
                ],
                'network_options': [],
                'uarts': [
                    dict(name='/dev/tty0', port=RandomPort(), raw=True),
                    dict(name='/dev/tty1', port=RandomPort(), raw=True)
                ]
            },
        }
    },
    'renode': {
        'options': {
            '--console',
        },
        'board': {
            'litex-riscv': {
                'script': 'litex_vexriscv_mimiker.resc',
                'uarts': [
                    dict(name='/dev/tty0', port=RandomPort(), raw=True)
                ]
            }
        }
    },
    'gdb': {
        'pre-options': [
            '-n',
            '-ex=set confirm no',
            '-iex=set auto-load safe-path {}/'.format(os.getcwd()),
            '-ex=set tcp connect-timeout 30',
            '-ex=target extended-remote localhost:{gdbport}',
            '--silent',
        ],
        'extra-options': [],
        'post-options': [
            '-ex=source .gdbinit',
            '-ex=continue',
        ],
        'board': {
            'malta': {
                'binary': 'mipsel-mimiker-elf-gdb'
            },
            'rpi3': {
                'binary': 'aarch64-mimiker-elf-gdb'
            },
            'litex-riscv': {
                'binary': 'riscv32-mimiker-elf-gdb'
            },
            'sifive_u': {
                'binary': 'riscv64-mimiker-elf-gdb',
                'extra-options': [
                    '-ex=add-inferior',
                    '-ex=inferior 2',
                    '-ex=file {kernel}',
                    '-ex=attach 2',
                    '-ex=set schedule-multiple on',
                ],
            },
        }
    }
}


def setboard(name):
    setvar('board', name)
    # go over top-level configuration variables
    for top, config in CONFIG.items():
        if type(config) is not dict:
            continue
        board = getvar('board.' + name, start=config, failok=True)
        if not board:
            continue
        # merge board variables into generic set
        for key, value in board.items():
            if key not in config:
                config[key] = value
            elif type(value) == list:
                config[key].extend(value)
            else:
                raise RuntimeError(f'Cannot merge {top}.board.{name}.{key} '
                                   f'into {top}')
        # finish merging by removing alternative configurations
        del config['board']


def getvar(name, start=CONFIG, failok=False):
    value = start
    for f in name.split('.'):
        try:
            value = value[f]
        except KeyError as ex:
            if failok:
                return None
            raise ex
    return value


def setvar(name, val, config=CONFIG):
    fs = name.split('.')
    while len(fs) > 1:
        config = config[fs.pop(0)]
    config[fs.pop(0)] = val


def getopts(*names):
    opts = itertools.chain.from_iterable([getvar(name) for name in names])
    return [opt.format(**getvar('config')) for opt in opts]


class Launchable():
    def __init__(self, name, cmd):
        self.name = name
        self.cmd = cmd
        self.window = None
        self.pid = None
        self.options = []

    def start(self, session):
        cmd = ' '.join([self.cmd] + list(map(shlex.quote, self.options)))
        self.window = session.new_window(
            attach=False, window_name=self.name, window_shell=cmd)
        self.pid = int(self.window.attached_pane._info['pane_pid'])

    def spawn(self, dimensions=None, cpulimit=None):
        def set_cpu_limit():
            if cpulimit is None:
                return
            soft, hard = resource.getrlimit(resource.RLIMIT_CPU)
            if soft >= 0:
                soft = min(soft, cpulimit)
            elif hard >= 0:
                soft = min(hard, cpulimit)
            else:
                soft = cpulimit
            resource.setrlimit(resource.RLIMIT_CPU, (soft, hard))

        return pexpect.spawn(self.cmd, self.options, dimensions=dimensions,
                             preexec_fn=set_cpu_limit)

    def stop(self):
        if self.pid is None:
            return

        time.sleep(0.2)
        try:
            os.kill(self.pid, signal.SIGKILL)
        except ProcessLookupError:
            # Process has already quit!
            pass
        self.pid = None


class QEMU(Launchable):
    def __init__(self):
        super().__init__('qemu', getvar('qemu.binary'))

        self.options = getopts('qemu.options')
        for uart in getvar('qemu.uarts'):
            port = uart['port']
            self.options += ['-serial', f'tcp:127.0.0.1:{port},server,wait']

        if not getvar('config.dts'):
            if getvar('config.args'):
                self.options += ['-append', ' '.join(getvar('config.args'))]
        else:
            self.options += ['-dtb', 'launch.dtb']

        if getvar('config.debug'):
            self.options += ['-S']
        if not getvar('config.graphics'):
            self.options += ['-display', 'none']
        if getvar('config.network'):
            self.options += getopts('qemu.network_options')

        storage = getvar('config.storage')
        if storage:
            if not os.path.isfile(storage):
                raise SystemExit(f'{storage}: file does not exist!')
            drive = getvar('qemu.drive', failok=True)
            if not drive:
                raise SystemExit('Default drive is not defined for the '
                                 'selected platform.')
            self.options += ['-drive', drive.format(path=storage)]

        print(self.options)


class RENODE(Launchable):
    def __init__(self):
        super().__init__('renode', 'renode')

        self.options = getopts('renode.options')

        script = getvar('renode.script', failok=False)
        self.options += [f'-e include @scripts/single-node/{script}']

        for i, uart in enumerate(getvar('renode.uarts')):
            port = uart['port']
            dev = f'uart{i}'
            self.options += ['-e emulation CreateServerSocketTerminal ' +
                             f'{port} "{dev}" False']
            self.options += [f'-e connector Connect sysbus.{dev} {dev}']

        if getvar('config.debug'):
            gdbport = getvar('config.gdbport', failok=False)
            self.options += [f'-e machine StartGdbServer {gdbport}']

        self.options += ['-e start']


class GDB(Launchable):
    def __init__(self):
        super().__init__('gdb', getvar('gdb.binary'))

        self.options += getopts(
                'gdb.pre-options', 'gdb.extra-options', 'gdb.post-options')

        if getvar('board') != 'sifive_u':
            self.options.append(getvar('config.elf'))


class SOCAT(Launchable):
    def __init__(self, name, tcp_port, raw=False):
        super().__init__(name, 'socat')
        # The simulator will only open the server after some time has
        # passed.  To minimize the delay, keep reconnecting until success.
        stdio_opt = 'STDIO'
        if raw:
            stdio_opt += ',cfmakeraw'
        self.options = [stdio_opt, f'tcp:localhost:{tcp_port},retry,forever']


def PostMortem(gdb):
    gdb.sendline('post-mortem')
    gdb.expect_exact('(gdb) ')
    print(gdb.before.decode())
    if sys.stdin.isatty():
        print('(gdb) ', end='')
        gdb.interact()
    gdb.sendline('kill')
    gdb.sendline('quit')


def TestRun(sim, dbg, timeout):
    sim_proc = sim.spawn(cpulimit=timeout)
    gdb_proc = dbg.spawn(dimensions=(int(os.environ['LINES']),
                                     int(os.environ['COLUMNS'])))

    try:
        # No need to wait for the simulator, GDB will terminate it!
        rc = gdb_proc.expect_exact([pexpect.EOF, '(gdb) '], timeout=None)

        if rc == 1:
            timed_out = b'Program received signal SIGINT' in gdb_proc.before
            PostMortem(gdb_proc)
            print('Test run %s!' % ('timeout' if timed_out else 'failed'))
            if timed_out:
                rc = 2
    except KeyboardInterrupt:
        signal.signal(signal.SIGINT, signal.SIG_IGN)
        gdb_proc.terminate()
        sim_proc.terminate()
        rc = 3
    sys.exit(rc)


def DevelRun(sim, dbg):
    from libtmux import Server, Session

    subprocess.run(['tmux', '-f', TMUX_CONF, '-L', 'mimiker', 'start-server'])

    server = Server(config_file=TMUX_CONF, socket_name='mimiker')

    if server.has_session('mimiker'):
        server.kill_session('mimiker')

    session = server.new_session(session_name='mimiker', attach=False,
                                 window_name=':0', window_command='sleep 1')

    uarts = [SOCAT(uart['name'], uart['port'], uart.get('raw', False))
             for uart in getvar(f'{sim.name}.uarts')]

    try:
        sim.start(session)
        for uart in uarts:
            uart.start(session)
        if dbg:
            dbg.start(session)

        session.kill_window(':0')
        session.select_window(dbg.name if dbg else '/dev/tty0')
        session.attach_session()
    finally:
        server.kill_server()

        # Give the simulator a chance to exit gracefully
        sim.stop()


def setup_terminal():
    cols, rows = shutil.get_terminal_size(fallback=(132, 43))

    os.environ['COLUMNS'] = str(cols)
    os.environ['LINES'] = str(rows)

    if sys.stdin.isatty():
        subprocess.run(['stty', 'cols', str(cols), 'rows', str(rows)])


def prepare_dtb():
    bootargs = ' '.join(getvar('config.args'))
    board = getvar('board')
    dts = getvar('config.dts')
    if not dts:
        return

    if not os.path.isfile(dts):
        raise SystemExit(f'{dts}: file does not exist!')

    try:
        with open('launch.dts', mode='w') as tmp:
            with redirect_stdout(tmp):
                print(f'/include/ "{dts}"')
                print('&{/chosen} {')
                print(f'  bootargs = "{bootargs}";')
                print('};')

        subprocess.check_call(
            f'dtc -O dtb -o launch.dtb {tmp.name}', shell=True)
    finally:
        try:
            os.remove('launch.dts')
        except OSError:
            pass


if __name__ == '__main__':
    setup_terminal()

    parser = argparse.ArgumentParser(
        description='Launch kernel in a board simulator.')
    parser.add_argument('args', metavar='ARGS', type=str,
                        nargs=argparse.REMAINDER, help='Kernel arguments.')
    parser.add_argument('-d', '--debug', action='store_true',
                        help='Start debugging session with gdb.')
    parser.add_argument('-n', '--network', action='store_true',
                        help='Append qemu network configuration (if any).')
    parser.add_argument('-t', '--test-run', action='store_true',
                        help='Test-run mode: simulator output goes to stdout.')
    parser.add_argument('-T', '--timeout', type=int, default=60,
                        help='Test-run will fail after n seconds.')
    parser.add_argument('-g', '--graphics', action='store_true',
                        help='Enable VGA output.')
    parser.add_argument('-b', '--board', default='rpi3',
                        choices=['malta', 'rpi3', 'litex-riscv', 'sifive_u'],
                        help='Emulated board.')
    parser.add_argument('-s', '--storage', type=str,
                        help='QCOW2 image to be attached as a default storage '
                             'device for given platform.')
    args = parser.parse_args()

    # Used by tmux to override ./.tmux.conf with ./.tmux.conf.local
    os.environ['MIMIKER_REPO'] = os.path.dirname(os.path.realpath(sys.argv[0]))

    setboard(args.board)
    setvar('config.debug', args.debug)
    setvar('config.graphics', args.graphics)
    setvar('config.args', args.args)
    setvar('config.network', args.network)
    setvar('config.storage', args.storage)

    # Check if the kernel file is available
    if not os.path.isfile(getvar('config.kernel')):
        raise SystemExit('%s: file does not exist!' % getvar('config.kernel'))

    prepare_dtb()

    sim_name = getvar('config.simulator', failok=False)

    # Create simulator launcher
    if args.test_run:
        setvar(f'{sim_name}.uarts', [])

    sim = QEMU() if sim_name == 'qemu' else RENODE()

    # Create debugger launcher
    if args.debug:
        kernel_args = {}
        for arg in args.args:
            try:
                key, val = arg.split('=', 1)
                kernel_args[key] = val
            except ValueError:
                pass

        if 'test' in kernel_args:
            host_path = "sysroot/bin/utest.dbg"
        elif 'init' in kernel_args:
            host_path = f"sysroot{kernel_args['init']}.dbg"
        else:
            host_path = None

        if host_path is not None:
            extra = getvar('gdb.extra-options')
            extra.append(f'-ex=add-symbol-file {host_path} 0x400000')

        dbg = GDB()
    elif args.test_run:
        setvar('gdb.post-options', ['-ex=source .gdbinit-test'])
        dbg = GDB()
    else:
        dbg = None

    if args.test_run:
        TestRun(sim, dbg, args.timeout)
    else:
        DevelRun(sim, dbg)<|MERGE_RESOLUTION|>--- conflicted
+++ resolved
@@ -76,11 +76,7 @@
             },
             'sifive_u': {
                 'kernel': 'sys/mimiker.elf',
-<<<<<<< HEAD
                 'dts': 'sys/dts/sifive_u.dts',
-=======
-                'dts': None,
->>>>>>> b5809047
                 'simulator': 'qemu'
             },
         },
@@ -315,8 +311,6 @@
                                  'selected platform.')
             self.options += ['-drive', drive.format(path=storage)]
 
-        print(self.options)
-
 
 class RENODE(Launchable):
     def __init__(self):
