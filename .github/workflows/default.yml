name: Mimiker

on:
  push:
    branches:
      - master
  pull_request:
    branches:
      - master

jobs:
  verify_c_style:
    name: Verify C code style
    runs-on: self-hosted
    steps:
      - uses: actions/checkout@v2
      - run: ./verify-format.sh

  verify_py_style:
    name: Verify Python code style
    runs-on: self-hosted
    steps:
      - uses: actions/checkout@v2
      - run: ./verify-pycodestyle.sh

  build_mips:
    name: Build MIPS
    runs-on: self-hosted
    needs: [verify_c_style, verify_py_style]
    steps:
      - uses: actions/checkout@v2
      - run: make BOARD=malta KASAN=1 LOCKDEP=1
      - uses: actions/upload-artifact@v2
        with:
          name: "mips kernel+ramdisk"
          path: |
            sys/mimiker.elf
            sys/mimiker.elf.map
            bin/*/*.uelf
            usr.bin/*/*.uelf
            initrd.cpio

  build_aarch64:
    name: Build AArch64
    runs-on: self-hosted
    needs: [verify_c_style, verify_py_style]
    steps:
      - uses: actions/checkout@v2
      - run: make BOARD=rpi3 KASAN=1 LOCKDEP=1
      - uses: actions/upload-artifact@v2
        with:
          name: "aarch64 kernel+ramdisk"
          path: |
            sys/mimiker.elf
            sys/mimiker.img.gz
            sys/mimiker.elf.map
            bin/*/*.uelf
            usr.bin/*/*.uelf
            sys/dts/*.dtb
            initrd.cpio

  build_riscv32:
    name: Build RISC-V 32-bit
    runs-on: self-hosted
    needs: [verify_c_style, verify_py_style]
    steps:
      - uses: actions/checkout@v2
      - run: make BOARD=litex-riscv KASAN=1 LOCKDEP=1

  build_riscv64:
    name: Build RISC-V 64-bit
    runs-on: self-hosted
    needs: [verify_c_style, verify_py_style]
    steps:
      - uses: actions/checkout@v2
      - run: make BOARD=sifive_u KASAN=1 LOCKDEP=1

  kernel_tests_mips:
    name: Tests MIPS
    runs-on: self-hosted
<<<<<<< HEAD
    needs: [verify_c_style, verify_py_style]
    steps:
      - uses: actions/checkout@v2
      - run: make BOARD=sifive_u LLVM=1 KASAN=1 LOCKDEP=1
      - uses: actions/upload-artifact@v2
        with:
          name: "riscv64 clang kernel+ramdisk"
          path: |
            sys/mimiker.elf
            sys/mimiker.elf.map
            bin/*/*.uelf
            usr.bin/*/*.uelf
            initrd.cpio

  kernel_tests_mips_clang:
    name: Tests MIPS (Clang)
    runs-on: self-hosted
    needs: build_mips_clang
=======
    needs: build_mips
>>>>>>> 064c233c
    steps:
      - uses: actions/checkout@v2
      - uses: actions/download-artifact@v2
        with:
          name: "mips kernel+ramdisk"
      - run: ./run_tests.py --board malta --timeout=80 --times=50

  kernel_tests_aarch64:
    name: Tests AArch64
    runs-on: self-hosted
    needs: build_aarch64
    steps:
      - uses: actions/checkout@v2
      - uses: actions/download-artifact@v2
        with:
<<<<<<< HEAD
          name: "aarch64 gcc kernel+ramdisk"
      - run: ./run_tests.py --board rpi3 --times=50

  kernel_tests_rv64_clang:
    name: Tests RISC-V 64-bit (Clang)
    runs-on: self-hosted
    needs: build_rv64_clang
    steps:
      - uses: actions/checkout@v2
      - uses: actions/download-artifact@v2
        with:
          name: "riscv64 clang kernel+ramdisk"
      - run: ./run_tests.py --board sifive_u --times=50
=======
          name: "aarch64 kernel+ramdisk"
      - run: ./run_tests.py --board rpi3 --times=50
>>>>>>> 064c233c
<|MERGE_RESOLUTION|>--- conflicted
+++ resolved
@@ -74,18 +74,9 @@
     steps:
       - uses: actions/checkout@v2
       - run: make BOARD=sifive_u KASAN=1 LOCKDEP=1
-
-  kernel_tests_mips:
-    name: Tests MIPS
-    runs-on: self-hosted
-<<<<<<< HEAD
-    needs: [verify_c_style, verify_py_style]
-    steps:
-      - uses: actions/checkout@v2
-      - run: make BOARD=sifive_u LLVM=1 KASAN=1 LOCKDEP=1
       - uses: actions/upload-artifact@v2
         with:
-          name: "riscv64 clang kernel+ramdisk"
+          name: "riscv64 kernel+ramdisk"
           path: |
             sys/mimiker.elf
             sys/mimiker.elf.map
@@ -93,13 +84,10 @@
             usr.bin/*/*.uelf
             initrd.cpio
 
-  kernel_tests_mips_clang:
-    name: Tests MIPS (Clang)
+  kernel_tests_mips:
+    name: Tests MIPS
     runs-on: self-hosted
-    needs: build_mips_clang
-=======
     needs: build_mips
->>>>>>> 064c233c
     steps:
       - uses: actions/checkout@v2
       - uses: actions/download-artifact@v2
@@ -115,21 +103,16 @@
       - uses: actions/checkout@v2
       - uses: actions/download-artifact@v2
         with:
-<<<<<<< HEAD
-          name: "aarch64 gcc kernel+ramdisk"
+          name: "aarch64 kernel+ramdisk"
       - run: ./run_tests.py --board rpi3 --times=50
 
-  kernel_tests_rv64_clang:
-    name: Tests RISC-V 64-bit (Clang)
+  kernel_tests_riscv64:
+    name: Tests RISC-V 64-bit
     runs-on: self-hosted
-    needs: build_rv64_clang
+    needs: build_riscv64
     steps:
       - uses: actions/checkout@v2
       - uses: actions/download-artifact@v2
         with:
-          name: "riscv64 clang kernel+ramdisk"
-      - run: ./run_tests.py --board sifive_u --times=50
-=======
-          name: "aarch64 kernel+ramdisk"
-      - run: ./run_tests.py --board rpi3 --times=50
->>>>>>> 064c233c
+          name: "riscv64 kernel+ramdisk"
+      - run: ./run_tests.py --board sifive_u --times=50