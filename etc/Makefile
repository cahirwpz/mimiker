# vim: tabstop=8 shiftwidth=8 noexpandtab:

TOPDIR = $(realpath ..)

<<<<<<< HEAD
FILES = group master.passwd .kshrc shells spleen-8x16.fnt
=======
FILES = group master.passwd rc.init rc.shutdown .kshrc shells
>>>>>>> 3f054109
INSTALL-FILES = $(addprefix $(SYSROOT)/etc/, $(FILES))

all: build

include $(TOPDIR)/build/common.mk

$(SYSROOT)/etc/%: %
	echo "[INSTALL] $(DIR)$* -> /etc/$*"
	$(INSTALL) -m 644 -D $< $@

install-here:
	chmod 755 $(SYSROOT)/etc/rc.*<|MERGE_RESOLUTION|>--- conflicted
+++ resolved
@@ -2,11 +2,7 @@
 
 TOPDIR = $(realpath ..)
 
-<<<<<<< HEAD
-FILES = group master.passwd .kshrc shells spleen-8x16.fnt
-=======
-FILES = group master.passwd rc.init rc.shutdown .kshrc shells
->>>>>>> 3f054109
+FILES = group master.passwd rc.init rc.shutdown .kshrc shells spleen-8x16.fnt
 INSTALL-FILES = $(addprefix $(SYSROOT)/etc/, $(FILES))
 
 all: build
