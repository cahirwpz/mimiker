--- conflicted
+++ resolved
@@ -2,11 +2,7 @@
 
 TOPDIR = $(realpath ..)
 
-<<<<<<< HEAD
-SUBDIR = atto lua sinit ubase # doom mish evtest
-=======
-SUBDIR = atto lua sbase sinit # doom mish evtest
->>>>>>> 5191dd87
+SUBDIR = atto lua sbase sinit ubase # doom mish evtest
 
 all: build
 
