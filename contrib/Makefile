--- conflicted
+++ resolved
@@ -2,11 +2,7 @@
 
 TOPDIR = $(realpath ..)
 
-<<<<<<< HEAD
-SUBDIR = atto lua sbase # doom mish evtest
-=======
-SUBDIR = atto lua sinit # doom mish evtest
->>>>>>> 8611bc25
+SUBDIR = atto lua sbase sinit # doom mish evtest
 
 all: build
 
