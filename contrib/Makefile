# vim: tabstop=8 shiftwidth=8 noexpandtab:

TOPDIR = $(realpath ..)

<<<<<<< HEAD
SUBDIR = atto lua ubase # doom mish evtest
=======
SUBDIR = atto lua sinit # doom mish evtest
>>>>>>> a383782a

all: build

include $(TOPDIR)/build/common.mk<|MERGE_RESOLUTION|>--- conflicted
+++ resolved
@@ -2,11 +2,7 @@
 
 TOPDIR = $(realpath ..)
 
-<<<<<<< HEAD
-SUBDIR = atto lua ubase # doom mish evtest
-=======
-SUBDIR = atto lua sinit # doom mish evtest
->>>>>>> a383782a
+SUBDIR = atto lua sinit ubase # doom mish evtest
 
 all: build
 
