from .common import *


class ServerOutput(Launchable):
    # This is a no-op class.

    def __init__(self):
        Launchable.__init__(self, 'server')

    def probe(self):
        return True

<<<<<<< HEAD
    def configure(self, **kwargs):
        return
=======
    def configure(self, kernel, args="", debug=False, uart_port=8000):
        pass
>>>>>>> a78b001f


class XTermOutput(Launchable):

    def __init__(self):
        Launchable.__init__(self, 'xterm')

    def probe(self):
        self.cmd = shutil.which('xterm')
        return self.cmd is not None

    def configure(self, **kwargs):
        # The simulator will only open the server after some time has
        # passed. OVPsim needs as much as 1 second. To minimize the delay, keep
        # reconnecting until success.
        self.options = ['-title', 'UART2', '-e',
                        'socat STDIO tcp:localhost:%d,retry,forever' % kwargs['uart_port']]


class StdIOOutput(Launchable):

    def __init__(self):
        Launchable.__init__(self, 'stdio')

    def probe(self):
        return True

    def configure(self, **kwargs):
        # The simulator will only open the server after some time has
        # passed. OVPsim needs as much as 1 second. To minimize the delay, keep
        # reconnecting until success.
        self.cmd = 'socat'
        self.options = ['STDIO', 'tcp:localhost:%d,retry,forever' % kwargs['uart_port']]


OUTPUTS = [XTermOutput(),
           StdIOOutput(),
           ServerOutput()]<|MERGE_RESOLUTION|>--- conflicted
+++ resolved
@@ -10,13 +10,8 @@
     def probe(self):
         return True
 
-<<<<<<< HEAD
     def configure(self, **kwargs):
-        return
-=======
-    def configure(self, kernel, args="", debug=False, uart_port=8000):
         pass
->>>>>>> a78b001f
 
 
 class XTermOutput(Launchable):
